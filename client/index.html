<!--suppress HtmlUnknownTarget -->
<!DOCTYPE html>
<html lang="en">
  <head>
    <meta charset="UTF-8">
    <meta name="viewport" content="width=device-width, initial-scale=1.0, maximum-scale=1.0, user-scalable=no">

    <meta name="title" content="Suroi - 2D battle royale game">
    <meta name="description"
      content="Miss surviv.io and Surviv Reloaded? Suroi is an open-source 2D battle royale game inspired by surviv.io. Work in progress.">
    <meta name="keywords" content="battle royale, io game, browser game, open source">

    <meta property="og:title" content="Suroi - 2D battle royale game">
    <meta property="og:description"
      content="Miss surviv.io and Surviv Reloaded? Suroi is an open-source 2D battle royale game inspired by surviv.io. Work in progress.">
    <meta property="og:site_name" content="suroi.io">
    <meta property="og:image" content="https://suroi.io/img/backgrounds/embed_background.png">

    <title>Suroi - 2D battle royale game</title>

    <link rel="icon" type="image/x-icon" href="./favicon.ico">
    <link rel="icon" type="image/svg+xml" sizes="any" href="./img/logos/suroi_small_winter.svg">

    <link rel="icon" type="image/x-icon" sizes="16x16" href="./img/logos/suroi_favicon_16x16.png">
    <link rel="icon" type="image/x-icon" sizes="32x32" href="./img/logos/suroi_favicon_32x32.png">
    <link rel="icon" type="image/x-icon" sizes="96x96" href="./img/logos/suroi_favicon_96x96.png">

    <link rel="manifest" href="./manifest.json" />
</head>

<body>
  <div id="console-container" style="display: none;">
    <div id="console-header">
      <span>Console</span>
      <button id="console-close"><i class="fa-solid fa-xmark"></i></button>
    </div>
    <div id="console-out"></div>
    <textarea id="console-in" autocapitalize="off" autocomplete="off"></textarea>
  </div>
  <div id="splash-ui">
    <div id="splash-logo">
      <img src="./img/logos/suroi_beta.svg" alt="Suroi logo" draggable="false">
    </div>
    <div id="splash-modals">
      <div id="splash-news" class="persistent-scrollbar">
          <h2>
            <a href="./news/">
              <i class="fa-solid fa-newspaper"></i>
              News
              <i class="fa-solid fa-arrow-up-right-from-square"></i>
            </a>
          </h2>
          <div id="news-posts"></div>
        </div>
        <div id="splash-center">
          <div id="splash-server-message" style="display: none">
            <span id="splash-server-message-text"></span>
          </div>
          <div id="splash-rotate-message" style="display: none">
            <i class="fa-solid fa-rotate"></i> For a better experience, please rotate your device to landscape.
          </div>
          <div id="splash-options">
            <input type="text" name="username-input" id="username-input" placeholder="Enter a nickname" maxlength="16">
            <div id="server-select" class="dropdown">
              <button id="btn-server-select">
                <span id="server-name">-</span>
                <span style="margin-left: auto">
                  <img src="./img/misc/player_icon.svg" width="16" height="16" alt="Player count">
                  <span id="server-player-count">-</span>
                </span>
                <!--<span style="margin-left: 5px">
                  <img src="./img/misc/ping_icon.svg" width="16" height="16" alt="Ping">
                  <span id="server-ping">-</span>
                </span>-->
                <i class="fa-solid fa-caret-down"></i>
              </button>
              <ul class="dropdown-content" id="server-list"></ul>
            </div>
            <button class="btn btn-lg btn-darken btn-primary btn-disabled" id="btn-play-solo"><span style="position: relative; bottom: 1px;"><div class="spin"></div>Loading...</span></button>
            <!-- <button class="btn btn-lg btn-darken btn-primary" id="btn-play-duo">Play Duo</button> -->
            <!-- <button class="btn btn-lg btn-darken btn-primary" id="btn-play-squad">Play Squad</button> -->
            <!-- <button class="btn btn-lg btn-darken btn-purple" id="btn-create-team">Create Team</button> -->
            <button class="rules-close-btn btn-darken" id="rules-close-btn" style="display: none"><i class="fa-solid fa-xmark"></i></button>
            <button class="btn btn-lg btn-darken btn-secondary" id="btn-rules" style="display: none">
              <div class="pulsating-circle" style="display: none"></div>
              <span>Rules &amp; Tutorial</span>
            </button>
        </div>
        <div id="splash-socials">
          <a href="https://discord.suroi.io" target="_blank" rel="noopener noreferrer"
            class="btn btn-darken btn-social btn-discord"></a>
          <a href="https://reddit.com/r/suroigame" target="_blank" rel="noopener noreferrer"
            class="btn btn-darken btn-social btn-reddit"></a>
          <a href="https://twitter.com/suroigame" target="_blank" rel="noopener noreferrer"
            class="btn btn-darken btn-social btn-twitter"></a>
          <a href="https://www.youtube.com/@suroigame" target="_blank" rel="noopener noreferrer"
            class="btn btn-darken btn-social btn-youtube"></a>
          <a href="https://github.com/HasangerGames/suroi" target="_blank" rel="noopener noreferrer"
            class="btn btn-darken btn-social btn-github"></a>
        </div>
      </div>
      <div id="splash-customize">
        <div id="skin-container">
          <div id="skin-base"></div>
          <div id="skin-left-fist"></div>
          <div id="skin-right-fist"></div>
        </div>
        <div style="display: flex; flex-direction: row; gap: 15px;">
          <button class="btn btn-lg btn-darken btn-primary" id="btn-customize">
            <i class="fa-solid fa-shirt"></i>
            Loadout
          </button>
          <button class="btn btn-lg btn-darken btn-secondary" id="btn-settings">
            <i class="fa-solid fa-gear"></i>
            Settings
          </button>
        </div>
      </div>
      <div id="splash-featured-people">
        <div class="featured-container">
          <p class="featured-heading">Featured YouTubr</p>
          <a class="featured-content" id="youtube-featured-content" href="" target="_blank">
            <img class="featured-logo" src="./img/misc/youtube-icon.svg" alt="YouTube icon">
            <span class="featured-name" id="youtube-featured-name"></span>
          </a>
        </div>
        <div class="featured-container">
          <p class="featured-heading">Featured Streamr</p>
          <a class="featured-content" id="twitch-featured-content" target="_blank" href="">
            <img class="featured-logo" src="./img/misc/twitch-icon.svg" alt="Twitch icon">
            <span class="featured-name" id="twitch-featured-name"></span>
          </a>
        </div>
      </div>
      <!--<div id="splash-more" class="dropdown">
          <button class="btn btn-darken btn-primary btn-dropdown" id="btn-dropdown-more">
            More
            <i class="fa-solid fa-caret-down"></i>
          </button>
          <div class="dropdown-content">
            <a href="https://wiki.suroi.io" target="_blank" rel="noopener noreferrer">
              Wiki
              <i class="fa-solid fa-arrow-up-right-from-square"></i>
            </a>
            <a href="./proxy.txt" target="_blank" rel="noopener noreferrer">
              Proxies
              <i class="fa-solid fa-arrow-up-right-from-square"></i>
            </a>
            <a href="./leaderboard/" target="_blank" rel="noopener noreferrer">
              Leaderboard
              <i class="fa-solid fa-arrow-up-right-from-square"></i>
            </a>
            <a href="./news/" target="_blank" rel="noopener noreferrer">
              News
              <i class="fa-solid fa-arrow-up-right-from-square"></i>
            </a>
          </div>
        </div>-->
      </div>
      <div>
        <div id="splash-backlinks">
          <a href="./changelog/" target="_blank" rel="noopener noreferrer">v%VITE_APP_VERSION%</a>
        </div>
        <div id="splash-settings">
          <button style="display: none;" class="btn btn-darken btn-secondary" id="btn-language"><i class="fa-solid fa-earth-americas"></i></button>
          <button style="display: none;" class="btn btn-darken btn-secondary" id="btn-volume"><i class="fa-solid fa-volume-high"></i></button>
        </div>
      </div>
  </div>
  <div id="game">
    <div id="game-ui">
        <div id="joysticks-containers">
          <div id="left-joystick-container"></div>
          <div id="right-joystick-container"></div>
        </div>
        <button class="btn btn-lg btn-primary" id="btn-close-minimap" style="display: none">
          <i class="fa-solid fa-close"></i>
        </button>
        <button class="btn btn-lg btn-primary" id="btn-reload" style="display: none">
          <i class="fa-solid fa-rotate-right"></i>
        </button>
        <div id="top-left-container">
          <div style="display: flex">
            <div id="minimap-border"></div>
            <div style="display: flex; flex-direction: column; gap: 5px">
              <button class="btn btn-lg btn-primary fa-solid fa-bars" style="display: none; margin-left: 5px" id="btn-game-menu"></button>
              <button class="btn btn-lg btn-primary" id="btn-emotes" style="display: none; margin-left: 5px">
                <img src="./img/misc/emotes_icon.svg" style="margin-bottom: -3px">
              </button>
            </div>
          </div>
          <div id="gas-timer">
            <img id="gas-timer-image" src="./img/misc/gas-waiting-icon.svg">
            <span id="gas-timer-text">0:00</span>
          </div>
            <div id="debug-hud">
              <div id="fps-counter"></div>
              <div id="ping-counter"></div>
              <div id="coordinates-hud"></div>
          </div>
        </div>

        <div class="ui-leaderboard">
          <div id="ui-kill-leader">
            <div id="kill-leader-leader-container">
              <span id="kill-leader-leader">Waiting for leader</span>
              <i class="fa-solid fa-crown" style="margin-left: 5px; margin-right: 5px;"></i>
              <span id="kill-leader-kills-counter">0</span>
            </div>
          </div>
        <div class="counter">
          <img src="./img/misc/player_icon.svg">
          <div class="counter-text" id="ui-players-alive">1</div>
        </div>
        <div class="counter" id="kill-counter" style="margin-top: 5px; display: none">
          <img src="./img/misc/skull_icon.svg">
          <div class="counter-text" id="ui-kills">0</div>
        </div>
        <div id="kill-feed"></div>
      </div>
      <div id="action-container" style="display: none">
        <div id="action-timer">
          <h2 id="action-time">0.0</h2>
          <svg id="action-timer-anim" width="160" height="160" xmlns="http://www.w3.org/2000/svg">
            <circle r="36" cy="81" cx="81" stroke="#ffffff" stroke-width="7" stroke-dasharray="226" fill="#16161675" />
          </svg>
        </div>
        <div id="action-name"></div>
      </div>
      <div id="interact-message" style="display: none;">
        <kbd id="interact-key"></kbd>
        <span id="interact-text"></span>
      </div>
      <div id="center-bottom-container">
        <div id="weapon-ammo-container" style="display: none;">
          <div id="weapon-clip-ammo"></div>
          <div id="weapon-inventory-ammo"></div>
        </div>
        <div id="adrenaline-bar-container">
          <div id="adrenaline-bar"></div>
          <span id="adrenaline-bar-percentage"></span>
          <span id="adrenaline-bar-min-max"></span>
        </div>
        <div id="health-bar-container">
          <div id="health-bar-animation"></div>
          <div id="health-bar"></div>
          <span id="health-bar-percentage"></span>
          <span id="health-bar-max"></span>
        </div>
        <div id="killstreak-indicator-container" style="display: none;">
          <span id="killstreak-indicator-counter">Streak: 0</span>
        </div>
      </div>

      <div id="center-top-container">
        <div class="inventory-container" id="scopes-container"></div>
        <div id="spectating-container" style="display: none">
          <div id="spectating-msg">
            Spectating <span id="spectating-msg-player"></span>
          </div>
          <div id="spectating-buttons-container">
            <button id="btn-spectate-previous" class="btn btn-lg btn-primary"><i class="fa-solid fa-arrow-left"></i></button>
            <button id="btn-report" class="btn btn-lg btn-danger">Report</button>
            <button id="btn-spectate-next" class="btn btn-lg btn-primary"><i class="fa-solid fa-arrow-right"></i></button>
            <button id="btn-spectate-kill-leader" class="btn btn-lg btn-secondary">Spectate Kill Leader</button>
<<<<<<< HEAD
=======
            <button id="btn-spectate-replay" class="btn btn-lg btn-primary">Play Again</button>
            <button id="btn-spectate-menu" class="btn btn-lg btn-secondary">Menu</button>
>>>>>>> 6220bda6
          </div>
        </div>
        <div id="gas-msg" style="display: none">
          <div id="gas-msg-info"></div>
        </div>
      </div>

      <div id="kill-msg" style="display: none">
        <div id="kill-msg-kills"></div>
        You killed <span id="kill-msg-player-name"></span><span id="kill-msg-weapon-used"></span>
      </div>
      <div class="items-container" id="healing">
        <div class="inventory-container" id="healing-items-container">
        </div>
      </div>
      <div class="items-container" id="ammo">
        <div class="inventory-container" id="ammo-container">
        </div>
        <div class="inventory-container" id="special-ammo-container">
        </div>
      </div>
      <div class="inventory-container" id="equipment-container">
        <div class="inventory-slot has-item" id="helmet-slot">
          <img class="item-image" draggable="false">
          <span class="item-name"></span>
          <div class="item-tooltip"></div>
        </div>
        <div class="inventory-slot has-item" id="vest-slot">
          <img class="item-image" draggable="false">
          <span class="item-name"></span>
          <div class="item-tooltip"></div>
        </div>
        <div class="inventory-slot has-item" id="backpack-slot">
          <img class="item-image" draggable="false">
          <span class="item-name"></span>
          <div class="item-tooltip"></div>
        </div>
      </div>
      <div class="inventory-container" id="weapons-container">
        <div class="inventory-slot" id="weapon-slot-1">
          <span class="slot-number">1</span>
          <span class="item-ammo"></span>
          <img class="item-image" draggable="false">
          <span class="item-name"></span>
        </div>
        <div class="inventory-slot" id="weapon-slot-2">
          <span class="slot-number">2</span>
          <span class="item-ammo"></span>
          <img class="item-image" draggable="false">
          <span class="item-name"></span>
        </div>
        <div class="inventory-slot" id="weapon-slot-3">
          <span class="slot-number">3</span>
          <span class="item-ammo"></span>
          <img class="item-image" draggable="false">
          <span class="item-name"></span>
        </div>
        <div class="inventory-slot" id="weapon-slot-4">
          <span class="slot-number">4</span>
          <span class="item-ammo"></span>
          <img class="item-image" draggable="false">
          <span class="item-name"></span>
        </div>
      </div>
      <div id="emote-wheel" style="display: none">
        <div class="emote-top"></div>
        <div class="emote-right"></div>
        <div class="emote-bottom"></div>
        <div class="emote-left"></div>
      </div>
      <div id="game-over-overlay" style="display: none">
        <div id="game-over-top-screen">
          <img id="chicken-dinner" src="./img/game/emotes/chicken.svg">
          <h1 id="game-over-text" class="modal-item">You died.</h1>
          <div id="game-over-rank-container">
            <span>Rank</span>
            <span id="game-over-rank" class="modal-item"></span>
          </div>
        </div>
        <div id="game-over-screen">
          <h1 id="game-over-player-name" class="modal-item">Player</h1>
          <div class="modal-item" id="game-over-stats">
            <div class="stat">
              <span class="stat-name">Kills:</span>
              <span class="stat-value" id="game-over-kills"></span>
            </div>
            <div class="stat">
              <span class="stat-name">Damage done:</span>
              <span class="stat-value" id="game-over-damage-done"></span>
            </div>
            <div class="stat">
              <span class="stat-name">Damage taken:</span>
              <span class="stat-value" id="game-over-damage-taken"></span>
            </div>
            <div class="stat">
              <span class="stat-name">Time alive:</span>
              <span class="stat-value" id="game-over-time"></span>
            </div>
          </div>
          <div class="modal-item">
            <button class="btn btn-lg btn-darken btn-primary" id="btn-play-again">Play Again</button>
            <div style="display: flex; gap: 8px;">
              <button class="btn btn-lg btn-darken btn-primary" id="btn-spectate">Spectate</button>
              <button class="btn btn-lg btn-darken btn-secondary" id="btn-menu">Menu</button>
            </div>
          </div>
        </div>
      </div>
    </div>
  </div>

  <div class="modal" id="game-menu" style="display: none">
    <div class="modal-item">
      <button class="btn btn-lg btn-darken btn-secondary" id="btn-settings-game"><i class="fa-solid fa-gear"></i>
        Settings</button>
    </div>
    <div class="modal-item">
      <button class="btn btn-lg btn-darken btn-secondary" id="btn-fullscreen"><i class="fa-solid fa-expand"></i>
        Fullscreen</button>
    </div>
    <div class="modal-item">
      <button class="btn btn-lg btn-darken btn-primary" id="btn-resume-game"><i class="fa-solid fa-play"></i>
        Resume</button>
    </div>
    <div class="modal-item">
      <button class="btn btn-lg btn-darken btn-danger" id="btn-quit-game"><i
          class="fa-solid fa-arrow-right-from-bracket"></i> Quit</button>
    </div>
  </div>
  <div class="modal dialog" id="report-modal" style="display: none">
    <div class="dialog-header">
      <h3><span style="font-weight: 600">Reporting</span><span id="reporting-name"></span></h3>
      <span class="dialog-close-btn fa-solid fa-xmark" id="close-report"></span>
    </div>
    <div id="report-modal-content">
      <div id="report-id-container">
        <span>Report ID:</span>
        <span id="report-id"></span>
      </div>
      <p><strong>Please follow the instructions below!</strong> If you don't, your report will be ignored.</p>
      <h4>How to Submit a Report</h4>
      <ol>
        <li>Join the <a href="https://discord.suroi.io">Discord server.</a></li>
        <li>Go to the <a href="https://discord.com/channels/1077043833621184563/1135288369526607973">#cheater-reports
            channel.</a></li>
        <li>Read the report guidelines in the pinned post.</li>
        <li>Submit your report as a post.</li>
      </ol>
    </div>
  </div>
  <div class="modal dialog" id="warning-modal" style="display: none">
    <div id="warning-modal-content">
      <h1 style="color: red; text-align: center; margin-top: 0" id="warning-modal-title"></h1>
      <p id="warning-modal-text"></p>
      <div id="warning-modal-agree-options" style="display: none">
        <br>
        <input type="checkbox" class="regular-checkbox" id="warning-modal-agree-checkbox">
        <label for="warning-modal-agree-checkbox">I agree not to team</label>
        <br><br>
        <button class="btn btn-lg btn-darken btn-primary btn-disabled" id="warning-btn-play-solo" style="width: 100%">Play <strong>Solo</strong></button>
      </div>
    </div>
  </div>
  <div class="modal dialog" id="settings-menu" style="display: none">
    <div class="dialog-header">
      <h3>Settings</h3>
      <span class="dialog-close-btn fa-solid fa-xmark" id="close-settings"></span>
    </div>
    <div id="settings-tabs-container">
      <div class="tab-bar" id="settings-tab-bar">
        <button class="tab active" id="tab-volume"><i class="fa-solid fa-volume-high"></i>Volume</button>
        <button class="tab" id="tab-keybinds"><i class="fa-solid fa-keyboard"></i>Keybinds</button>
        <button class="tab" id="tab-graphics"><i class="fa-solid fa-display"></i>Graphics</button>
        <button class="tab" id="tab-interface"><i class="fa-solid fa-list"></i>Interface</button>
        <button class="tab" id="tab-import-export"><i class="fa-solid fa-file-export"></i>Save/Load</button>
        <button class="tab" id="tab-mobile"><i class="fa-solid fa-mobile"></i>Mobile</button>
      </div>
      <div id="settings-tabs" class="persistent-scrollbar">
        <div class="tab-content active" id="tab-volume-content">
          <div class="modal-item">
            <label>
              <span class="setting-title">Master Volume</span>
              <span class="range-input-value"></span>
              <input type="range" max="1" min="0" id="slider-master-volume" step="0.1" value="1">
            </label>
          </div>
          <div class="modal-item">
            <label>
              <span class="setting-title">SFX Volume</span>
              <span class="range-input-value"></span>
              <input type="range" max="1" min="0" id="slider-sfx-volume" step="0.1" value="1">
            </label>
          </div>
          <div class="modal-item">
            <label>
              <span class="setting-title">Music Volume</span>
              <span class="range-input-value"></span>
              <input type="range" max="1" min="0" id="slider-music-volume" step="0.1" value="1">
            </label>
          </div>
          <div class="modal-item checkbox-setting">
            <label>
              <span class="setting-title">Old menu music<i>*</i></span>
              <input type="checkbox" id="toggle-old-music">
            </label>
          </div>
          <p style="color: red"><i>* Requires reload to apply</i></p>
        </div>
        <div class="tab-content" id="tab-keybinds-content" style="display: none">
        </div>
        <div class="tab-content" id="tab-graphics-content" style="display: none">
          <div class="modal-item checkbox-setting">
            <label>
              <span class="setting-title">Anti-aliasing<i>*</i></span>
              <input type="checkbox" id="toggle-antialias">
            </label>
          </div>
          <div class="modal-item checkbox-setting">
            <label>
              <span class="setting-title">Movement smoothing</span>
              <input type="checkbox" id="toggle-movement-smoothing">
            </label>
          </div>
          <div class="modal-item checkbox-setting">
            <label>
              <span class="setting-title">Responsive rotation</span>
              <input type="checkbox" id="toggle-responsive-rotation">
            </label>
          </div>
          <div class="modal-item checkbox-setting">
            <label>
              <span class="setting-title">Camera shake</span>
              <input type="checkbox" id="toggle-camera-shake">
            </label>
          </div>
          <p style="color: red"><i>* Requires reload to apply</i></p>
        </div>
        <div class="tab-content" id="tab-interface-content" style="display: none">
          <div class="modal-item" id="ui-scale-container">
            <label>
              <span class="setting-title">Interface Scale</span>
              <span class="range-input-value"></span>
              <input type="range" max="2" min="0.1" id="slider-ui-scale" step="0.05">
            </label>
          </div>
          <div class="modal-item">
            <label>
              <span class="setting-title">Minimap Transparency</span>
              <span class="range-input-value"></span>
              <input type="range" max="1" min="0.1" id="slider-minimap-transparency" step="0.1">
            </label>
          </div>
          <div class="modal-item">
            <label>
              <span class="setting-title">Fullscreen Map Transparency</span>
              <span class="range-input-value"></span>
              <input type="range" max="1" min="0.1" id="slider-big-map-transparency" step="0.1">
            </label>
          </div>
          <div class="modal-item checkbox-setting">
            <label>
              <span class="setting-title">Hide minimap</span>
              <input type="checkbox" id="toggle-hide-minimap">
            </label>
          </div>
          <div class="modal-item checkbox-setting">
            <label>
              <span class="setting-title">Hide rules button</span>
              <input type="checkbox" id="toggle-hide-rules">
            </label>
          </div>
          <div class="modal-item checkbox-setting">
            <label>
              <span class="setting-title">Warn before leaving</span>
              <input type="checkbox" id="toggle-leave-warning">
            </label>
          </div>
          <div class="modal-item checkbox-setting">
            <label>
              <span class="setting-title">Show FPS</span>
              <input type="checkbox" id="toggle-fps">
            </label>
          </div>
          <div class="modal-item checkbox-setting">
            <label>
              <span class="setting-title">Show ping</span>
              <input type="checkbox" id="toggle-ping">
            </label>
          </div>
          <div class="modal-item checkbox-setting">
            <label>
              <span class="setting-title">Show coordinates</span>
              <input type="checkbox" id="toggle-coordinates">
            </label>
          </div>
          <div class="modal-item checkbox-setting">
            <label>
              <span class="setting-title">Anonymous player names</span>
              <input type="checkbox" id="toggle-anonymous-player">
            </label>
          </div>
          <div class="modal-item checkbox-setting">
            <label>
              <span class="setting-title">Text-based kill feed</span>
              <input type="checkbox" id="toggle-text-kill-feed">
            </label>
          </div>
          <div class="modal-item checkbox-setting">
            <label>
              <span class="setting-title">Loop scope selection</span>
              <input type="checkbox" id="toggle-scope-looping">
            </label>
          </div>
        </div>
        <div class="tab-content" id="tab-import-export-content" style="display: none">
          <div class="modal-item">
            <button class="btn btn-darken btn-lg btn-secondary" id="import-settings-btn">
              <i class="fa-solid fa-file-import"></i>
              Load settings
            </button>
          </div>
          <div class="modal-item">
            <button class="btn btn-darken btn-lg btn-secondary" id="export-settings-btn">
              <i class="fa-solid fa-file-export"></i>
              Copy settings to clipboard
            </button>
          </div>
          <div class="modal-item">
            <button class="btn btn-darken btn-lg btn-danger" id="reset-settings-btn">
              <i class="fa-solid fa-trash"></i>
              Reset settings
            </button>
          </div>
        </div>
        <div class="tab-content" id="tab-mobile-content" style="display: none">
          <i>Changing these settings requires reloading the page</i>
          <div class="modal-item">
            <button style="margin-bottom: 10px;" class="btn btn-lg btn-darken btn-secondary"
              onclick="location.reload()"><i class="fa-solid fa-rotate-right"></i> Reload</button>
          </div>
          <div class="modal-item checkbox-setting">
            <label>
              <span class="setting-title">Enable Mobile Controls</span>
              <input type="checkbox" id="toggle-mobile-controls">
            </label>
          </div>
          <div class="modal-item">
            <label>
              <span class="setting-title">Joystick size</span>
              <span class="range-input-value"></span>
              <input type="range" max="400" min="25" id="slider-joystick-size" step="25">
            </label>
          </div>
          <div class="modal-item">
            <label>
              <span class="setting-title">Joystick transparency</span>
              <span class="range-input-value"></span>
              <input type="range" max="1" min="0.1" id="slider-joystick-transparency" step="0.1">
            </label>
          </div>
        </div>
      </div>
    </div>
  </div>
  <div class="modal dialog persistent-scrollbar" id="customize-menu" style="display: none">
    <div class="dialog-header">
      <h3>Loadout</h3>
      <span class="dialog-close-btn fa-solid fa-xmark" id="close-customize"></span>
    </div>
    <div id="customize-tabs-container">
      <div class="tab-bar" id="customize-tab-bar">
        <button class="tab active" id="tab-skins"><i class="fa-solid fa-shirt"></i>Skins</button>
        <button class="tab" id="tab-emotes"><img src="./img/misc/emotes_icon.svg">Emotes</button>
        <button class="tab" id="tab-crosshairs"><img src="./img/misc/crosshair_icon.svg">Crosshair</button>
      </div>
      <div id="customize-tabs">
        <div class="tab-content active" id="tab-skins-content">
          <div id="skins-list"></div>
        </div>
        <div class="tab-content" id="tab-emotes-content" style="display: none">
          <div id="emote-wheel-container">
            <div id="emote-customize-wheel">
              <div class="emote-top"></div>
              <div class="emote-right"></div>
              <div class="emote-bottom"></div>
              <div class="emote-left"></div>
            </div>
            <div id="emote-wheel-bottom">
              <div class="emote-win"><i class="fa-solid fa-crown"></i></div>
              <div class="emote-death"><img src="./img/misc/skull_icon.svg" /></div>
            </div>
          </div>
          <div id="emotes-list"></div>
        </div>
        <div class="tab-content" id="tab-crosshairs-content" style="display: none;">
          <div id="crosshair-customize">
            <div id="crosshair-preview">
              <div id="crosshair-image"></div>
            </div>
            <div id="crosshair-controls">
              <span id="crosshair-controls-disabled" style="display: none">System default</span>
              <div class="modal-item">
                <label>
                  <span class="setting-title">Size:</span>
                  <span class="range-input-value"></span>
                  <input type="range" max="5" min="0.5" id="slider-crosshair-size" step="0.1">
                </label>
              </div>
              <div class="modal-item">
                <label>
                  <span class="setting-title">Color:</span>
                  <input type="color" id="crosshair-color-picker" value="#000000">
                </label>
              </div>
              <div class="modal-item">
                <label>
                  <span class="setting-title">Stroke Size:</span>
                  <span class="range-input-value"></span>
                  <input type="range" max="0.2" min="0" id="slider-crosshair-stroke-size" step="0.005">
                </label>
              </div>
              <div class="modal-item">
                <label>
                  <span class="setting-title">Stroke Color:</span>
                  <input type="color" id="crosshair-stroke-picker" value="#000000">
                </label>
              </div>
            </div>
          </div>
          <div id="crosshairs-list"></div>
        </div>
      </div>
    </div>
  </div>
  <script src="./src/index.ts" type="module"></script>
</body>

</html><|MERGE_RESOLUTION|>--- conflicted
+++ resolved
@@ -263,11 +263,8 @@
             <button id="btn-report" class="btn btn-lg btn-danger">Report</button>
             <button id="btn-spectate-next" class="btn btn-lg btn-primary"><i class="fa-solid fa-arrow-right"></i></button>
             <button id="btn-spectate-kill-leader" class="btn btn-lg btn-secondary">Spectate Kill Leader</button>
-<<<<<<< HEAD
-=======
             <button id="btn-spectate-replay" class="btn btn-lg btn-primary">Play Again</button>
             <button id="btn-spectate-menu" class="btn btn-lg btn-secondary">Menu</button>
->>>>>>> 6220bda6
           </div>
         </div>
         <div id="gas-msg" style="display: none">
