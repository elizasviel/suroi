import { Badges } from "../../common/src/definitions/badges";
import { Emotes } from "../../common/src/definitions/emotes";
import { Loots } from "../../common/src/definitions/loots";
import { type Game } from "./scripts/game";
import { defaultClientCVars } from "./scripts/utils/console/defaultClientCVars";
import { ALBANIAN_TRANSLATIONS } from "./translations/albanian";
import { CHINESE_SIMPLIFIED_TRANSLATIONS } from "./translations/chinese_simplified";
import { CZECH_TRANSLATIONS } from "./translations/czech";
import { ENGLISH_TRANSLATIONS } from "./translations/english";
import { ESTONIAN_TRANSLATIONS } from "./translations/estonian";
import { FRENCH_TRANSLATIONS } from "./translations/french";
import { GERMAN_TRANSLATIONS } from "./translations/german";
import { GREEK_TRANSLATIONS } from "./translations/greek";
import { HUNGARIAN_TRANSLATIONS } from "./translations/hungarian";
import { JAPANESE_TRANSLATIONS } from "./translations/japanese";
import { LATVIAN_TRANSLATIONS } from "./translations/latvian";
import { LITHUANIAN_TRANSLATIONS } from "./translations/lithuanian";
import { RUSSIAN_TRANSLATIONS } from "./translations/russian";
import { TAMIL_TRANSLATIONS } from "./translations/tamil";
import { TURKISH_TRANSLATIONS } from "./translations/turkısh";
import { VIETNAMESE_TRANSLATIONS } from "./translations/vietnamese";
import { CUTE_ENGWISH_TRANSLATIONS } from "./translations/cute_engwish";
import { CANTONESE_TRANSLATIONS } from "./translations/cantonese";
import { CHINESE_TRADITIONAL_TRANSLATIONS } from "./translations/chinese_traditional";
<<<<<<< HEAD
import { DRUNKGLISH_TRANSLATIONS } from "./translations/drunkglish";
=======
import { ROMANIAN_TRANSLATIONS } from "./translations/romanian";
>>>>>>> 16014491

export type TranslationMap = Record<
    string,
    (string | ((replacements: Record<string, string>) => string))
> & { readonly name: string, readonly flag: string };

let defaultLanguage: string;
let language: string;

export const TRANSLATIONS = {
    get defaultLanguage(): string {
        if (!setup) {
            throw new Error("Translation API not yet setup");
        }

        return defaultLanguage;
    },
    translations: {
        en: ENGLISH_TRANSLATIONS,
        gr: GREEK_TRANSLATIONS,
        tr: TURKISH_TRANSLATIONS,
        ab: ALBANIAN_TRANSLATIONS,
        fr: FRENCH_TRANSLATIONS,
        ru: RUSSIAN_TRANSLATIONS,
        de: GERMAN_TRANSLATIONS,
        ro: ROMANIAN_TRANSLATIONS,
        zh: CHINESE_SIMPLIFIED_TRANSLATIONS,
        tw: CHINESE_TRADITIONAL_TRANSLATIONS,
        hk_mo: CANTONESE_TRANSLATIONS,
        jp: JAPANESE_TRANSLATIONS,
        vi: VIETNAMESE_TRANSLATIONS,
        ta: TAMIL_TRANSLATIONS,
        hu: HUNGARIAN_TRANSLATIONS,
        et: ESTONIAN_TRANSLATIONS,
        cz: CZECH_TRANSLATIONS,
        lv: LATVIAN_TRANSLATIONS,
        lt: LITHUANIAN_TRANSLATIONS,
        hp18: {
            name: "HP-18",
            flag: "<img height=\"20\" src=\"./img/killfeed/hp18_killfeed.svg\" />"
        },
        qen: CUTE_ENGWISH_TRANSLATIONS,
        den: DRUNKGLISH_TRANSLATIONS
    }
} as {
    get defaultLanguage(): string
    readonly translations: Record<string, TranslationMap>
};

let setup = false;
export function initTranslation(game: Game): void {
    if (setup) {
        console.error("Translation API already setup");
        return;
    }

    setup = true;

    defaultLanguage = typeof defaultClientCVars.cv_language === "object"
        ? defaultClientCVars.cv_language.value
        : defaultClientCVars.cv_language;

    language = game.console.getBuiltInCVar("cv_language");

    translateCurrentDOM();
}

export function getTranslatedString(key: string, replacements?: Record<string, string>): string {
    if (!setup) {
        console.error("Translation API not yet setup");
        return key;
    }

    // Easter egg language
    if (language === "hp18") return "HP-18";

    if (key.startsWith("emote_")) {
        return Emotes.reify(key.slice("emote_".length)).name;
    }

    if (key.startsWith("badge_")) {
        return Badges.reify(key.slice("badge_".length)).name;
    }

    let foundTranslation: TranslationMap[string];
    try {
        foundTranslation = TRANSLATIONS.translations[language]?.[key]
        ?? TRANSLATIONS.translations[defaultLanguage]?.[key]
        ?? Loots.reify(key).name;
    } catch (_) {
        foundTranslation = "no translation found";
    }

    if (foundTranslation === "no translation found") return key;

    if (foundTranslation instanceof Function) {
        return foundTranslation(replacements ?? {});
    }

    if (!replacements) {
        return foundTranslation;
    }

    for (const [search, replace] of Object.entries(replacements)) {
        foundTranslation = foundTranslation.replaceAll(`<${search}>`, replace);
    }

    return foundTranslation;
}

const printTranslationDebug = false;

function adjustFontSize(element: HTMLElement): void {
    if (!element.textContent) return;

    const MIN_FONT_SIZE = element.parentElement?.classList.contains("tab") ? 12.5 : 15;
    const FONT_WIDTH_PER_CHARACTER = 10;

    // I love math
    const buttonText = element.textContent.replace(/\s+/g, " ");
    const textWidth = buttonText.length * FONT_WIDTH_PER_CHARACTER;
    const buttonWidth = element.getBoundingClientRect().width;

    let fontSize: number;

    switch (language) {
        case "ta": // has very long strings
            fontSize = Math.max((MIN_FONT_SIZE - 2), Math.min(buttonWidth / textWidth * FONT_WIDTH_PER_CHARACTER, 13));
            break;
        default:
            fontSize = Math.max(MIN_FONT_SIZE, Math.min(buttonWidth / textWidth * FONT_WIDTH_PER_CHARACTER, 20));
            break;
    }

    element.style.fontSize = `${fontSize}px`;
}

function translateCurrentDOM(): void {
    let debugTranslationCounter = 0;

    document.querySelectorAll("body *").forEach(element => {
        if (!(element instanceof HTMLElement)) return; // ignore non-html elements (like svg and mathml)

        const requestedTranslation = element.getAttribute("translation");
        if (!requestedTranslation) return;

        const translatedString = getTranslatedString(requestedTranslation);

        element[
            element.getAttribute("use-html") === null
                ? "innerText"
                : "innerHTML"
        ] = translatedString;

        // Decrease font size for those languages have have really long stuff in buttons
        if (
            (element.classList.contains("btn") || element.parentElement?.classList.contains("btn") || element.parentElement?.classList.contains("tab"))
            && translatedString.length >= 10
            && !["en", "hp18"].includes(language) // <- why? (because we do not want text measurements on English or HP-18)
        ) {
            adjustFontSize(element);
        }

        debugTranslationCounter++;
    });

    if (printTranslationDebug) {
        console.log("Translated", debugTranslationCounter, "strings");
        console.log("With language as", language, "and default as", defaultLanguage);

        const reference = new Set(Object.keys(TRANSLATIONS.translations[TRANSLATIONS.defaultLanguage]));

        console.table(
            [...Object.entries(TRANSLATIONS.translations)].reduce<{
                [K in keyof typeof TRANSLATIONS.translations]: {
                    readonly "translation coverage (%)": number
                    readonly "missing keys": readonly string[]
                }
            }>(
                (acc, [language, languageInfo]) => {
                    const copy = new Set(reference);

                    for (const key of Object.keys(languageInfo)) {
                        copy.delete(key);
                    }

                    acc[language] = {
                        "translation coverage (%)": 100 * (1 - copy.size / reference.size),
                        "missing keys": [...copy]
                    };

                    return acc;
                },
                {}
            )
        );
    }
}<|MERGE_RESOLUTION|>--- conflicted
+++ resolved
@@ -22,11 +22,7 @@
 import { CUTE_ENGWISH_TRANSLATIONS } from "./translations/cute_engwish";
 import { CANTONESE_TRANSLATIONS } from "./translations/cantonese";
 import { CHINESE_TRADITIONAL_TRANSLATIONS } from "./translations/chinese_traditional";
-<<<<<<< HEAD
-import { DRUNKGLISH_TRANSLATIONS } from "./translations/drunkglish";
-=======
 import { ROMANIAN_TRANSLATIONS } from "./translations/romanian";
->>>>>>> 16014491
 
 export type TranslationMap = Record<
     string,
@@ -68,8 +64,7 @@
             name: "HP-18",
             flag: "<img height=\"20\" src=\"./img/killfeed/hp18_killfeed.svg\" />"
         },
-        qen: CUTE_ENGWISH_TRANSLATIONS,
-        den: DRUNKGLISH_TRANSLATIONS
+        qen: CUTE_ENGWISH_TRANSLATIONS
     }
 } as {
     get defaultLanguage(): string
