<!DOCTYPE html>
<html lang="en">

<head>
    <meta http-equiv="Content-Type" content="text/html; charset=UTF-8" />
    <meta http-equiv="X-UA-Compatible" content="IE=7" />
    <meta name="viewport" content="width=device-width, initial-scale=1.0" />

    <meta name="title" content="Suroi - 2D battle royale game" />
    <meta name="description"
        content="Suroi is an action-packed 2D battle royale game where players fight to be the last one standing, while the constantly shrinking arena adds to the excitement. With vibrant and dynamic sound effects, Suroi offers an immersive and adrenaline-fueled experience." />
    <meta name="keywords" content="battle royale, io game, browser game, open source" />

    <meta property="og:title" content="Suroi - 2D battle royale game" />
    <meta property="og:description"
        content="Suroi is an action-packed 2D battle royale game where players fight to be the last one standing, while the constantly shrinking arena adds to the excitement. With vibrant and dynamic sound effects, Suroi offers an immersive and adrenaline-fueled experience." />

    <title>Suroi - 2D battle royale game</title>

    <link rel="icon" type="image/x-icon" href="favicon.ico" />

    <link rel="icon" type="image/x-icon" sizes="16x16" href="<%=require('/src/assets/img/icons/favicon-16x16.png')%>" />
    <link rel="icon" type="image/x-icon" sizes="32x32" href="<%=require('/src/assets/img/icons/favicon-32x32.png')%>" />
    <link rel="icon" type="image/x-icon" sizes="96x96" href="<%=require('/src/assets/img/icons/favicon-96x96.png')%>" />

    <script src="https://kit.fontawesome.com/eb28bcc062.js" crossorigin="anonymous"></script>
    <!--<script src ="../scripts/ui/newswidget.js" type="module">
    </script>
    ^^ This won't work because it requires you to do some weird require thing :/
    -->
</head>
<body>
    <div id="splash-ui">
        <div id="splash-logo">
            <img src="<%=require('../assets/img/logos/suroi.svg')%>" alt="Suroi logo" />
        </div>
        <div id="splash-modals">
            <div id="splash-news">
                <h2><a href="/news">
                    News
                    <i class="fa-solid fa-up-right-and-down-left-from-center"></i>
                </a></h2>
                <div id="news-posts">

                </div>
            </div>
            <div id="splash-center">
                <div id="splash-options">
                    <input type="text" name="username-input" id="username-input" placeholder="Enter a nickname"
                        maxlength="15" />
                    <select name="server-select" id="server-select">
                        <option value="na" selected>North America</option>
                    </select>

                    <button class="btn btn-lg btn-darken btn-primary" id="btn-play-solo">Play Solo</button>
                    <!-- <button class="btn btn-lg btn-darken btn-primary" id="btn-play-duo">Play Duo</button> -->
                    <!-- <button class="btn btn-lg btn-darken btn-primary" id="btn-play-squad">Play Squad</button> -->
                    <!-- <button class="btn btn-lg btn-darken btn-purple" id="btn-create-team">Create Team</button> -->
                </div>
                <div id="splash-socials">
                    <a href="https://discord.suroi.io" target="_blank" rel="noopener noreferrer"
                        class="btn btn-darken btn-social btn-discord"></a>
                    <a href="https://reddit.com" target="_blank" rel="noopener noreferrer"
                        class="btn btn-darken btn-social btn-reddit"></a>
                    <a href="https://twitter.com/HasangerGames" target="_blank" rel="noopener noreferrer"
                        class="btn btn-darken btn-social btn-twitter"></a>
                    <a href="https://www.youtube.com/@suroigame" target="_blank" rel="noopener noreferrer"
                        class="btn btn-darken btn-social btn-youtube"></a>
                    <a href="https://github.com/HasangerGames/suroi" target="_blank" rel="noopener noreferrer"
                        class="btn btn-darken btn-social btn-github"></a>
                </div>
            </div>
            <div id="splash-inventory">
                <span>Coming Soon!</span>
            </div>
            <div id="splash-more" class="dropdown">
                <button class="btn btn-darken btn-primary btn-dropdown" id="btn-dropdown-more">
                    More
                    <i class="fa-solid fa-caret-down"></i>
                </button>
                <div class="dropdown-content">
                    <a href="https://wiki.suroi.io" target="_blank" rel="noopener noreferrer">
                        Wiki
                        <i class="fa-solid fa-arrow-up-right-from-square"></i>
                    </a>
                    <a href="/proxy.txt" target="_blank" rel="noopener noreferrer">
                        Proxies
                        <i class="fa-solid fa-arrow-up-right-from-square"></i>
                    </a>
                    <a href="/leaderboard" target="_blank" rel="noopener noreferrer">
                        Leaderboard
                        <i class="fa-solid fa-arrow-up-right-from-square"></i>
                    </a>
                    <a href="/news" target="_blank" rel="noopener noreferrer">
                        News
                        <i class="fa-solid fa-arrow-up-right-from-square"></i>
                    </a>
                </div>
            </div>
            <div id="splash-backlinks">
                <a href="/changelog" target="_blank" rel="noopener noreferrer">v0.1.0</a>
            </div>
            <div id="splash-settings">
                <button class="btn btn-darken btn-secondary" id="btn-language"><i
                        class="fa-solid fa-earth-americas"></i></button>
                <button class="btn btn-darken btn-secondary" id="btn-volume"><i
                        class="fa-solid fa-volume-high"></i></button>
                <button class="btn btn-darken btn-secondary" id="btn-settings"><i class="fa-solid fa-gear"></i></button>
            </div>
        </div>
<<<<<<< HEAD
    </div>
    <div id="game-ui"></div>
</body>

=======
        <div id="game-ui" style="display: none">
            <div id="health-bar-container">
                <div id="health-bar-animation"></div>
                <div id="health-bar"></div>
            </div>
        </div>
    </body>
>>>>>>> 46979eb1
</html><|MERGE_RESOLUTION|>--- conflicted
+++ resolved
@@ -108,12 +108,6 @@
                 <button class="btn btn-darken btn-secondary" id="btn-settings"><i class="fa-solid fa-gear"></i></button>
             </div>
         </div>
-<<<<<<< HEAD
-    </div>
-    <div id="game-ui"></div>
-</body>
-
-=======
         <div id="game-ui" style="display: none">
             <div id="health-bar-container">
                 <div id="health-bar-animation"></div>
@@ -121,5 +115,4 @@
             </div>
         </div>
     </body>
->>>>>>> 46979eb1
 </html>