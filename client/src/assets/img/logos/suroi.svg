<?xml version="1.0" encoding="UTF-8" standalone="no"?>
<!-- Created with Inkscape (http://www.inkscape.org/) -->

<svg
   width="1060.9919"
   height="353.07001"
   viewBox="0 0 280.72077 93.416442"
   version="1.1"
   id="svg5"
   inkscape:version="1.1.2 (0a00cf5339, 2022-02-04)"
   sodipodi:docname="suroi.svg"
   inkscape:export-filename="/home/desktopgeek/Downloads/suroi.png"
   inkscape:export-xdpi="768"
   inkscape:export-ydpi="768"
   xmlns:inkscape="http://www.inkscape.org/namespaces/inkscape"
   xmlns:sodipodi="http://sodipodi.sourceforge.net/DTD/sodipodi-0.dtd"
   xmlns:xlink="http://www.w3.org/1999/xlink"
   xmlns="http://www.w3.org/2000/svg"
   xmlns:svg="http://www.w3.org/2000/svg">
  <sodipodi:namedview
     id="namedview7"
     pagecolor="#505050"
     bordercolor="#ffffff"
     borderopacity="1"
     inkscape:pageshadow="0"
     inkscape:pageopacity="0"
     inkscape:pagecheckerboard="1"
     inkscape:document-units="px"
     showgrid="false"
     units="px"
     width="1060.992px"
<<<<<<< HEAD
     inkscape:zoom="1"
     inkscape:cx="273.99999"
     inkscape:cy="-80.999998"
=======
     inkscape:zoom="2"
     inkscape:cx="648.5"
     inkscape:cy="26"
>>>>>>> b3508cd1
     inkscape:window-width="2560"
     inkscape:window-height="1372"
     inkscape:window-x="0"
     inkscape:window-y="0"
     inkscape:window-maximized="1"
     inkscape:current-layer="layer1"
     height="353.07px" />
  <defs
     id="defs2">
    <linearGradient
       inkscape:collect="always"
       id="linearGradient31523">
      <stop
         style="stop-color:#00d4ff;stop-opacity:1;"
         offset="0"
         id="stop31519" />
      <stop
         style="stop-color:#00d4ff;stop-opacity:0;"
         offset="1"
         id="stop31521" />
    </linearGradient>
    <linearGradient
       inkscape:collect="always"
       xlink:href="#linearGradient31523"
       id="linearGradient31525"
       x1="10.121879"
       y1="30.608253"
       x2="95.711456"
       y2="30.608253"
       gradientUnits="userSpaceOnUse" />
    <filter
       style="color-interpolation-filters:sRGB"
       inkscape:label="Drop Shadow"
       id="filter32941"
       x="-0.18707006"
       y="-0.096207474"
       width="1.5122842"
       height="1.2634605">
      <feFlood
         flood-opacity="0.498039"
         flood-color="rgb(0,0,0)"
         result="flood"
         id="feFlood32931" />
      <feComposite
         in="flood"
         in2="SourceGraphic"
         operator="in"
         result="composite1"
         id="feComposite32933" />
      <feGaussianBlur
         in="composite1"
         stdDeviation="0.5"
         result="blur"
         id="feGaussianBlur32935" />
      <feOffset
         dx="1.2"
         dy="1.2"
         result="offset"
         id="feOffset32937" />
      <feComposite
         in="SourceGraphic"
         in2="offset"
         operator="over"
         result="composite2"
         id="feComposite32939" />
    </filter>
    <filter
       style="color-interpolation-filters:sRGB"
       inkscape:label="Drop Shadow"
       id="filter32971"
       x="-0.01645325"
       y="-0.18372764"
       width="1.0470093"
       height="1.5249361">
      <feFlood
         flood-opacity="0.498039"
         flood-color="rgb(0,0,0)"
         result="flood"
         id="feFlood32961" />
      <feComposite
         in="flood"
         in2="SourceGraphic"
         operator="in"
         result="composite1"
         id="feComposite32963" />
      <feGaussianBlur
         in="composite1"
         stdDeviation="0.5"
         result="blur"
         id="feGaussianBlur32965" />
      <feOffset
         dx="1.2"
         dy="1.2"
         result="offset"
         id="feOffset32967" />
      <feComposite
         in="SourceGraphic"
         in2="offset"
         operator="over"
         result="composite2"
         id="feComposite32969" />
    </filter>
    <filter
       style="color-interpolation-filters:sRGB"
       inkscape:label="Drop Shadow"
       id="filter12025"
       x="-0.032561472"
<<<<<<< HEAD
       y="-0.11884913"
       width="1.0741914"
=======
       y="-0.11884911"
       width="1.0790267"
>>>>>>> b3508cd1
       height="1.2707981">
      <feFlood
         flood-opacity="0.498039"
         flood-color="rgb(0,0,0)"
         result="flood"
         id="feFlood12015" />
      <feComposite
         in="flood"
         in2="SourceGraphic"
         operator="in"
         result="composite1"
         id="feComposite12017" />
      <feGaussianBlur
         in="composite1"
         stdDeviation="0.5"
         result="blur"
         id="feGaussianBlur12019" />
      <feOffset
         dx="0.5"
         dy="0.5"
         result="offset"
         id="feOffset12021" />
      <feComposite
         in="SourceGraphic"
         in2="offset"
         operator="over"
         result="composite2"
         id="feComposite12023" />
    </filter>
  </defs>
  <g
     inkscape:label="Layer 1"
     inkscape:groupmode="layer"
     id="layer1">
    <g
       aria-label="SUROI"
       id="text1684"
       style="font-size:24.1294px;line-height:1.25;font-family:Jura;-inkscape-font-specification:Jura;letter-spacing:0px;word-spacing:0px;fill:#ffffff;fill-opacity:1;stroke-width:0.85;stroke-miterlimit:4;stroke-dasharray:none;filter:url(#filter32941)"
       transform="translate(-3.9072956)" />
    <g
       id="g879"
       transform="matrix(2.2273929,0,0,2.2273929,29.860822,11.491539)">
      <path
         d="m 14.16491,17.866448 q 6.611456,0.361941 8.952008,0.361941 0.554976,0 0.868658,-0.313682 0.337812,-0.337811 0.337812,-0.892788 v -2.171646 h -5.549762 q -2.533587,0 -3.691799,-1.134081 -1.134081,-1.158212 -1.134081,-3.691799 V 9.3005114 q 0,-2.5335871 1.134081,-3.6676689 1.158212,-1.1582112 3.691799,-1.1582112 h 8.469419 v 3.378116 h -7.504243 q -1.447764,0 -1.447764,1.4477641 v 0.482588 q 0,1.4477636 1.447764,1.4477636 h 4.343292 q 2.364681,0 3.474633,1.109953 1.109953,1.109952 1.109953,3.474633 v 1.20647 q 0,2.364682 -1.109953,3.474634 -1.109952,1.109952 -3.474633,1.109952 -1.2306,0 -2.605976,-0.04826 l -2.219904,-0.09652 Q 16.795015,21.341082 14.16491,21.123917 Z"
         style="font-size:24.1294px;line-height:1.25;font-family:'Russo One';-inkscape-font-specification:'Russo One';letter-spacing:0px;word-spacing:0px;fill:#ffffff;fill-opacity:1;stroke:#000000;stroke-width:0.85;stroke-miterlimit:4;stroke-dasharray:none;stroke-opacity:1;filter:url(#filter32941)"
         id="path12782"
         transform="translate(-3.9072955)" />
      <path
         d="m 41.696512,4.4746313 h 4.343292 V 16.780625 q 0,2.533587 -1.158211,3.691799 -1.134082,1.134081 -3.667669,1.134081 h -5.549762 q -2.533587,0 -3.691798,-1.134081 -1.134082,-1.158212 -1.134082,-3.691799 V 4.4746313 h 4.343292 V 16.780625 q 0,1.447764 1.447764,1.447764 h 3.61941 q 1.447764,0 1.447764,-1.447764 z"
         style="font-size:24.1294px;line-height:1.25;font-family:'Russo One';-inkscape-font-specification:'Russo One';letter-spacing:0px;word-spacing:0px;fill:#ffffff;fill-opacity:1;stroke:#000000;stroke-width:0.85;stroke-miterlimit:4;stroke-dasharray:none;stroke-opacity:1;filter:url(#filter32941)"
         id="path12784"
         transform="translate(-3.9072955)" />
      <path
         d="m 48.935284,4.4746313 h 10.134348 q 2.533587,0 3.667669,1.1582112 1.158211,1.1340818 1.158211,3.6676689 v 2.1716456 q 0,2.002741 -0.675623,3.112693 -0.651494,1.109952 -2.099258,1.471893 l 3.016175,5.308468 h -4.705233 l -2.774881,-5.067174 h -3.378116 v 5.067174 H 48.935284 Z M 59.55222,9.3005114 q 0,-1.4477641 -1.447764,-1.4477641 h -4.82588 v 5.0671737 h 4.82588 q 1.447764,0 1.447764,-1.447764 z"
         style="font-size:24.1294px;line-height:1.25;font-family:'Russo One';-inkscape-font-specification:'Russo One';letter-spacing:0px;word-spacing:0px;fill:#ffffff;fill-opacity:1;stroke:#000000;stroke-width:0.85;stroke-miterlimit:4;stroke-dasharray:none;stroke-opacity:1;filter:url(#filter32941)"
         id="path12786"
         transform="translate(-3.9072955)" />
      <path
         d="m 77.166668,9.0592174 q 0,-1.4477641 -1.447764,-1.4477641 h -4.101998 q -1.447764,0 -1.447764,1.4477641 v 7.7214076 q 0,1.447764 1.447764,1.447764 h 4.101998 q 1.447764,0 1.447764,-1.447764 z m 4.343292,7.7214076 q 0,2.533587 -1.158211,3.691799 -1.134082,1.134081 -3.667669,1.134081 h -6.03235 q -2.533587,0 -3.691798,-1.134081 Q 65.82585,19.314212 65.82585,16.780625 V 9.0592174 q 0,-2.5335871 1.134082,-3.6676689 1.158211,-1.1582112 3.691798,-1.1582112 h 6.03235 q 2.533587,0 3.667669,1.1582112 1.158211,1.1340818 1.158211,3.6676689 z"
         style="font-size:24.1294px;line-height:1.25;font-family:'Russo One';-inkscape-font-specification:'Russo One';letter-spacing:0px;word-spacing:0px;fill:#ff7300;fill-opacity:1;stroke:#401d00;stroke-width:0.85;stroke-miterlimit:4;stroke-dasharray:none;stroke-opacity:1;filter:url(#filter32941)"
         id="path12788"
         transform="translate(-3.9072955)" />
      <path
         d="M 91.885589,21.365211 H 83.199004 V 17.987095 H 85.37065 V 7.8527473 h -2.171646 v -3.378116 h 8.686585 v 3.378116 H 89.713943 V 17.987095 h 2.171646 z"
         style="font-size:24.1294px;line-height:1.25;font-family:'Russo One';-inkscape-font-specification:'Russo One';letter-spacing:0px;word-spacing:0px;fill:#ff7300;fill-opacity:1;stroke:#401d00;stroke-width:0.85;stroke-miterlimit:4;stroke-dasharray:none;stroke-opacity:1;filter:url(#filter32941)"
         id="path12790"
         transform="translate(-3.9072955)" />
      <g
         aria-label="BATTLE ROYALE"
         id="text6858"
         style="font-size:10.5833px;line-height:1.25;font-family:Jura;-inkscape-font-specification:Jura;letter-spacing:0px;word-spacing:0px;fill:#008cff;stroke:#00303c;stroke-width:0.4;filter:url(#filter32971)">
        <path
           d="m 6.4645878,26.904099 h 4.2333202 q 1.037163,0 1.523995,0.476248 0.486832,0.465665 0.486832,1.428746 0,0.634998 -0.275166,1.037163 -0.275166,0.391582 -0.677331,0.550332 0.857247,0.232832 1.164163,1.142996 0.105833,0.328082 0.105833,0.761998 0,1.037163 -0.486832,1.523995 -0.486832,0.486831 -1.523995,0.486831 H 6.4645878 Z m 4.6566522,5.079984 q 0,-0.634998 -0.634998,-0.634998 H 8.3695818 v 1.481661 h 2.1166602 q 0.634998,0 0.634998,-0.634997 z m -0.317499,-2.963324 q 0,-0.634998 -0.634998,-0.634998 H 8.3695818 v 1.481662 h 1.7991612 q 0.634998,0 0.634998,-0.634998 z"
           style="font-family:'Russo One';-inkscape-font-specification:'Russo One'"
           id="path1137" />
        <path
           d="M 15.301633,34.312408 H 13.23789 l 2.804574,-7.408309 h 2.11666 l 2.804575,7.408309 h -2.063744 l -0.476248,-1.322912 h -2.645825 z m 0.952497,-2.698741 h 1.693328 l -0.846664,-2.487075 z"
           style="font-family:'Russo One';-inkscape-font-specification:'Russo One'"
           id="path1139" />
        <path
           d="m 24.350328,34.312408 h -1.904994 v -5.926647 h -2.222493 v -1.481662 h 6.34998 v 1.481662 h -2.222493 z"
           style="font-family:'Russo One';-inkscape-font-specification:'Russo One'"
           id="path1141" />
        <path
           d="m 30.911962,34.312408 h -1.904994 v -5.926647 h -2.222493 v -1.481662 h 6.34998 v 1.481662 h -2.222493 z"
           style="font-family:'Russo One';-inkscape-font-specification:'Russo One'"
           id="path1143" />
        <path
           d="m 35.780268,32.830746 h 3.862905 v 1.481662 h -5.767899 v -7.408309 h 1.904994 z"
           style="font-family:'Russo One';-inkscape-font-specification:'Russo One'"
           id="path1145" />
        <path
           d="m 46.257734,34.312408 h -5.873732 v -7.408309 h 5.873732 v 1.481662 h -3.968738 v 1.428745 h 3.122074 v 1.481662 h -3.122074 v 1.534578 h 3.968738 z"
           style="font-family:'Russo One';-inkscape-font-specification:'Russo One'"
           id="path1147" />
        <path
           d="m 50.279361,26.904099 h 4.444986 q 1.111247,0 1.608662,0.507998 0.507998,0.497415 0.507998,1.608662 v 0.952497 q 0,0.878413 -0.296332,1.365245 -0.285749,0.486832 -0.920747,0.645582 l 1.322912,2.328325 h -2.063743 l -1.21708,-2.222492 h -1.481662 v 2.222492 h -1.904994 z m 4.656652,2.11666 q 0,-0.634998 -0.634998,-0.634998 h -2.11666 v 2.222493 h 2.11666 q 0.634998,0 0.634998,-0.634998 z"
           style="font-family:'Russo One';-inkscape-font-specification:'Russo One'"
           id="path1149" />
        <path
           d="m 62.661815,28.914926 q 0,-0.634998 -0.634998,-0.634998 h -1.799161 q -0.634998,0 -0.634998,0.634998 v 3.386656 q 0,0.634997 0.634998,0.634997 h 1.799161 q 0.634998,0 0.634998,-0.634997 z m 1.904994,3.386656 q 0,1.111246 -0.507999,1.619244 -0.497415,0.497415 -1.608661,0.497415 h -2.645825 q -1.111247,0 -1.619245,-0.497415 -0.497415,-0.507998 -0.497415,-1.619244 v -3.386656 q 0,-1.111247 0.497415,-1.608662 0.507998,-0.507998 1.619245,-0.507998 h 2.645825 q 1.111246,0 1.608661,0.507998 0.507999,0.497415 0.507999,1.608662 z"
           style="font-family:'Russo One';-inkscape-font-specification:'Russo One'"
           id="path1151" />
        <path
           d="m 64.566799,26.904099 h 2.010827 l 1.746245,3.598322 1.746244,-3.598322 h 2.010827 l -2.804574,5.450399 v 1.95791 h -1.904994 v -1.95791 z"
           style="font-family:'Russo One';-inkscape-font-specification:'Russo One'"
           id="path1153" />
        <path
           d="m 72.980486,34.312408 h -2.063744 l 2.804575,-7.408309 h 2.11666 l 2.804574,7.408309 h -2.063743 l -0.476249,-1.322912 h -2.645825 z m 0.952497,-2.698741 h 1.693328 l -0.846664,-2.487075 z"
           style="font-family:'Russo One';-inkscape-font-specification:'Russo One'"
           id="path1155" />
        <path
           d="m 81.076697,32.830746 h 3.862904 v 1.481662 h -5.767898 v -7.408309 h 1.904994 z"
           style="font-family:'Russo One';-inkscape-font-specification:'Russo One'"
           id="path1157" />
        <path
           d="m 91.554162,34.312408 h -5.873731 v -7.408309 h 5.873731 v 1.481662 h -3.968737 v 1.428745 h 3.122073 v 1.481662 h -3.122073 v 1.534578 h 3.968737 z"
           style="font-family:'Russo One';-inkscape-font-specification:'Russo One'"
           id="path1159" />
      </g>
    </g>
<<<<<<< HEAD
    <text
       xml:space="preserve"
       style="font-size:21.5797px;line-height:1.25;font-family:Jura;-inkscape-font-specification:Jura;letter-spacing:0px;word-spacing:0px;fill:#ffffff;fill-opacity:1;stroke:#000000;stroke-width:1.19062;stroke-miterlimit:4;stroke-dasharray:none;stroke-opacity:1;filter:url(#filter12025)"
       x="154.93529"
       y="-92.184608"
       id="text2861"
       transform="rotate(30,-11.624905,85.398028)"><tspan
         sodipodi:role="line"
         id="tspan2859"
         style="font-style:normal;font-variant:normal;font-weight:normal;font-stretch:normal;font-family:'Russo One';-inkscape-font-specification:'Russo One';fill:#ffffff;fill-opacity:1;stroke:#000000;stroke-width:1.19062;stroke-miterlimit:4;stroke-dasharray:none;stroke-opacity:1"
         x="154.93529"
         y="-92.184608">BETA</tspan></text>
=======
    <g
       aria-label="BETA"
       transform="rotate(30,-11.624905,85.398028)"
       id="text2861"
       style="font-size:21.5797px;line-height:1.25;font-family:Jura;-inkscape-font-specification:Jura;letter-spacing:0px;word-spacing:0px;fill:#ffffff;stroke:#000000;stroke-width:1.19062;filter:url(#filter12025)">
      <path
         d="m 156.23007,-107.2904 h 8.63188 q 2.11481,0 3.10748,0.97109 0.99266,0.9495 0.99266,2.91326 0,1.29478 -0.56107,2.11481 -0.56107,0.79845 -1.3811,1.12214 1.74796,0.474756 2.37377,2.33061 0.21579,0.668971 0.21579,1.553738 0,2.114811 -0.99266,3.107477 -0.99267,0.992667 -3.10748,0.992667 h -9.27927 z m 9.49507,10.358257 q 0,-1.294782 -1.29478,-1.294782 h -4.31594 v 3.021158 h 4.31594 q 1.29478,0 1.29478,-1.294782 z m -0.64739,-6.042317 q 0,-1.29478 -1.29479,-1.29478 h -3.66854 v 3.02116 h 3.66854 q 1.29479,0 1.29479,-1.29478 z"
         style="font-family:'Russo One';-inkscape-font-specification:'Russo One'"
         id="path865" />
      <path
         d="M 183.52837,-92.184608 H 171.55164 V -107.2904 h 11.97673 v 3.02116 h -8.09239 v 2.91326 h 6.36601 v 3.021157 h -6.36601 v 3.129056 h 8.09239 z"
         style="font-family:'Russo One';-inkscape-font-specification:'Russo One'"
         id="path867" />
      <path
         d="m 192.59181,-92.184608 h -3.88435 v -12.084632 h -4.53173 v -3.02116 h 12.94782 v 3.02116 h -4.53174 z"
         style="font-family:'Russo One';-inkscape-font-specification:'Russo One'"
         id="path869" />
      <path
         d="m 199.82095,-92.184608 h -4.20804 l 5.71862,-15.105792 h 4.31594 l 5.71862,15.105792 h -4.20804 l -0.97109,-2.697463 h -5.39492 z m 1.94217,-5.502824 h 3.45275 l -1.72637,-5.071228 z"
         style="font-family:'Russo One';-inkscape-font-specification:'Russo One'"
         id="path871" />
    </g>
>>>>>>> b3508cd1
  </g>
</svg><|MERGE_RESOLUTION|>--- conflicted
+++ resolved
@@ -29,15 +29,9 @@
      showgrid="false"
      units="px"
      width="1060.992px"
-<<<<<<< HEAD
      inkscape:zoom="1"
-     inkscape:cx="273.99999"
-     inkscape:cy="-80.999998"
-=======
-     inkscape:zoom="2"
-     inkscape:cx="648.5"
-     inkscape:cy="26"
->>>>>>> b3508cd1
+     inkscape:cx="527"
+     inkscape:cy="119"
      inkscape:window-width="2560"
      inkscape:window-height="1372"
      inkscape:window-x="0"
@@ -145,13 +139,8 @@
        inkscape:label="Drop Shadow"
        id="filter12025"
        x="-0.032561472"
-<<<<<<< HEAD
-       y="-0.11884913"
-       width="1.0741914"
-=======
        y="-0.11884911"
        width="1.0790267"
->>>>>>> b3508cd1
        height="1.2707981">
       <feFlood
          flood-opacity="0.498039"
@@ -193,7 +182,7 @@
        transform="translate(-3.9072956)" />
     <g
        id="g879"
-       transform="matrix(2.2273929,0,0,2.2273929,29.860822,11.491539)">
+       transform="matrix(2.2273929,0,0,2.2273929,29.860815,11.491539)">
       <path
          d="m 14.16491,17.866448 q 6.611456,0.361941 8.952008,0.361941 0.554976,0 0.868658,-0.313682 0.337812,-0.337811 0.337812,-0.892788 v -2.171646 h -5.549762 q -2.533587,0 -3.691799,-1.134081 -1.134081,-1.158212 -1.134081,-3.691799 V 9.3005114 q 0,-2.5335871 1.134081,-3.6676689 1.158212,-1.1582112 3.691799,-1.1582112 h 8.469419 v 3.378116 h -7.504243 q -1.447764,0 -1.447764,1.4477641 v 0.482588 q 0,1.4477636 1.447764,1.4477636 h 4.343292 q 2.364681,0 3.474633,1.109953 1.109953,1.109952 1.109953,3.474633 v 1.20647 q 0,2.364682 -1.109953,3.474634 -1.109952,1.109952 -3.474633,1.109952 -1.2306,0 -2.605976,-0.04826 l -2.219904,-0.09652 Q 16.795015,21.341082 14.16491,21.123917 Z"
          style="font-size:24.1294px;line-height:1.25;font-family:'Russo One';-inkscape-font-specification:'Russo One';letter-spacing:0px;word-spacing:0px;fill:#ffffff;fill-opacity:1;stroke:#000000;stroke-width:0.85;stroke-miterlimit:4;stroke-dasharray:none;stroke-opacity:1;filter:url(#filter32941)"
@@ -273,20 +262,6 @@
            id="path1159" />
       </g>
     </g>
-<<<<<<< HEAD
-    <text
-       xml:space="preserve"
-       style="font-size:21.5797px;line-height:1.25;font-family:Jura;-inkscape-font-specification:Jura;letter-spacing:0px;word-spacing:0px;fill:#ffffff;fill-opacity:1;stroke:#000000;stroke-width:1.19062;stroke-miterlimit:4;stroke-dasharray:none;stroke-opacity:1;filter:url(#filter12025)"
-       x="154.93529"
-       y="-92.184608"
-       id="text2861"
-       transform="rotate(30,-11.624905,85.398028)"><tspan
-         sodipodi:role="line"
-         id="tspan2859"
-         style="font-style:normal;font-variant:normal;font-weight:normal;font-stretch:normal;font-family:'Russo One';-inkscape-font-specification:'Russo One';fill:#ffffff;fill-opacity:1;stroke:#000000;stroke-width:1.19062;stroke-miterlimit:4;stroke-dasharray:none;stroke-opacity:1"
-         x="154.93529"
-         y="-92.184608">BETA</tspan></text>
-=======
     <g
        aria-label="BETA"
        transform="rotate(30,-11.624905,85.398028)"
@@ -309,6 +284,5 @@
          style="font-family:'Russo One';-inkscape-font-specification:'Russo One'"
          id="path871" />
     </g>
->>>>>>> b3508cd1
   </g>
 </svg>