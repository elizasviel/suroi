--- conflicted
+++ resolved
@@ -27,23 +27,13 @@
      inkscape:deskcolor="#d1d1d1"
      inkscape:document-units="px"
      showgrid="false"
-<<<<<<< HEAD
-     inkscape:zoom="0.25"
-     inkscape:cx="-216"
-     inkscape:cy="190"
+     inkscape:zoom="0.70710678"
+     inkscape:cx="-136.47161"
+     inkscape:cy="33.234019"
      inkscape:window-width="1280"
      inkscape:window-height="658"
      inkscape:window-x="-6"
      inkscape:window-y="-6"
-=======
-     inkscape:zoom="2.8284271"
-     inkscape:cx="127.27922"
-     inkscape:cy="121.26881"
-     inkscape:window-width="2560"
-     inkscape:window-height="1372"
-     inkscape:window-x="0"
-     inkscape:window-y="0"
->>>>>>> 3e589362
      inkscape:window-maximized="1"
      inkscape:current-layer="g865"
      inkscape:pageshadow="0"
@@ -121,7 +111,6 @@
     <g
        id="g865"
        transform="matrix(1.9616501,0,0,1.9616501,4.1209673e-4,4.1209673e-4)">
-<<<<<<< HEAD
       <rect
          style="fill:#674b24;fill-opacity:1;stroke:none;stroke-width:0.798207;stroke-linecap:butt;stroke-linejoin:miter;stroke-miterlimit:4;stroke-dasharray:none;stroke-opacity:1"
          id="rect4220"
@@ -195,231 +184,85 @@
          d="M 0.54092503,4.5409274 H 4.540925"
          id="path5886-7" />
       <path
+         id="rect17599"
+         style="fill:#909090;fill-opacity:1;stroke:#171717;stroke-width:0.185025;stroke-dasharray:none;stroke-opacity:1;paint-order:markers fill stroke"
+         d="m 12.187396,9.8096481 c 1.193178,-0.8929712 3.673996,-2.52771 3.673996,-2.52771 0,0 -1.629012,2.4888866 -2.529779,3.6793689 -0.285566,0.377416 -0.56553,0.760127 -0.895124,1.102236 -0.687493,0.713601 -2.203658,1.993242 -2.203658,1.993242 L 9.0865453,12.910499 c 0,0 1.2754487,-1.520787 1.9945777,-2.202323 0.345509,-0.327445 0.726669,-0.614434 1.106273,-0.8985279 z"
+         sodipodi:nodetypes="scssccss" />
+      <path
+         id="rect5380"
+         style="fill:#5d5d5d;fill-opacity:1;stroke:#171717;stroke-width:0.185025;stroke-dasharray:none;stroke-opacity:1;paint-order:markers fill stroke"
+         d="m 8.9507857,13.097253 1.0963433,1.096344 c 0,0 -0.9215003,1.312555 -1.4957924,1.886847 -0.5742922,0.574293 -1.9458056,1.436835 -1.9458056,1.436835 l -0.9784289,-0.97843 c 0,0 0.8625437,-1.371511 1.4368368,-1.945803 0.5742921,-0.574292 1.8868468,-1.495793 1.8868468,-1.495793 z"
+         sodipodi:nodetypes="cczcczc" />
+      <path
+         id="rect5380-8"
+         style="fill:#b28b0b;fill-opacity:1;stroke:#2b2203;stroke-width:0.185025;stroke-dasharray:none;stroke-opacity:1;paint-order:markers fill stroke"
+         d="m 11.889811,15.29024 -0.760685,0.760684 c 0,0 -1.2066721,-1.458674 -1.8918328,-2.143835 -0.6851626,-0.685162 -2.1029284,-1.93274 -2.1029284,-1.93274 l 0.6788708,-0.67887 c 0,0 1.2781145,1.387232 1.9632753,2.072393 0.6851621,0.685161 2.1132981,1.922368 2.1133001,1.922368 z"
+         sodipodi:nodetypes="cczcczc" />
+      <path
          id="path7635"
-         style="fill:#3a2d22;fill-opacity:1;stroke:#1d1611;stroke-width:0.114098;stroke-dasharray:none;stroke-opacity:1;paint-order:markers fill stroke"
-         d="m 11.061465,13.25417 -2.9528841,3.056706 -1.607975,1.664514 c -0.200583,-0.08914 -0.461388,0.211083 -0.54642,0.296116 -0.170063,0.170064 0.07059,0.48038 0.512691,0.922477 0.442099,0.442098 0.727458,0.6578 0.897521,0.487736 0.08503,-0.08503 0.383919,-0.347171 0.29478,-0.547757 l 4.5831411,-4.722019 z"
-         sodipodi:nodetypes="cccsssccc" />
-      <path
-         id="rect15359"
-         style="fill:#7c4c33;fill-opacity:1;stroke:#21140d;stroke-width:0.114098;stroke-linecap:round;stroke-linejoin:round;stroke-dasharray:none;stroke-opacity:1"
-         d="m 12.242182,14.411997 -1.180852,-1.157774 -0.756064,0.709505 c 0.09289,0.112222 0.377124,0.451934 0.61679,0.6916 0.210148,0.21015 0.501161,0.435308 0.643849,0.542376 z m -0.845797,0.982685 C 11.260714,15.293404 10.955243,15.05899 10.736819,14.840566 10.490908,14.594657 10.198857,14.244337 10.114656,14.1424 l -0.6709061,0.629524 c 0.04669,0.05687 0.373516,0.453103 0.6410641,0.720649 0.272694,0.272694 0.67211,0.564083 0.714877,0.595104 z m -0.76641,0.889767 c 0,0 -0.442668,-0.318513 -0.7305981,-0.606442 -0.273565,-0.273566 -0.612151,-0.685429 -0.646236,-0.727017 l -0.442695,0.415239 -0.205928,0.237762 v 0 c 0,0 0.370839,0.454007 0.65877,0.741937 0.287928,0.287928 0.7383541,0.615395 0.7383541,0.615395 v 0 0 l 0.232788,-0.21727 z m -0.8233141,0.85674 v 0 0 c -0.109849,-0.08103 -0.489132,-0.370548 -0.728608,-0.610023 -0.278984,-0.278986 -0.629107,-0.705828 -0.651011,-0.732585 l -0.616589,0.695377 c 0.09531,0.115091 0.377604,0.451622 0.615395,0.689413 0.261111,0.26111 0.633087,0.535453 0.70314,0.586546 z m -0.871066,0.808193 c -0.0861,-0.06304 -0.441717,-0.327513 -0.694982,-0.580776 -0.226146,-0.226147 -0.496645,-0.54662 -0.605248,-0.677277 l -0.616392,0.695182 c 0.126927,0.15139 0.367386,0.432245 0.569437,0.634297 0.225792,0.225791 0.538964,0.464769 0.666928,0.559884 z m -0.873653,0.810779 C 7.9258259,18.658513 7.6211159,18.42399 7.4031709,18.206044 7.2063429,18.009217 6.9732659,17.7379 6.8438829,17.583884 l -0.34341,0.391562 1.158568,1.158568 z"
-         sodipodi:nodetypes="cccscccsccscccsccccsccccccccsccscccsccscccscccc" />
-      <path
-         id="rect21021"
-         style="fill:#353130;fill-opacity:1;stroke:#181616;stroke-width:0.114098;stroke-linecap:round;stroke-linejoin:round;stroke-dasharray:none;stroke-opacity:1"
-         d="m 19.051025,5.4847728 c 0,0 0.06302,1.1755804 -0.130571,1.7153559 -0.251027,0.6999404 -0.898645,1.4406751 -1.282929,1.824958 -0.384283,0.3842824 -5.202658,5.2258143 -5.202658,5.2258143 l -1.277173,-1.277173 4.603862,-4.5585299 c 0,0 1.198233,-0.928638 1.763326,-1.4284923 0.56509,-0.4998543 1.526141,-1.5019323 1.526141,-1.5019323 z"
-         sodipodi:nodetypes="cazccczc" />
-      <path
-         id="rect21021-5"
-         style="fill:#565551;fill-opacity:1;stroke:#181716;stroke-width:0.0488989;stroke-linecap:round;stroke-linejoin:round;stroke-dasharray:none;stroke-opacity:1"
-         d="m 18.444682,6.6498902 c 0,0 -0.08523,0.4731047 -0.33581,0.7922681 -0.250574,0.3191603 -0.589017,0.7198479 -0.973299,1.104131 -0.192141,0.1921411 -4.398245,4.5160157 -4.398245,4.5160157 l 0.451255,0.434881 -0.757807,0.749623 -1.273084,-1.273083 4.220076,-4.1785224 c 0,0 1.670895,-0.8145356 2.235985,-1.3143907 0.565092,-0.4998537 0.830925,-0.8309258 0.830925,-0.8309258 z"
-         sodipodi:nodetypes="czsccccczc" />
-      <path
-         id="rect21026"
-         style="fill:#3c3936;fill-opacity:1;stroke:#181716;stroke-width:0.0488989;stroke-linecap:round;stroke-linejoin:round;stroke-dasharray:none;stroke-opacity:1"
-         d="m 15.378971,10.02144 a 0.3354094,0.36625247 45 0 0 0.02158,-0.4959911 0.3354094,0.36625247 45 0 0 -0.495993,0.021589 l -2.290079,2.2900791 a 0.3354094,0.36625247 45 0 0 -0.02192,0.496324 0.3354094,0.36625247 45 0 0 0.496324,-0.02192 z" />
-      <path
-         id="rect21021-8"
-         style="fill:#353130;fill-opacity:0;stroke:#181616;stroke-width:0.114098;stroke-linecap:round;stroke-linejoin:round;stroke-dasharray:none;stroke-opacity:1"
-         d="m 19.051025,5.4847728 c 0,0 0.06302,1.1755804 -0.130571,1.7153559 -0.251027,0.6999404 -0.898645,1.4406751 -1.282929,1.824958 -0.384283,0.3842824 -5.202658,5.2258143 -5.202658,5.2258143 l -1.277173,-1.277173 4.603862,-4.5585299 c 0,0 1.198233,-0.928638 1.763326,-1.4284923 0.56509,-0.4998543 1.526141,-1.5019323 1.526141,-1.5019323 z"
-         sodipodi:nodetypes="cazccczc" />
-      <path
-         id="rect20274"
-         style="fill:#2b2723;fill-opacity:1;stroke:#191715;stroke-width:0.114098;stroke-linecap:round;stroke-linejoin:round;stroke-dasharray:none;stroke-opacity:1"
-         d="m 10.593997,12.3426 c 0.09597,-0.0036 0.976622,0.667388 1.390617,1.081383 0.413998,0.413996 1.091969,1.275109 1.081385,1.390617 -0.01059,0.115512 -0.108906,0.166092 -0.169576,0.153204 -0.06067,-0.01289 -0.375551,-0.441053 -0.375551,-0.441053 l -0.27855,-0.11481 c 0,0 -0.38343,-0.371886 -0.590429,-0.578884 -0.206996,-0.206999 -0.590423,-0.57889 -0.590423,-0.57889 l -0.101559,-0.276846 c 0,0 -0.560137,-0.389495 -0.535479,-0.481521 0.02467,-0.09203 0.0736,-0.149659 0.169574,-0.1532 z"
-         sodipodi:nodetypes="zzzzccscczz" />
-      <path
-         id="path7635-9"
-         style="fill:#3a2d22;fill-opacity:1;stroke:#1d1611;stroke-width:0.114098;stroke-dasharray:none;stroke-opacity:1;paint-order:markers fill stroke"
-         d="m 14.872964,13.25417 2.952884,3.056706 1.607976,1.664514 c 0.200583,-0.08914 0.461387,0.211083 0.54642,0.296116 0.170063,0.170064 -0.07059,0.48038 -0.512691,0.922477 -0.4421,0.442098 -0.727459,0.6578 -0.897522,0.487736 -0.08503,-0.08503 -0.383919,-0.347171 -0.294779,-0.547757 L 13.69211,14.411943 Z"
-         sodipodi:nodetypes="cccsssccc" />
-      <path
-         id="rect15359-3"
-         style="fill:#7c4c33;fill-opacity:1;stroke:#21140d;stroke-width:0.114098;stroke-linecap:round;stroke-linejoin:round;stroke-dasharray:none;stroke-opacity:1"
-         d="m 13.692248,14.411997 1.180852,-1.157774 0.756063,0.709505 c -0.09289,0.112222 -0.377124,0.451934 -0.61679,0.6916 -0.210148,0.21015 -0.501161,0.435308 -0.643849,0.542376 z m 0.845797,0.982685 c 0.135671,-0.101279 0.441141,-0.335692 0.659566,-0.554116 0.24591,-0.245909 0.537961,-0.596229 0.622163,-0.698166 l 0.670905,0.629524 c -0.04669,0.05687 -0.373515,0.453103 -0.641064,0.720649 -0.272693,0.272694 -0.672109,0.564083 -0.714877,0.595104 z m 0.766409,0.889767 c 0,0 0.442668,-0.318513 0.730599,-0.606442 0.273564,-0.273566 0.612151,-0.685429 0.646236,-0.727017 l 0.442695,0.415239 0.205928,0.237762 v 0 c 0,0 -0.37084,0.454007 -0.65877,0.741937 -0.287928,0.287928 -0.738355,0.615395 -0.738355,0.615395 v 0 0 l -0.232788,-0.21727 z m 0.823314,0.85674 v 0 0 c 0.10985,-0.08103 0.489133,-0.370548 0.728608,-0.610023 0.278984,-0.278986 0.629108,-0.705828 0.651011,-0.732585 l 0.616589,0.695377 c -0.09531,0.115091 -0.377604,0.451622 -0.615395,0.689413 -0.26111,0.26111 -0.633086,0.535453 -0.70314,0.586546 z m 0.871067,0.808193 c 0.0861,-0.06304 0.441717,-0.327513 0.694981,-0.580776 0.226147,-0.226147 0.496645,-0.54662 0.605248,-0.677277 l 0.616392,0.695182 c -0.126927,0.15139 -0.367386,0.432245 -0.569437,0.634297 -0.225792,0.225791 -0.538964,0.464769 -0.666927,0.559884 z m 0.873653,0.810779 c 0.136116,-0.101648 0.440825,-0.336171 0.65877,-0.554117 0.196828,-0.196827 0.429905,-0.468144 0.559289,-0.62216 l 0.343409,0.391562 -1.158568,1.158568 z"
-         sodipodi:nodetypes="cccscccsccscccsccccsccccccccsccscccsccscccscccc" />
-      <path
-         id="rect21021-0"
-         style="fill:#353130;fill-opacity:1;stroke:#181616;stroke-width:0.114098;stroke-linecap:round;stroke-linejoin:round;stroke-dasharray:none;stroke-opacity:1"
-         d="m 6.8834049,5.4847731 c 0,0 -0.06302,1.1755807 0.13057,1.7153559 0.251027,0.699941 0.898645,1.4406754 1.282929,1.8249577 0.384284,0.3842823 5.2026581,5.2258143 5.2026581,5.2258143 l 1.277173,-1.277173 -4.603862,-4.5585297 c 0,0 -1.1982321,-0.9286374 -1.7633251,-1.4284916 C 7.8444569,6.4868525 6.8834059,5.4847744 6.8834059,5.4847744 Z"
-         sodipodi:nodetypes="cazccczc" />
-      <path
-         id="rect21021-5-6"
-         style="fill:#565551;fill-opacity:1;stroke:#181716;stroke-width:0.0488989;stroke-linecap:round;stroke-linejoin:round;stroke-dasharray:none;stroke-opacity:1"
-         d="m 7.4897469,6.6498905 c 0,0 0.08523,0.4731042 0.33581,0.7922678 0.250575,0.3191609 0.589017,0.7198485 0.973299,1.1041308 0.192141,0.1921412 4.3982451,4.5160159 4.3982451,4.5160159 l -0.451254,0.434881 0.757806,0.749623 1.273085,-1.273083 -4.220077,-4.1785218 c 0,0 -1.6708951,-0.814536 -2.2359851,-1.3143915 C 7.7555839,6.9809598 7.4897509,6.649888 7.4897509,6.649888 Z"
-         sodipodi:nodetypes="czsccccczc" />
-      <path
-         id="rect21026-0"
-         style="fill:#3c3936;fill-opacity:1;stroke:#181716;stroke-width:0.0488989;stroke-linecap:round;stroke-linejoin:round;stroke-dasharray:none;stroke-opacity:1"
-         d="m 10.555458,10.02144 a 0.36625247,0.3354094 45 0 1 -0.02158,-0.4959902 0.36625247,0.3354094 45 0 1 0.495992,0.021592 l 2.290079,2.2900782 a 0.36625247,0.3354094 45 0 1 0.02192,0.496323 0.36625247,0.3354094 45 0 1 -0.496324,-0.02192 z" />
-      <path
-         id="rect21021-8-7"
-         style="fill:#353130;fill-opacity:0;stroke:#181616;stroke-width:0.114098;stroke-linecap:round;stroke-linejoin:round;stroke-dasharray:none;stroke-opacity:1"
-         d="m 6.8834049,5.4847731 c 0,0 -0.06302,1.1755807 0.13057,1.7153559 0.251027,0.699941 0.898645,1.4406754 1.282929,1.8249577 0.384284,0.3842823 5.2026581,5.2258143 5.2026581,5.2258143 l 1.277173,-1.277173 -4.603862,-4.5585297 c 0,0 -1.1982321,-0.9286374 -1.7633251,-1.4284916 C 7.8444569,6.4868525 6.8834059,5.4847744 6.8834059,5.4847744 Z"
-         sodipodi:nodetypes="cazccczc" />
-      <path
-         id="rect20274-6"
-         style="fill:#2b2723;fill-opacity:1;stroke:#191715;stroke-width:0.114098;stroke-linecap:round;stroke-linejoin:round;stroke-dasharray:none;stroke-opacity:1"
-         d="m 15.340433,12.3426 c -0.09597,-0.0036 -0.976623,0.667388 -1.390618,1.081383 -0.413998,0.413996 -1.091969,1.275109 -1.081384,1.390617 0.01058,0.115512 0.108905,0.166092 0.169575,0.153204 0.06067,-0.01289 0.375551,-0.441053 0.375551,-0.441053 l 0.27855,-0.11481 c 0,0 0.383431,-0.371886 0.590429,-0.578884 0.206997,-0.206999 0.590423,-0.57889 0.590423,-0.57889 l 0.10156,-0.276846 c 0,0 0.560136,-0.389495 0.535478,-0.481521 -0.02467,-0.09203 -0.0736,-0.149659 -0.169573,-0.1532 z"
-         sodipodi:nodetypes="zzzzccscczz" />
-=======
-      <g
-         id="g890"
-         transform="matrix(0.67567569,0,0,0.67567569,-6.8132939e-5,-6.8132939e-5)">
-        <rect
-           style="fill:#674b24;fill-opacity:1;stroke:none;stroke-width:0.798207;stroke-linecap:butt;stroke-linejoin:miter;stroke-miterlimit:4;stroke-dasharray:none;stroke-opacity:1"
-           id="rect4220"
-           width="16.9"
-           height="16.9"
-           x="4"
-           y="4" />
-        <path
-           id="rect938"
-           style="fill:#9e7437;stroke-width:0;stroke-linecap:round"
-           d="M 0.49998583,0.49998698 V 24.452013 H 24.452014 V 0.49998698 Z M 4.5410828,4.541084 H 20.410916 V 20.410916 H 4.5410828 Z" />
-        <rect
-           style="fill:none;fill-opacity:1;stroke:none;stroke-width:1;stroke-linecap:butt;stroke-linejoin:bevel;stroke-miterlimit:4;stroke-dasharray:none;stroke-opacity:1"
-           id="rect2620"
-           width="16.9"
-           height="16.9"
-           x="4"
-           y="4" />
-        <circle
-           style="fill:#808080;fill-opacity:1;stroke:#2e2e2e;stroke-width:0.499999;stroke-linecap:round;stroke-linejoin:round;stroke-opacity:1"
-           id="path851"
-           cx="2.576957"
-           cy="2.576957"
-           r="0.82695758" />
-        <circle
-           style="fill:#808080;fill-opacity:1;stroke:#2e2e2e;stroke-width:0.499999;stroke-linecap:round;stroke-linejoin:round;stroke-opacity:1"
-           id="path851-3"
-           cx="22.374956"
-           cy="2.576957"
-           r="0.82695758" />
-        <circle
-           style="fill:#808080;fill-opacity:1;stroke:#2e2e2e;stroke-width:0.499999;stroke-linecap:round;stroke-linejoin:round;stroke-opacity:1"
-           id="path851-6"
-           cx="2.576957"
-           cy="22.374956"
-           r="0.82695758" />
-        <circle
-           style="fill:#808080;fill-opacity:1;stroke:#2e2e2e;stroke-width:0.499999;stroke-linecap:round;stroke-linejoin:round;stroke-opacity:1"
-           id="path851-7"
-           cx="22.374956"
-           cy="22.374956"
-           r="0.82695758" />
-        <rect
-           style="fill:none;fill-opacity:1;stroke:#3f2e16;stroke-width:1;stroke-linecap:butt;stroke-linejoin:miter;stroke-miterlimit:4;stroke-dasharray:none;stroke-opacity:1"
-           id="rect3681-5"
-           width="15.870146"
-           height="15.870145"
-           x="4.540925"
-           y="4.5409274" />
-        <rect
-           style="fill:none;fill-opacity:1;stroke:#3f2e16;stroke-width:1;stroke-linecap:round;stroke-linejoin:round;stroke-miterlimit:4;stroke-dasharray:none;stroke-opacity:1"
-           id="rect2330"
-           width="23.952419"
-           height="23.952419"
-           x="0.49978992"
-           y="0.49978992" />
-        <path
-           style="fill:none;stroke:#3f2e16;stroke-width:1;stroke-linecap:butt;stroke-linejoin:miter;stroke-miterlimit:4;stroke-dasharray:none;stroke-opacity:1"
-           d="m 20.411072,4.5409274 h 4"
-           id="path5886" />
-        <path
-           style="fill:none;stroke:#3f2e16;stroke-width:1;stroke-linecap:butt;stroke-linejoin:miter;stroke-miterlimit:4;stroke-dasharray:none;stroke-opacity:1"
-           d="m 20.411072,20.411072 h 4"
-           id="path5886-3" />
-        <path
-           style="fill:none;stroke:#3f2e16;stroke-width:1;stroke-linecap:butt;stroke-linejoin:miter;stroke-miterlimit:4;stroke-dasharray:none;stroke-opacity:1"
-           d="M 0.54092503,20.411072 H 4.540925"
-           id="path5886-6" />
-        <path
-           style="fill:none;stroke:#3f2e16;stroke-width:1;stroke-linecap:butt;stroke-linejoin:miter;stroke-miterlimit:4;stroke-dasharray:none;stroke-opacity:1"
-           d="M 0.54092503,4.5409274 H 4.540925"
-           id="path5886-7" />
-        <path
-           id="rect17599"
-           style="fill:#909090;fill-opacity:1;stroke:#171717;stroke-width:0.185025;stroke-dasharray:none;stroke-opacity:1;paint-order:markers fill stroke"
-           d="m 12.187396,9.8096481 c 1.193178,-0.8929712 3.673996,-2.52771 3.673996,-2.52771 0,0 -1.629012,2.4888866 -2.529779,3.6793689 -0.285566,0.377416 -0.56553,0.760127 -0.895124,1.102236 -0.687493,0.713601 -2.203658,1.993242 -2.203658,1.993242 L 9.0865453,12.910499 c 0,0 1.2754487,-1.520787 1.9945777,-2.202323 0.345509,-0.327445 0.726669,-0.614434 1.106273,-0.8985279 z"
-           sodipodi:nodetypes="scssccss" />
-        <path
-           id="rect5380"
-           style="fill:#5d5d5d;fill-opacity:1;stroke:#171717;stroke-width:0.185025;stroke-dasharray:none;stroke-opacity:1;paint-order:markers fill stroke"
-           d="m 8.9507857,13.097253 1.0963433,1.096344 c 0,0 -0.9215003,1.312555 -1.4957924,1.886847 -0.5742922,0.574293 -1.9458056,1.436835 -1.9458056,1.436835 l -0.9784289,-0.97843 c 0,0 0.8625437,-1.371511 1.4368368,-1.945803 0.5742921,-0.574292 1.8868468,-1.495793 1.8868468,-1.495793 z"
-           sodipodi:nodetypes="cczcczc" />
-        <path
-           id="rect5380-8"
-           style="fill:#b28b0b;fill-opacity:1;stroke:#2b2203;stroke-width:0.185025;stroke-dasharray:none;stroke-opacity:1;paint-order:markers fill stroke"
-           d="m 11.889811,15.29024 -0.760685,0.760684 c 0,0 -1.2066721,-1.458674 -1.8918328,-2.143835 -0.6851626,-0.685162 -2.1029284,-1.93274 -2.1029284,-1.93274 l 0.6788708,-0.67887 c 0,0 1.2781145,1.387232 1.9632753,2.072393 0.6851621,0.685161 2.1132981,1.922368 2.1133001,1.922368 z"
-           sodipodi:nodetypes="cczcczc" />
-        <path
-           id="path7635"
-           style="fill:#b28b0b;fill-opacity:1;stroke:#2b2203;stroke-width:0.185025;stroke-dasharray:none;stroke-opacity:1;paint-order:markers fill stroke"
-           d="M 6.7939406,17.720899 C 6.6245301,17.890307 6.1531455,17.872028 5.7127508,17.431632 5.2723532,16.991236 5.2540744,16.51985 5.423483,16.350442 c 0.084706,-0.08471 0.1384631,-0.184317 0.3382747,-0.09552 0.1998115,0.0888 0.4111913,0.276118 0.6313905,0.496316 0.2201983,0.220198 0.4075247,0.431576 0.4963144,0.631389 0.088799,0.199812 -0.010842,0.253571 -0.095518,0.338275 z"
-           sodipodi:nodetypes="sssssss" />
-        <path
-           id="rect17599-7"
-           style="fill:#909090;fill-opacity:1;stroke:#171717;stroke-width:0.185025;stroke-dasharray:none;stroke-opacity:1;paint-order:markers fill stroke"
-           d="m 12.187396,9.8096481 c 1.193178,-0.8929712 3.673996,-2.52771 3.673996,-2.52771 0,0 -1.629012,2.4888866 -2.529779,3.6793689 -0.285566,0.377416 -0.56553,0.760127 -0.895124,1.102236 -0.687493,0.713601 -2.203658,1.993242 -2.203658,1.993242 L 9.0865453,12.910499 c 0,0 1.2754487,-1.520787 1.9945777,-2.202323 0.345509,-0.327445 0.726669,-0.614434 1.106273,-0.8985279 z"
-           sodipodi:nodetypes="scssccss" />
-        <path
-           id="rect5380-81"
-           style="fill:#5d5d5d;fill-opacity:1;stroke:#171717;stroke-width:0.185025;stroke-dasharray:none;stroke-opacity:1;paint-order:markers fill stroke"
-           d="m 8.9507857,13.097253 1.0963433,1.096344 c 0,0 -0.9215003,1.312555 -1.4957924,1.886847 -0.5742922,0.574293 -1.9458056,1.436835 -1.9458056,1.436835 l -0.9784289,-0.97843 c 0,0 0.8625437,-1.371511 1.4368368,-1.945803 0.5742921,-0.574292 1.8868468,-1.495793 1.8868468,-1.495793 z"
-           sodipodi:nodetypes="cczcczc" />
-        <path
-           id="rect5380-8-9"
-           style="fill:#b28b0b;fill-opacity:1;stroke:#2b2203;stroke-width:0.185025;stroke-dasharray:none;stroke-opacity:1;paint-order:markers fill stroke"
-           d="m 11.889811,15.29024 -0.760685,0.760684 c 0,0 -1.2066721,-1.458674 -1.8918328,-2.143835 -0.6851626,-0.685162 -2.1029284,-1.93274 -2.1029284,-1.93274 l 0.6788708,-0.67887 c 0,0 1.2781145,1.387232 1.9632753,2.072393 0.6851621,0.685161 2.1132981,1.922368 2.1133001,1.922368 z"
-           sodipodi:nodetypes="cczcczc" />
-        <path
-           id="path7635-2"
-           style="fill:#b28b0b;fill-opacity:1;stroke:#2b2203;stroke-width:0.185025;stroke-dasharray:none;stroke-opacity:1;paint-order:markers fill stroke"
-           d="M 6.7939406,17.720899 C 6.6245301,17.890307 6.1531464,17.872028 5.7127508,17.431632 5.2723532,16.991236 5.2540744,16.51985 5.4234821,16.350442 c 0.084706,-0.08471 0.138464,-0.184317 0.3382756,-0.09552 0.1998115,0.0888 0.4111913,0.276118 0.6313905,0.496316 0.2201983,0.220198 0.4075247,0.431576 0.4963144,0.631389 0.088799,0.199812 -0.010842,0.253571 -0.095518,0.338275 z"
-           sodipodi:nodetypes="sssssss" />
-        <path
-           id="rect17599-8"
-           style="fill:#909090;fill-opacity:1;stroke:#171717;stroke-width:0.185025;stroke-dasharray:none;stroke-opacity:1;paint-order:markers fill stroke"
-           d="m 12.89893,9.8096481 c -1.193177,-0.8929712 -3.6739944,-2.52771 -3.6739944,-2.52771 0,0 1.6290104,2.4888866 2.5297774,3.6793689 0.285567,0.377416 0.565531,0.760127 0.895125,1.102236 0.687493,0.713601 2.203658,1.993242 2.203658,1.993242 l 1.146286,-1.146286 c 0,0 -1.275449,-1.520787 -1.994578,-2.202323 -0.345509,-0.327445 -0.72667,-0.614434 -1.106274,-0.8985279 z"
-           sodipodi:nodetypes="scssccss" />
-        <path
-           id="rect5380-1"
-           style="fill:#5d5d5d;fill-opacity:1;stroke:#171717;stroke-width:0.185025;stroke-dasharray:none;stroke-opacity:1;paint-order:markers fill stroke"
-           d="m 16.135542,13.097253 -1.096344,1.096344 c 0,0 0.921501,1.312555 1.495793,1.886847 0.574292,0.574293 1.945805,1.436835 1.945805,1.436835 l 0.978428,-0.97843 c 0,0 -0.862542,-1.371511 -1.436836,-1.945803 -0.574292,-0.574292 -1.886846,-1.495793 -1.886846,-1.495793 z"
-           sodipodi:nodetypes="cczcczc" />
-        <path
-           id="rect5380-8-1"
-           style="fill:#b28b0b;fill-opacity:1;stroke:#2b2203;stroke-width:0.185025;stroke-dasharray:none;stroke-opacity:1;paint-order:markers fill stroke"
-           d="m 13.196516,15.29024 0.760685,0.760684 c 0,0 1.206672,-1.458674 1.891833,-2.143835 0.685163,-0.685162 2.102929,-1.93274 2.102929,-1.93274 l -0.678871,-0.67887 c 0,0 -1.278115,1.387232 -1.963275,2.072393 -0.685163,0.685161 -2.1133,1.922368 -2.113301,1.922368 z"
-           sodipodi:nodetypes="cczcczc" />
-        <path
-           id="path7635-4"
-           style="fill:#b28b0b;fill-opacity:1;stroke:#2b2203;stroke-width:0.185025;stroke-dasharray:none;stroke-opacity:1;paint-order:markers fill stroke"
-           d="m 18.292387,17.720899 c 0.16941,0.169408 0.640794,0.151129 1.08119,-0.289267 0.440396,-0.440396 0.458676,-0.911782 0.289267,-1.08119 -0.08471,-0.08471 -0.138463,-0.184317 -0.338274,-0.09552 -0.199812,0.0888 -0.411192,0.276118 -0.631391,0.496316 -0.220198,0.220198 -0.407524,0.431576 -0.496314,0.631389 -0.0888,0.199812 0.01084,0.253571 0.09552,0.338275 z"
-           sodipodi:nodetypes="sssssss" />
-        <path
-           id="rect17599-7-0"
-           style="fill:#909090;fill-opacity:1;stroke:#171717;stroke-width:0.185025;stroke-dasharray:none;stroke-opacity:1;paint-order:markers fill stroke"
-           d="m 12.89893,9.8096481 c -1.193177,-0.8929712 -3.6739944,-2.52771 -3.6739944,-2.52771 0,0 1.6290104,2.4888866 2.5297774,3.6793689 0.285567,0.377416 0.565531,0.760127 0.895125,1.102236 0.687493,0.713601 2.203658,1.993242 2.203658,1.993242 l 1.146286,-1.146286 c 0,0 -1.275449,-1.520787 -1.994578,-2.202323 -0.345509,-0.327445 -0.72667,-0.614434 -1.106274,-0.8985279 z"
-           sodipodi:nodetypes="scssccss" />
-        <path
-           id="rect5380-81-0"
-           style="fill:#5d5d5d;fill-opacity:1;stroke:#171717;stroke-width:0.185025;stroke-dasharray:none;stroke-opacity:1;paint-order:markers fill stroke"
-           d="m 16.135542,13.097253 -1.096344,1.096344 c 0,0 0.921501,1.312555 1.495793,1.886847 0.574292,0.574293 1.945805,1.436835 1.945805,1.436835 l 0.978429,-0.97843 c 0,0 -0.862543,-1.371511 -1.436837,-1.945803 -0.574292,-0.574292 -1.886846,-1.495793 -1.886846,-1.495793 z"
-           sodipodi:nodetypes="cczcczc" />
-        <path
-           id="rect5380-8-9-5"
-           style="fill:#b28b0b;fill-opacity:1;stroke:#2b2203;stroke-width:0.185025;stroke-dasharray:none;stroke-opacity:1;paint-order:markers fill stroke"
-           d="m 13.196516,15.29024 0.760685,0.760684 c 0,0 1.206672,-1.458674 1.891833,-2.143835 0.685163,-0.685162 2.102929,-1.93274 2.102929,-1.93274 l -0.678871,-0.67887 c 0,0 -1.278115,1.387232 -1.963275,2.072393 -0.685163,0.685161 -2.1133,1.922368 -2.113301,1.922368 z"
-           sodipodi:nodetypes="cczcczc" />
-        <path
-           id="path7635-2-9"
-           style="fill:#b28b0b;fill-opacity:1;stroke:#2b2203;stroke-width:0.185025;stroke-dasharray:none;stroke-opacity:1;paint-order:markers fill stroke"
-           d="m 18.292387,17.720899 c 0.16941,0.169408 0.640794,0.151129 1.08119,-0.289267 0.440397,-0.440396 0.458676,-0.911782 0.289267,-1.08119 -0.08471,-0.08471 -0.138463,-0.184317 -0.338274,-0.09552 -0.199812,0.0888 -0.411192,0.276118 -0.631391,0.496316 -0.220198,0.220198 -0.407524,0.431576 -0.496314,0.631389 -0.0888,0.199812 0.01084,0.253571 0.09552,0.338275 z"
-           sodipodi:nodetypes="sssssss" />
-      </g>
->>>>>>> 3e589362
+         style="fill:#b28b0b;fill-opacity:1;stroke:#2b2203;stroke-width:0.185025;stroke-dasharray:none;stroke-opacity:1;paint-order:markers fill stroke"
+         d="M 6.7939406,17.720899 C 6.6245301,17.890307 6.1531455,17.872028 5.7127508,17.431632 5.2723532,16.991236 5.2540744,16.51985 5.423483,16.350442 c 0.084706,-0.08471 0.1384631,-0.184317 0.3382747,-0.09552 0.1998115,0.0888 0.4111913,0.276118 0.6313905,0.496316 0.2201983,0.220198 0.4075247,0.431576 0.4963144,0.631389 0.088799,0.199812 -0.010842,0.253571 -0.095518,0.338275 z"
+         sodipodi:nodetypes="sssssss" />
+      <path
+         id="rect17599-7"
+         style="fill:#909090;fill-opacity:1;stroke:#171717;stroke-width:0.185025;stroke-dasharray:none;stroke-opacity:1;paint-order:markers fill stroke"
+         d="m 12.187396,9.8096481 c 1.193178,-0.8929712 3.673996,-2.52771 3.673996,-2.52771 0,0 -1.629012,2.4888866 -2.529779,3.6793689 -0.285566,0.377416 -0.56553,0.760127 -0.895124,1.102236 -0.687493,0.713601 -2.203658,1.993242 -2.203658,1.993242 L 9.0865453,12.910499 c 0,0 1.2754487,-1.520787 1.9945777,-2.202323 0.345509,-0.327445 0.726669,-0.614434 1.106273,-0.8985279 z"
+         sodipodi:nodetypes="scssccss" />
+      <path
+         id="rect5380-81"
+         style="fill:#5d5d5d;fill-opacity:1;stroke:#171717;stroke-width:0.185025;stroke-dasharray:none;stroke-opacity:1;paint-order:markers fill stroke"
+         d="m 8.9507857,13.097253 1.0963433,1.096344 c 0,0 -0.9215003,1.312555 -1.4957924,1.886847 -0.5742922,0.574293 -1.9458056,1.436835 -1.9458056,1.436835 l -0.9784289,-0.97843 c 0,0 0.8625437,-1.371511 1.4368368,-1.945803 0.5742921,-0.574292 1.8868468,-1.495793 1.8868468,-1.495793 z"
+         sodipodi:nodetypes="cczcczc" />
+      <path
+         id="rect5380-8-9"
+         style="fill:#b28b0b;fill-opacity:1;stroke:#2b2203;stroke-width:0.185025;stroke-dasharray:none;stroke-opacity:1;paint-order:markers fill stroke"
+         d="m 11.889811,15.29024 -0.760685,0.760684 c 0,0 -1.2066721,-1.458674 -1.8918328,-2.143835 -0.6851626,-0.685162 -2.1029284,-1.93274 -2.1029284,-1.93274 l 0.6788708,-0.67887 c 0,0 1.2781145,1.387232 1.9632753,2.072393 0.6851621,0.685161 2.1132981,1.922368 2.1133001,1.922368 z"
+         sodipodi:nodetypes="cczcczc" />
+      <path
+         id="path7635-2"
+         style="fill:#b28b0b;fill-opacity:1;stroke:#2b2203;stroke-width:0.185025;stroke-dasharray:none;stroke-opacity:1;paint-order:markers fill stroke"
+         d="M 6.7939406,17.720899 C 6.6245301,17.890307 6.1531464,17.872028 5.7127508,17.431632 5.2723532,16.991236 5.2540744,16.51985 5.4234821,16.350442 c 0.084706,-0.08471 0.138464,-0.184317 0.3382756,-0.09552 0.1998115,0.0888 0.4111913,0.276118 0.6313905,0.496316 0.2201983,0.220198 0.4075247,0.431576 0.4963144,0.631389 0.088799,0.199812 -0.010842,0.253571 -0.095518,0.338275 z"
+         sodipodi:nodetypes="sssssss" />
+      <path
+         id="rect17599-8"
+         style="fill:#909090;fill-opacity:1;stroke:#171717;stroke-width:0.185025;stroke-dasharray:none;stroke-opacity:1;paint-order:markers fill stroke"
+         d="m 12.89893,9.8096481 c -1.193177,-0.8929712 -3.6739944,-2.52771 -3.6739944,-2.52771 0,0 1.6290104,2.4888866 2.5297774,3.6793689 0.285567,0.377416 0.565531,0.760127 0.895125,1.102236 0.687493,0.713601 2.203658,1.993242 2.203658,1.993242 l 1.146286,-1.146286 c 0,0 -1.275449,-1.520787 -1.994578,-2.202323 -0.345509,-0.327445 -0.72667,-0.614434 -1.106274,-0.8985279 z"
+         sodipodi:nodetypes="scssccss" />
+      <path
+         id="rect5380-1"
+         style="fill:#5d5d5d;fill-opacity:1;stroke:#171717;stroke-width:0.185025;stroke-dasharray:none;stroke-opacity:1;paint-order:markers fill stroke"
+         d="m 16.135542,13.097253 -1.096344,1.096344 c 0,0 0.921501,1.312555 1.495793,1.886847 0.574292,0.574293 1.945805,1.436835 1.945805,1.436835 l 0.978428,-0.97843 c 0,0 -0.862542,-1.371511 -1.436836,-1.945803 -0.574292,-0.574292 -1.886846,-1.495793 -1.886846,-1.495793 z"
+         sodipodi:nodetypes="cczcczc" />
+      <path
+         id="rect5380-8-1"
+         style="fill:#b28b0b;fill-opacity:1;stroke:#2b2203;stroke-width:0.185025;stroke-dasharray:none;stroke-opacity:1;paint-order:markers fill stroke"
+         d="m 13.196516,15.29024 0.760685,0.760684 c 0,0 1.206672,-1.458674 1.891833,-2.143835 0.685163,-0.685162 2.102929,-1.93274 2.102929,-1.93274 l -0.678871,-0.67887 c 0,0 -1.278115,1.387232 -1.963275,2.072393 -0.685163,0.685161 -2.1133,1.922368 -2.113301,1.922368 z"
+         sodipodi:nodetypes="cczcczc" />
+      <path
+         id="path7635-4"
+         style="fill:#b28b0b;fill-opacity:1;stroke:#2b2203;stroke-width:0.185025;stroke-dasharray:none;stroke-opacity:1;paint-order:markers fill stroke"
+         d="m 18.292387,17.720899 c 0.16941,0.169408 0.640794,0.151129 1.08119,-0.289267 0.440396,-0.440396 0.458676,-0.911782 0.289267,-1.08119 -0.08471,-0.08471 -0.138463,-0.184317 -0.338274,-0.09552 -0.199812,0.0888 -0.411192,0.276118 -0.631391,0.496316 -0.220198,0.220198 -0.407524,0.431576 -0.496314,0.631389 -0.0888,0.199812 0.01084,0.253571 0.09552,0.338275 z"
+         sodipodi:nodetypes="sssssss" />
+      <path
+         id="rect17599-7-0"
+         style="fill:#909090;fill-opacity:1;stroke:#171717;stroke-width:0.185025;stroke-dasharray:none;stroke-opacity:1;paint-order:markers fill stroke"
+         d="m 12.89893,9.8096481 c -1.193177,-0.8929712 -3.6739944,-2.52771 -3.6739944,-2.52771 0,0 1.6290104,2.4888866 2.5297774,3.6793689 0.285567,0.377416 0.565531,0.760127 0.895125,1.102236 0.687493,0.713601 2.203658,1.993242 2.203658,1.993242 l 1.146286,-1.146286 c 0,0 -1.275449,-1.520787 -1.994578,-2.202323 -0.345509,-0.327445 -0.72667,-0.614434 -1.106274,-0.8985279 z"
+         sodipodi:nodetypes="scssccss" />
+      <path
+         id="rect5380-81-0"
+         style="fill:#5d5d5d;fill-opacity:1;stroke:#171717;stroke-width:0.185025;stroke-dasharray:none;stroke-opacity:1;paint-order:markers fill stroke"
+         d="m 16.135542,13.097253 -1.096344,1.096344 c 0,0 0.921501,1.312555 1.495793,1.886847 0.574292,0.574293 1.945805,1.436835 1.945805,1.436835 l 0.978429,-0.97843 c 0,0 -0.862543,-1.371511 -1.436837,-1.945803 -0.574292,-0.574292 -1.886846,-1.495793 -1.886846,-1.495793 z"
+         sodipodi:nodetypes="cczcczc" />
+      <path
+         id="rect5380-8-9-5"
+         style="fill:#b28b0b;fill-opacity:1;stroke:#2b2203;stroke-width:0.185025;stroke-dasharray:none;stroke-opacity:1;paint-order:markers fill stroke"
+         d="m 13.196516,15.29024 0.760685,0.760684 c 0,0 1.206672,-1.458674 1.891833,-2.143835 0.685163,-0.685162 2.102929,-1.93274 2.102929,-1.93274 l -0.678871,-0.67887 c 0,0 -1.278115,1.387232 -1.963275,2.072393 -0.685163,0.685161 -2.1133,1.922368 -2.113301,1.922368 z"
+         sodipodi:nodetypes="cczcczc" />
+      <path
+         id="path7635-2-9"
+         style="fill:#b28b0b;fill-opacity:1;stroke:#2b2203;stroke-width:0.185025;stroke-dasharray:none;stroke-opacity:1;paint-order:markers fill stroke"
+         d="m 18.292387,17.720899 c 0.16941,0.169408 0.640794,0.151129 1.08119,-0.289267 0.440397,-0.440396 0.458676,-0.911782 0.289267,-1.08119 -0.08471,-0.08471 -0.138463,-0.184317 -0.338274,-0.09552 -0.199812,0.0888 -0.411192,0.276118 -0.631391,0.496316 -0.220198,0.220198 -0.407524,0.431576 -0.496314,0.631389 -0.0888,0.199812 0.01084,0.253571 0.09552,0.338275 z"
+         sodipodi:nodetypes="sssssss" />
     </g>
   </g>
 </svg>