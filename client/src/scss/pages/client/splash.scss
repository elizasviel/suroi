--- conflicted
+++ resolved
@@ -176,7 +176,7 @@
         border-bottom: 2px solid $orange_bg;
         box-shadow: inset 0 -2px $orange_bg;
 
-        &>.pulsating-circle {
+        & > .pulsating-circle {
             display: block !important;
         }
     }
@@ -237,8 +237,7 @@
     }
 }
 
-#splash-news,
-#splash-customize {
+#splash-news, #splash-customize {
     height: 312px;
 }
 
@@ -267,7 +266,7 @@
         margin-bottom: 15px;
     }
 
-    >div {
+    > div {
         height: 240px;
         overflow-y: auto;
         padding-right: 10px;
@@ -340,8 +339,7 @@
             transform: rotate(90deg);
         }
 
-        #skin-left-fist,
-        #skin-right-fist {
+        #skin-left-fist, #skin-right-fist {
             position: absolute;
             top: 96px;
             width: 50px;
@@ -442,12 +440,7 @@
             user-select: none;
             cursor: pointer;
 
-<<<<<<< HEAD
             background-color: rgba($color: #000000, $alpha: 0.8);
-=======
-            background-color: white;
-
->>>>>>> caee1931
             &:hover {
                 filter: brightness(80%);
             }
