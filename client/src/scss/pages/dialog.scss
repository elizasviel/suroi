@import "../utils/tabs.scss";
@import "../palette.scss";

#settings-menu,
#report-modal,
#warning-modal {
    background-color: $bg;
    max-width: 500px;
}

#reporting-name {
    margin-left: 5px;
}

#report-modal-content, #warning-modal-content {
    padding: 1rem;

    p {
        margin-top: 13px;
        margin-bottom: -5px;
    }

    h4 {
        margin-bottom: 10px;
    }

    ol {
        margin-top: 0;
    }
}

#report-id-container {
    display: flex;
    flex-direction: column;
    justify-content: center;
    align-items: center;
    gap: 5px;
}

#report-id {
    font-size: 50px;
    font-family: monospace;
}

#customize-menu {
    background-color: #3e8235;
    max-width: 850px;
}

// TODO Refactor this, make classes
.dialog {
    user-select: none;
    box-shadow: 0 0 10px #000000c8;
    padding: 0 !important;
    border-radius: 10px !important;
    overflow: hidden;
    z-index: 101;

    .dialog-header {
        $headerHeight: 45px;
        display: flex;
        height: $headerHeight;
        align-items: center;

        h3 {
            margin-left: 15px;
            display: flex;
            @include text-shadow;
        }

        .dialog-close-btn {
            margin-left: auto;
            text-align: center;
            line-height: $headerHeight;
            width: $headerHeight;
            height: $headerHeight;
            cursor: pointer;
        }
    }

    #settings-tabs-container,
    #customize-tabs-container {
        display: flex;
    }

    #skin-name {
        position: absolute;
        bottom: 0;
        padding-bottom: 10px;
        padding-top: 10px;
        z-index: 1000;
        background-color: #49993e;
        width: 100%;
        font-size: 35px;
        font-weight: bold;
    }

    #skins-list {
        display: flex;
        align-items: center;
        flex-wrap: wrap;
        height: 100%;

        .skins-list-item-container {
            width: 140px;
            height: 170px;
            padding: 8px;
            margin: 8px;
            border: 5px solid transparent;
            border-radius: 10px;
            display: flex;
            flex-direction: column;
            align-items: center;
            gap: 16px;
            cursor: pointer;

            &.selected {
                border-color: $orange;
            }
        }

        .skins-list-item {
            position: relative;
            width: 102px;
            height: 98px;

            .skin-base {
                position: relative;
                top: 0;
                left: 6px;
                width: 90px;
                height: 90px;
                transform: rotate(90deg);
            }

            .skin-left-fist,
            .skin-right-fist {
                position: absolute;
                top: 64px;
                width: 34px;
                height: 34px;
                transform: rotate(90deg);
            }

            .skin-right-fist {
                left: 68px;
            }
        }

        .skin-name {
            font-weight: bold;
            @include text-shadow;
            text-align: center;
        }
    }

    #tab-emotes-content {
        display: flex;
        gap: 10px;
        height: 100%;
    }

<<<<<<< HEAD
    #emote-wheel-container {
        #emote-customize-wheel {
            position: relative;
            align-self: center;
            flex-shrink: 0;
=======
    #emote-customize-wheel {
        position: relative;
        align-self: center;
        flex-shrink: 0;
        transform: none;
>>>>>>> e717de7c

            .emote-top,
            .emote-right,
            .emote-bottom,
            .emote-left {
                cursor: pointer;
                z-index: 10;
            }
        }

        #emote-wheel-bottom {
            display: flex;
            flex-direction: row;
            justify-content: space-between;
            .emote-win,
            .emote-death {
                padding: 2px;
                width: 104px;
                height: 104px;
                background-size: 84px 84px;
                flex-shrink: 0;
                background-color: $transparent_bg;
                border-radius: 10px;
                border: 5px solid transparent;
                background-repeat: no-repeat;
                background-position: center;

                &.selected {
                    border-color: $orange;
                }
            }
        }
    }

    #emotes-list {
        overflow-y: scroll;
        flex-grow: 1;
        display: grid;
        //flex-direction: column;
        grid-template-columns: repeat(3, minmax(0, 1fr));
        gap: 8px;

        .emotes-list-item-container {
            display: flex;
            flex-direction: column;
            gap: 10px;
            align-items: center;
            border: 5px solid transparent;
            border-radius: 10px;
            padding: 5px;
            background-color: $transparent_bg;

            &.selected {
                border-color: $orange;
            }
        }

        .emotes-list-item {
            width: 84px;
            height: 84px;
            flex-shrink: 0;
        }

        .emote-name {
            font-weight: bold;
            @include text-shadow;
        }
    }

    #tab-crosshairs-content {
        display: flex;
        gap: 10px;
        height: 100%;
    }

    #crosshair-customize {
        display: flex;
        flex-direction: column;
    }

    #crosshair-controls {
        display: flex;
        flex-direction: column;
        width: 320px;
        position: relative;

        &.disabled {
            .modal-item {
                pointer-events: none;
                filter: blur(5px);
            }

            #crosshair-controls-disabled {
                display: block !important;
                position: absolute;
                top: 50%;
                left: 50%;
                transform: translate(-50%, -50%);

                font-size: 22px;
                @include text-shadow;
            }
        }

        .modal-item {
            margin-top: 0 !important;
        }
    }

    #crosshair-preview {
        display: flex;
        flex-grow: 1;
        justify-content: center;
        align-items: center;
    }

    #crosshair-image {
        background-size: contain;
        background-repeat: no-repeat;
    }

    #crosshairs-list {
        overflow-y: auto;
        display: flex;
        flex-wrap: wrap;
        gap: 8px;
        justify-content: flex-start;
        align-content: flex-start;

        .crosshairs-list-item-container {
            display: flex;
            gap: 10px;
            align-items: center;
            justify-content: center;
            border: 3px solid transparent;
            border-radius: 10px;
            padding: 5px;
            background-color: $transparent_bg;

            width: 100px;
            height: 100px;

            &.selected {
                border-color: $orange;
            }
        }

        .crosshairs-list-item {
            height: 80px;
            width: 80px;
        }

        .crosshair-name {
            font-weight: bold;
            @include text-shadow;
            text-align: center;
        }
    }

    @media screen and (max-width: 654px) {
        #emotes-list {
            gap: 5px;

            .emotes-list-item-container {
                border-width: 3px;
            }

            .emotes-list-item {
                width: 42px;
                height: 42px;
                background-size: contain;
            }
        }

        #emote-customize-wheel {
            width: 191px;
            height: 191px;
            background-size: contain;

            &>div {
                width: 56px;
                height: 56px;
                background-size: contain;
            }

            .emote-top {
                top: 9px;
                left: 67px;
            }

            .emote-right {
                right: 9px;
                top: 67px;
            }

            .emote-bottom {
                bottom: 9px;
                left: 67px;
            }

            .emote-left {
                left: 9px;
                top: 67px;
            }
        }
    }

    @media screen and (max-width: 530px) {
        #emote-customize-wheel {
            width: 143px;
            height: 143px;

            &>div {
                width: 42px;
                height: 42px;
            }

            .emote-top {
                top: 7px;
                left: 51px;
            }

            .emote-right {
                right: 7px;
                top: 51px;
            }

            .emote-bottom {
                bottom: 7px;
                left: 51px;
            }

            .emote-left {
                left: 7px;
                top: 51px;
            }
        }
    }

    @media screen and (max-width: 475px) {
        #tab-emotes-content {
            flex-wrap: wrap;
            justify-content: center;
        }

        #tab-crosshairs-content {
            flex-wrap: wrap;
            justify-content: center;
        }

        #emotes-list {
            padding-bottom: 16px;
        }

        #crosshairs-list {
            padding-bottom: 16px;
        }
    }

    #settings-tabs,
    #customize-tabs {
        width: 100%;
        height: 410px;
        max-height: 80vh;
        overflow-y: auto;
    }

    #settings-tabs {
        background: $transparent_bg;

        #tab-keybinds-content {
            #keybind-clear-tooltip {
                border: 2px solid gray;
                border-radius: 10px;
                padding: 7px;
                background-color: lighten($transparent_bg, 30%);
            }

            .modal-item:not(:last-child) {
                div.settings-title {
                    width: 100%;
                }

                button.btn-bind {
                    width: 45%;
                    margin-inline: 2.5%;
                }
            }
        }
    }

    #customize-tabs {
        background: #49993e;
    }

    #customize-tab-bar .tab {
        @include text-shadow;
        padding-top: 7px;

        &.active {
            background: #49993e;
        }

        &>img {
            position: relative;
            top: 3px;
            margin-right: 5px;
            @include drop-shadow;
        }
    }

    .tab-content {
        width: 100%;
        border-radius: 0;
    }

    .setting-title {
        margin: 0.2em;
        font-weight: bold;
        font-size: 16px;
        @include text-shadow;

        i {
            color: red;
        }
    }

    .modal-item {

        &.checkbox-setting {
            margin-bottom: 20px;
        }

        &:not(:first-child) {
            margin-top: 1em;
        }

        input[type="checkbox"],
        input[type="color"] {
            float: right;
        }

        .range-input-value {
            @include text-shadow;
            float: right;
        }
    }

    &.in-game {
        background-color: $transparent_bg;
        box-shadow: none;
    }
}<|MERGE_RESOLUTION|>--- conflicted
+++ resolved
@@ -160,19 +160,10 @@
         height: 100%;
     }
 
-<<<<<<< HEAD
-    #emote-wheel-container {
-        #emote-customize-wheel {
-            position: relative;
-            align-self: center;
-            flex-shrink: 0;
-=======
     #emote-customize-wheel {
         position: relative;
         align-self: center;
         flex-shrink: 0;
-        transform: none;
->>>>>>> e717de7c
 
             .emote-top,
             .emote-right,
