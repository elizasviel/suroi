--- conflicted
+++ resolved
@@ -4,13 +4,8 @@
 #settings-menu,
 #report-modal,
 #warning-modal {
-<<<<<<< HEAD
-    background-color: $bg;
-    max-width: 500px;
-=======
   background-color: $bg;
   max-width: 500px;
->>>>>>> 47adaa30
 }
 
 #reporting-name {
@@ -181,7 +176,6 @@
     }
   }
 
-<<<<<<< HEAD
     #emote-customize-wheel {
         position: relative;
         align-self: center;
@@ -258,7 +252,6 @@
             font-weight: bold;
             @include text-shadow;
         }
-=======
   #emote-wheel-bottom {
     display: flex;
     flex-direction: row;
@@ -303,7 +296,6 @@
 
     &.selected {
       border-color: $orange;
->>>>>>> 47adaa30
     }
   }
 
@@ -478,8 +470,7 @@
       height: 56px;
       background-size: contain;
     }
-
-<<<<<<< HEAD
+    
     #badges-list {
       display: flex;
       align-items: center;
@@ -570,27 +561,6 @@
                 top: 67px;
             }
         }
-=======
-    .emote-top {
-      top: 9px;
-      left: 67px;
->>>>>>> 47adaa30
-    }
-
-    .emote-right {
-      right: 9px;
-      top: 67px;
-    }
-
-    .emote-bottom {
-      bottom: 9px;
-      left: 67px;
-    }
-
-    .emote-left {
-      left: 9px;
-      top: 67px;
-    }
   }
 }
 
@@ -604,6 +574,12 @@
       height: 42px;
     }
 
+    #settings-tabs,
+    #customize-tabs {
+        width: 100%;
+        height: 410px;
+        max-height: 80vh;
+        overflow-y: auto;
     .emote-top {
       top: 7px;
       left: 51px;
@@ -714,6 +690,12 @@
   }
 }
 
+    &.in-game {
+        background-color: $transparent_bg;
+        box-shadow: none;
+    }
+}
+  
 .modal-item {
   &.checkbox-setting {
     margin-bottom: 20px;
