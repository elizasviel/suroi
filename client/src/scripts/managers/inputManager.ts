--- conflicted
+++ resolved
@@ -12,14 +12,8 @@
 import { getTranslatedString } from "../../translations";
 import { type Game } from "../game";
 import { defaultBinds } from "../utils/console/defaultClientCVars";
-<<<<<<< HEAD
-import { type GameSettings } from "../utils/console/gameConsole";
+import { type GameSettings, type PossibleError } from "../utils/console/gameConsole";
 import { PIXI_SCALE } from "../utils/constants";
-import { getTranslatedString } from "../../translations";
-=======
-import { type GameSettings, type PossibleError } from "../utils/console/gameConsole";
-import { FIRST_EMOTE_ANGLE, FOURTH_EMOTE_ANGLE, PIXI_SCALE, SECOND_EMOTE_ANGLE, THIRD_EMOTE_ANGLE } from "../utils/constants";
->>>>>>> 91716288
 import { html } from "../utils/misc";
 
 export class InputManager {
