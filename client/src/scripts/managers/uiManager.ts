import $ from "jquery";
import { type Color } from "pixi.js";
import { DEFAULT_INVENTORY, GameConstants, KillfeedEventSeverity, KillfeedEventType, KillfeedMessageType } from "../../../../common/src/constants";
import { Ammos } from "../../../../common/src/definitions/ammos";
import { type BadgeDefinition } from "../../../../common/src/definitions/badges";
import { type EmoteDefinition } from "../../../../common/src/definitions/emotes";
import { type DualGunNarrowing, type GunDefinition } from "../../../../common/src/definitions/guns";
import { Loots } from "../../../../common/src/definitions/loots";
import { MapPings } from "../../../../common/src/definitions/mapPings";
import { DEFAULT_SCOPE, type ScopeDefinition } from "../../../../common/src/definitions/scopes";
import { type GameOverPacket } from "../../../../common/src/packets/gameOverPacket";
import { type PlayerData, type UpdatePacket } from "../../../../common/src/packets/updatePacket";
import { Numeric } from "../../../../common/src/utils/math";
import { freezeDeep } from "../../../../common/src/utils/misc";
import { ItemType } from "../../../../common/src/utils/objectDefinitions";
import { type Vector } from "../../../../common/src/utils/vector";
import { type Game } from "../game";
import { type GameObject } from "../objects/gameObject";
import { Player } from "../objects/player";
import { GHILLIE_TINT, TEAMMATE_COLORS, UI_DEBUG_MODE } from "../utils/constants";
import { formatDate } from "../utils/misc";
import { SuroiSprite, toPixiCoords } from "../utils/pixi";
import type { KillFeedPacket } from "../../../../common/src/packets/killFeedPacket";

function safeRound(value: number): number {
    // this looks more math-y and easier to read, so eslint can shove it

    if (0 < value && value <= 1) return 1;
    return Math.round(value);
}

/**
 * This class manages the game UI
 */
export class UIManager {
    readonly game: Game;

    maxHealth = GameConstants.player.defaultHealth;
    health = GameConstants.player.defaultHealth;

    maxAdrenaline = GameConstants.player.maxAdrenaline;
    minAdrenaline = 0;
    adrenaline = 0;

    readonly inventory: {
        activeWeaponIndex: number
        weapons: PlayerData["inventory"]["weapons"] & object
        items: typeof DEFAULT_INVENTORY
        scope: ScopeDefinition
    } = {
            activeWeaponIndex: 0,
            weapons: new Array(GameConstants.player.maxWeapons).fill(undefined),
            items: JSON.parse(JSON.stringify(DEFAULT_INVENTORY)),
            scope: DEFAULT_SCOPE
        };

    emotes: Array<EmoteDefinition | undefined> = [];

    teammates: UpdatePacket["playerData"]["teammates"] = [];

    readonly debugReadouts = Object.freeze({
        fps: $("#fps-counter"),
        ping: $("#ping-counter"),
        pos: $("#coordinates-hud")
    });

    constructor(game: Game) {
        this.game = game;
    }

    getRawPlayerName(id: number): string {
        const player = this.game.playerNames.get(id);
        let name: string;

        if (!player) {
            console.warn(`Unknown player name with id ${id}`);
            name = "[Unknown Player]";
        } else if (this.game.console.getBuiltInCVar("cv_anonymize_player_names")) {
            name = `${GameConstants.player.defaultName}_${id}`;
        } else {
            name = player.name;
        }

        return name;
    }

    getPlayerName(id: number): string {
        const element = $("<span>");
        const player = this.game.playerNames.get(id);

        const name = this.getRawPlayerName(id);

        if (player && player.hasColor && !this.game.console.getBuiltInCVar("cv_anonymize_player_names")) {
            element.css("color", player.nameColor.toHex());
        }

        element.text(name);

        return element.prop("outerHTML");
    }

    getPlayerBadge(id: number): BadgeDefinition | undefined {
        if (this.game.console.getBuiltInCVar("cv_anonymize_player_names")) {
            return;
        }

        const player = this.game.playerNames.get(id);

        switch (true) {
            case this.game.console.getBuiltInCVar("cv_anonymize_player_names"): {
                return;
            }
            case player === undefined: {
                console.warn(`Unknown player name with id ${id}`); return;
            }
            default: {
                return player.badge;
            }
        }
    }

    static getHealthColor(normalizedHealth: number, downed?: boolean): string {
        switch (true) {
            case normalizedHealth <= 0.25:
            case downed:
                return "#ff0000";
            case normalizedHealth > 0.25 && normalizedHealth < 0.6:
                return `rgb(255, ${((normalizedHealth * 100) - 10) * 4}, ${((normalizedHealth * 100) - 10) * 4})`;
            case normalizedHealth === 1:
                return "#bdc7d0";
            default:
                return "#f8f9fa";
        }
    }

    readonly ui = {
        ammoCounterContainer: $("#weapon-ammo-container"),
        activeAmmo: $("#weapon-clip-ammo"),
        reserveAmmo: $("#weapon-inventory-ammo"),
        killStreakIndicator: $("#killstreak-indicator-container"),
        killStreakCounter: $("#killstreak-indicator-counter"),

        weaponsContainer: $("#weapons-container"),

        minMaxAdren: $("#adrenaline-bar-min-max"),
        maxHealth: $("#health-bar-max"),

        healthBar: $("#health-bar"),
        healthBarAmount: $("#health-bar-percentage"),
        healthAnim: $("#health-bar-animation"),

        adrenalineBar: $("#adrenaline-bar"),
        adrenalineBarPercentage: $("#adrenaline-bar-percentage"),

        killModal: $("#kill-msg"),
        killFeed: $("#kill-feed"),

        interactMsg: $("#interact-message"),
        interactKey: $("#interact-key"),

        teamContainer: $("#team-container"),

        emoteSelectors: [".emote-top", ".emote-right", ".emote-bottom", ".emote-left"]
            .map(selector => $(`#emote-wheel > ${selector}`))
    };

    readonly action = {
        active: false,
        /*
            whether this timer corresponds to an actual action being carried
            out by this player (like reloading), or if it corresponds to some
            other timed event that just so happens to piggyback off this timer
            system (getting revived). pretty much only exists for the
            aforementioned case of being revived, and prevents the "cancel" popup
            from appearing
        */
        fake: false,
        start: -1,
        time: 0
    };

    animateAction(name: string, time: number, fake = false): void {
        this.action.fake = fake;
        if (time > 0) {
            this.action.start = Date.now();
            $("#action-timer-anim")
                .stop()
                .css({ "stroke-dashoffset": "226" })
                .animate(
                    { "stroke-dashoffset": "0" },
                    time * 1000,
                    "linear",
                    () => {
                        $("#action-container").hide();
                        this.action.active = false;
                    }
                );
        }

        if (name) {
            $("#action-name").text(name);
            $("#action-container").show();
        }

        this.action.active = true;
        this.action.time = time;
    }

    updateAction(): void {
        const amount = this.action.time - (Date.now() - this.action.start) / 1000;
        if (amount > 0) $("#action-time").text(amount.toFixed(1));
    }

    cancelAction(): void {
        $("#action-container")
            .hide()
            .stop();
        this.action.active = false;
    }

    gameOverScreenTimeout: number | undefined;

    showGameOverScreen(packet: GameOverPacket): void {
        const game = this.game;

        $("#interact-message").hide();
        $("#spectating-container").hide();

        game.activePlayer?.actionSound?.stop();

        $("#gas-msg").fadeOut(500);

        // Disable joysticks div so you can click on players to spectate
        $("#joysticks-containers").hide();

        const gameOverScreen = $("#game-over-overlay");

        game.gameOver = true;

        if (!packet.won) {
            $("#btn-spectate").removeClass("btn-disabled").show();
            game.map.indicator.setFrame("player_indicator_dead");
        } else {
            $("#btn-spectate").hide();
        }

        $("#chicken-dinner").toggle(packet.won);

        const playerName = this.getPlayerName(packet.playerID);
        const playerBadge = this.getPlayerBadge(packet.playerID);
        const playerBadgeText = playerBadge
            ? `<img class="badge-icon" src="./img/game/badges/${playerBadge.idString}.svg" alt="${playerBadge.name} badge">`
            : "";

        $("#game-over-text").html(
            packet.won
                ? "Winner winner chicken dinner!"
                : `${this.game.spectating ? this.getPlayerName(packet.playerID) : "You"} died.`
        );

        $("#game-over-player-name").html(playerName + playerBadgeText);

        $("#game-over-kills").text(packet.kills);
        $("#game-over-damage-done").text(packet.damageDone);
        $("#game-over-damage-taken").text(packet.damageTaken);
        $("#game-over-time").text(formatDate(packet.timeAlive));

        if (packet.won) void game.music.play();

        this.gameOverScreenTimeout = window.setTimeout(() => gameOverScreen.fadeIn(500), 500);

        // Player rank
        $("#game-over-rank").text(`#${packet.rank}`).toggleClass("won", packet.won);
    }

    readonly mapPings = ["warning_ping", "arrow_ping", "gift_ping", "heal_ping"].map(ping => MapPings.fromString(ping));

    updateEmoteWheel(): void {
        const { pingWheelActive } = this.game.inputManager;
        for (let i = 0; i < 4; i++) {
            const definition = pingWheelActive ? this.mapPings[i] : this.emotes[i];

            this.ui.emoteSelectors[i].css(
                "background-image",
                definition ? `url("./img/game/${pingWheelActive ? "mapPings" : "emotes"}/${definition.idString}.svg")` : ""
            );
        }
    }

    private readonly _teammateDataCache = new Map<number, PlayerHealthUI>();
    clearTeammateCache(): void {
        for (const [, entry] of this._teammateDataCache) {
            entry.destroy();
        }

        this._teammateDataCache.clear();
    }

    lastHealthBarAnimTime = 0;
    oldHealth = 0;

    updateUI(data: PlayerData): void {
        if (data.id !== undefined) this.game.activePlayerID = data.id;

        if (data.dirty.id) {
            this.game.spectating = data.spectating;
            if (data.spectating) {
                $("#game-over-overlay").fadeOut();
                $("#spectating-msg-player").html(this.getPlayerName(data.id));
            }
            $("#spectating-container").toggle(data.spectating);
            $("#spectating-msg").toggle(data.spectating);

            if (this.game.inputManager.isMobile) {
                $("#btn-emotes").toggle(!data.spectating);
                $("#btn-toggle-ping").toggle(!data.spectating);
                $("#btn-game-menu").toggle(!data.spectating);
            }
        }

        if (data.dirty.teammates && this.game.teamMode) {
            this.teammates = data.teammates;

            const _teammateDataCache = this._teammateDataCache;
            const notVisited = new Set(_teammateDataCache.keys());

            [
                {
                    id: this.game.activePlayerID,
                    normalizedHealth: this.health / this.maxHealth,
                    downed: this.game.activePlayer?.downed,
                    disconnected: false,
                    position: undefined
                },
                ...data.teammates
            ].forEach((player, index) => {
                const { id } = player;
                notVisited.delete(id);

                if (_teammateDataCache.has(id)) {
                    _teammateDataCache.get(id)!.update({
                        ...player,
                        colorIndex: index
                    });
                    return;
                }

                const nameData = this.game.playerNames.get(id);
                const ele = new PlayerHealthUI(
                    this.game,
                    {
                        id,
                        colorIndex: index,
                        downed: player.downed,
                        normalizedHealth: player.normalizedHealth,
                        position: player.position,
                        hasColor: nameData?.hasColor,
                        nameColor: nameData?.hasColor ? nameData.nameColor : null,
                        name: nameData?.name,
                        badge: nameData?.badge ?? null
                    }
                );
                _teammateDataCache.set(id, ele);

                this.ui.teamContainer.append(ele.container);
            });

            for (const outdated of notVisited) {
                _teammateDataCache.get(outdated)!.destroy();
                _teammateDataCache.delete(outdated);
            }
        }

        if (data.zoom) this.game.camera.zoom = data.zoom;

        if (data.dirty.maxMinStats) {
            this.maxHealth = data.maxHealth;
            this.minAdrenaline = data.minAdrenaline;
            this.maxAdrenaline = data.maxAdrenaline;

            if (this.maxHealth === GameConstants.player.defaultHealth) {
                this.ui.maxHealth.text("").hide();
            } else {
                this.ui.maxHealth.text(safeRound(this.maxHealth)).show();
            }

            if (
                this.maxAdrenaline === GameConstants.player.maxAdrenaline
                && this.minAdrenaline === 0
            ) {
                this.ui.minMaxAdren.text("").hide();
            } else {
                this.ui.minMaxAdren.text(`${this.minAdrenaline === 0 ? "" : `${safeRound(this.minAdrenaline)}/`}${safeRound(this.maxAdrenaline)}`).show();
            }
        }

        if (data.dirty.health) {
            this.health = Numeric.remap(data.normalizedHealth, 0, 1, 0, this.maxHealth);

            const normalizedHealth = this.health / this.maxHealth;
            const realPercentage = 100 * normalizedHealth;
            const percentage = safeRound(realPercentage);

            this.ui.healthBar
                .width(`${realPercentage}%`)
                .css("background-color", UIManager.getHealthColor(normalizedHealth, this.game.activePlayer?.downed))
                .toggleClass("flashing", percentage <= 25);

            if (realPercentage === 0) {
                this.ui.healthAnim
                    .stop()
                    .width(0);
            } else if (Date.now() - this.lastHealthBarAnimTime > 500) {
                this.ui.healthAnim
                    .stop()
                    .width(`${this.oldHealth}%`)
                    .animate({ width: `${realPercentage}%` }, 500);
                this.oldHealth = realPercentage;
                this.lastHealthBarAnimTime = Date.now();
            }

            this.ui.healthBarAmount
                .text(safeRound(this.health))
                .css("color", percentage <= 40 || this.game.activePlayer?.downed ? "#ffffff" : "#000000");
        }

        if (data.dirty.adrenaline) {
            this.adrenaline = Numeric.remap(data.normalizedAdrenaline, 0, 1, this.minAdrenaline, this.maxAdrenaline);
            const percentage = 100 * this.adrenaline / this.maxAdrenaline;

            this.ui.adrenalineBar.width(`${percentage}%`);

            this.ui.adrenalineBarPercentage
                .text(safeRound(this.adrenaline))
                .css("color", this.adrenaline < 7 ? "#ffffff" : "#000000");
        }

        const inventory = data.inventory;

        if (inventory.weapons) {
            this.inventory.weapons = inventory.weapons;
            this.inventory.activeWeaponIndex = inventory.activeWeaponIndex;
        }

        if (inventory.items) {
            this.inventory.items = inventory.items;
            this.inventory.scope = inventory.scope;
            this.updateItems();
        }
        // idiot

        if (inventory.weapons || inventory.items) {
            this.updateWeapons();
        }
    }

    skinID?: string;

    updateWeapons(): void {
        const inventory = this.inventory;
        const activeIndex = inventory.activeWeaponIndex;
        const activeWeapon = inventory.weapons[activeIndex];
        const count = activeWeapon?.count;

        if (activeWeapon === undefined || count === undefined || UI_DEBUG_MODE) {
            this.ui.ammoCounterContainer.hide();
        } else {
            this.ui.ammoCounterContainer.show();

            this.ui.activeAmmo
                .text(count)
                .css("color", count > 0 ? "inherit" : "red");

            let showReserve = false;
            if (activeWeapon.definition.itemType === ItemType.Gun) {
                const ammoType = activeWeapon.definition.ammoType;
                let totalAmmo: number | string = this.inventory.items[ammoType];

                for (const ammo of Ammos) {
                    if (ammo.idString === ammoType && ammo.ephemeral) {
                        totalAmmo = "∞";
                        break;
                    }
                }

                showReserve = totalAmmo !== 0;

                this.ui.reserveAmmo
                    .show()
                    .text(totalAmmo);
            }

            this.ui.ammoCounterContainer.toggleClass("has-reserve", showReserve);
            if (!showReserve) {
                this.ui.reserveAmmo.hide();
            }
        }

        if (activeWeapon?.stats?.kills === undefined) { // killstreaks
            this.ui.killStreakIndicator.hide();
        } else {
            this.ui.killStreakIndicator.show();
            this.ui.killStreakCounter.text(`Streak: ${activeWeapon.stats.kills}`);
        }

        this.updateWeaponSlots();
    }

    /*
        TODO proper caching would require keeping a copy of the inventory currently being shown,
        TODO so that we can compare it to what it should now be showing (in other words, a kind
        TODO of "oldInventory—newInventory" thing).
    */
    updateWeaponSlots(): void {
        const inventory = this.inventory;

        const enum ClassNames {
            HasItem = "has-item",
            IsActive = "active"
        }

        const enum Selectors {
            ItemName = ".item-name",
            ItemImage = ".item-image",
            ItemAmmo = ".item-ammo"
        }

        const max = GameConstants.player.maxWeapons;
        for (let i = 0; i < max; i++) {
            const container = $(`#weapon-slot-${i + 1}`);

            const weapon = inventory.weapons[i];
            const isActive = this.inventory.activeWeaponIndex === i;

            const ammoCounter = container.children(Selectors.ItemAmmo);
            const ammoText = ammoCounter.text();
            const ammoDirty = !ammoText.length
                ? weapon?.count !== undefined
                : +ammoText !== weapon?.count;

            const hadItem = container.hasClass(ClassNames.HasItem);
            const activityChanged = container.hasClass(ClassNames.IsActive) !== isActive;

            if (weapon) {
                const isGun = "ammoType" in weapon.definition;
                const color = isGun
                    ? Ammos.fromString((weapon.definition as GunDefinition).ammoType).characteristicColor
                    : { hue: 0, saturation: 0, lightness: 0 };

                if (!hadItem) container.addClass(ClassNames.HasItem);
                if (activityChanged) container.toggleClass(ClassNames.IsActive, isActive);

                container.css(isGun && this.game.console.getBuiltInCVar("cv_weapon_slot_style") === "colored"
                    ? {
                        "outline-color": `hsl(${color.hue}, ${color.saturation}%, ${(color.lightness + 50) / 3}%)`,
                        "background-color": `hsla(${color.hue}, ${color.saturation}%, ${color.lightness / 2}%, 50%)`,
                        "color": `hsla(${color.hue}, ${color.saturation}%, 90%)`
                    }
                    : {
                        "outline-color": "",
                        "background-color": "",
                        "color": ""
                    })
                    .children(Selectors.ItemName)
                    .text(weapon.definition.name);

                const isFists = weapon.definition.idString === "fists";
<<<<<<< HEAD
                const itemImage = container.children(".item-image");
                const oldSrc = itemImage.attr("src");
                const newSrc = `./img/game/weapons/${weapon.definition.idString}.svg`;
                if (oldSrc !== newSrc) this.playSlotAnimation(container);
                itemImage
                    .css("background-image", isFists ? `url(./img/game/skins/${this.skinID ?? this.game.console.getBuiltInCVar("cv_loadout_skin")}_fist.svg)` : "none")
                    .toggleClass("is-fists", isFists)
                    .attr("src", newSrc)
=======
                const itemImage = container.children(Selectors.ItemImage);
                const oldSrc = itemImage.attr("src");
                const newSrc = `./img/game/weapons/${weapon.definition.idString}.svg`;
                if (oldSrc !== newSrc) {
                    this._playSlotAnimation(container);
                    itemImage.attr("src", newSrc);
                }

                itemImage
                    .css("background-image", isFists ? `url(./img/game/skins/${this.skinID ?? this.game.console.getBuiltInCVar("cv_loadout_skin")}_fist.svg)` : "none")
                    .toggleClass("is-fists", isFists)
>>>>>>> c107b720
                    .show();

                if (weapon.definition.idString === "ghillie_suit") {
                    itemImage.css("background-color", GHILLIE_TINT.toHex());
                }

                const count = weapon.count;
                if (ammoDirty && count !== undefined) {
                    ammoCounter
                        .text(count)
                        .css("color", count > 0 ? "inherit" : "red");
                }
            } else {
                container.removeClass(ClassNames.HasItem).removeClass(ClassNames.IsActive)
                    .css({
                        "outline-color": "",
                        "background-color": "",
                        "color": ""
                    });
                container.children(Selectors.ItemName).css("color", "").text("");
                container.children(Selectors.ItemImage).removeAttr("src").hide();
                container.children(Selectors.ItemAmmo).text("");
            }
        }
    }

<<<<<<< HEAD
    playSlotAnimation(slot: JQuery): void {
        slot.toggleClass("active");
        slot[0].offsetWidth; // causes browser reflow
        slot.toggleClass("active");
        console.log(slot.hasClass("active"));
=======
    private _playSlotAnimation(element: JQuery): void {
        element.toggleClass("active");
        element[0].offsetWidth; // causes browser reflow
        element.toggleClass("active");
>>>>>>> c107b720
    }

    updateItems(): void {
        for (const item in this.inventory.items) {
            const count = this.inventory.items[item];
<<<<<<< HEAD
=======
            // TODO cache these somewhere lol
>>>>>>> c107b720
            const countElem = $(`#${item}-count`);

            const itemDef = Loots.fromString(item);
            const itemSlot = $(`#${item}-slot`);
<<<<<<< HEAD

            if (countElem.text() !== "" && parseInt(countElem.text()) < count && itemSlot.length) {
                this.playSlotAnimation(itemSlot);
            }

=======

            if (+countElem.text() < count && itemSlot.length) {
                console.log(countElem.text(), count);
                this._playSlotAnimation(itemSlot);
            }

>>>>>>> c107b720
            countElem.text(count);

            if (this.game.activePlayer) {
                const backpack = this.game.activePlayer.equipment.backpack;
                itemSlot.toggleClass("full", count >= backpack.maxCapacity[item]);
            }
            const isPresent = count > 0;

            itemSlot.toggleClass("has-item", isPresent);

            if (itemDef.itemType === ItemType.Ammo && itemDef.hideUnlessPresent) {
                itemSlot.css("visibility", isPresent ? "visible" : "hidden");
            }

            if (itemDef.itemType === ItemType.Scope && !UI_DEBUG_MODE) {
                itemSlot.toggle(isPresent).removeClass("active");
            }
        }

        $(`#${this.inventory.scope.idString}-slot`).addClass("active");
    }

    private _killMessageTimeoutID?: number;

    private readonly _killMessageUICache: {
        header?: JQuery<HTMLDivElement>
        killCounter?: JQuery<HTMLDivElement>
        severity?: JQuery<HTMLSpanElement>
        streak?: JQuery<HTMLSpanElement>
        victimName?: JQuery<HTMLSpanElement>
        weaponUsed?: JQuery<HTMLSpanElement>
    } = {};

    private _addKillMessage(
        message: (
            {
                readonly severity: KillfeedEventSeverity.Down
            } | {
                readonly severity: KillfeedEventSeverity.Kill
                readonly kills: number
                readonly streak?: number
            }
        ) & {
            readonly type: KillfeedEventType
            readonly victimName: string
            readonly weaponUsed?: string
        }
    ): void {
        const { severity, victimName, weaponUsed, type } = message;

        let streakText = "";
        if (severity === KillfeedEventSeverity.Kill) {
            const { streak, kills } = message;
            (this._killMessageUICache.header ??= $("#kill-msg-kills")).text(`Kills: ${kills}`);
            (this._killMessageUICache.killCounter ??= $("#ui-kills")).text(kills);
            streakText = streak ? ` (streak: ${streak})` : "";
        }

        const eventText = `You ${UIManager._eventDescriptionMap[type][severity]} `;
        // some of these yield nonsensical sentences, but those that do are occur if
        // `type` takes on bogus values like "Gas" or "Airdrop"

        (this._killMessageUICache.severity ??= $("#kill-msg-severity")).text(eventText);

        (this._killMessageUICache.victimName ??= $("#kill-msg-player-name")).html(victimName);
        (this._killMessageUICache.weaponUsed ??= $("#kill-msg-weapon-used")).text(
            ` ${weaponUsed !== undefined ? `with ${weaponUsed}` : ""}${streakText}`
        );

        this.ui.killModal.fadeIn(350, () => {
            // clear the previous fade out timeout so it won't fade away too
            // fast if the player makes more than one kill in a short time span
            clearTimeout(this._killMessageTimeoutID);

            this._killMessageTimeoutID = window.setTimeout(() => {
                this.ui.killModal.fadeOut(350);
            }, 3000);
        });
    }

    private _addKillFeedMessage(text: string, classes: string[]): void {
        const killFeedItem = $('<div class="kill-feed-item">');

        killFeedItem.html(text);
        killFeedItem.addClass(classes);

        this.ui.killFeed.prepend(killFeedItem);
        if (!UI_DEBUG_MODE) {
            let iterationCount = 0;
            while (this.ui.killFeed.children().length > 5) {
                if (++iterationCount === 1e3) {
                    console.warn("1000 iterations of removing killfeed entries; possible infinite loop");
                }

                this.ui.killFeed.children()
                    .last()
                    .remove();
            }
        }

        setTimeout(
            () => killFeedItem.fadeOut(1000, killFeedItem.remove.bind(killFeedItem)),
            7000
        );
    }

    private static readonly _eventDescriptionMap: Record<KillfeedEventType, Record<KillfeedEventSeverity, string>> = freezeDeep({
        [KillfeedEventType.Suicide]: {
            [KillfeedEventSeverity.Kill]: "committed suicide",
            [KillfeedEventSeverity.Down]: "knocked themselves out"
        },
        [KillfeedEventType.NormalTwoParty]: {
            [KillfeedEventSeverity.Kill]: "killed",
            [KillfeedEventSeverity.Down]: "knocked out"
        },
        [KillfeedEventType.BleedOut]: {
            [KillfeedEventSeverity.Kill]: "bled out",
            [KillfeedEventSeverity.Down]: "bled out non-lethally" // should be impossible
        },
        [KillfeedEventType.FinishedOff]: {
            [KillfeedEventSeverity.Kill]: "finished off",
            [KillfeedEventSeverity.Down]: "gently finished off" // should be impossible
        },
        [KillfeedEventType.FinallyKilled]: {
            [KillfeedEventSeverity.Kill]: "finally killed",
            [KillfeedEventSeverity.Down]: "finally knocked out" // should be impossible
        },
        [KillfeedEventType.Gas]: {
            [KillfeedEventSeverity.Kill]: "died to",
            [KillfeedEventSeverity.Down]: "was knocked out by"
        },
        [KillfeedEventType.Airdrop]: {
            [KillfeedEventSeverity.Kill]: "was fatally crushed",
            [KillfeedEventSeverity.Down]: "was knocked out"
        }
    });

    processKillFeedPacket(message: KillFeedPacket): void {
        const {
            messageType,
            victimId,

            eventType,
            severity,

            attackerId,
            attackerKills,
            weaponUsed,
            killstreak,

            hideFromKillfeed
        } = {
            eventType: KillfeedEventType.Suicide,
            severity: KillfeedEventSeverity.Kill,
            ...message
        };

        const weaponPresent = weaponUsed !== undefined;
        const isGrenadeImpactKill = weaponPresent && "itemType" in weaponUsed && weaponUsed.itemType === ItemType.Throwable;

        const getNameAndBadge = (id?: number): { readonly name: string, readonly badgeText: string } => {
            const hasId = id !== undefined;
            const badge = hasId ? this.getPlayerBadge(id) : undefined;

            return {
                name: hasId ? this.getPlayerName(id) : "",
                badgeText: badge
                    ? `<img class="badge-icon" src="./img/game/badges/${badge.idString}.svg" alt="${badge.name} badge">`
                    : ""
            };
        };

        const {
            name: victimName,
            badgeText: victimBadgeText
        } = getNameAndBadge(victimId);

        const {
            name: attackerName,
            badgeText: attackerBadgeText
        } = getNameAndBadge(attackerId);

        const victimText = victimName + victimBadgeText;
        const attackerText = attackerName + attackerBadgeText;

        let messageText: string | undefined;
        const classes: string[] = [];

        switch (messageType) {
            case KillfeedMessageType.DeathOrDown: {
                const hasKillstreak = killstreak! > 1;

                switch (this.game.console.getBuiltInCVar("cv_killfeed_style")) {
                    case "text": {
                        let killMessage = "";

                        const description = UIManager._eventDescriptionMap[eventType][severity];
                        // sod off

                        outer:
                        switch (eventType) {
                            case KillfeedEventType.FinallyKilled:
                                switch (attackerId) {
                                    case undefined:
                                        // this can happen if the player is knocked out by a non-player entity (like gas or airdrop)
                                        // if their team is then wiped, then no one "finally" killed them, they just… finally died
                                        killMessage = `${victimText} finally died`;

                                        break outer;
                                    case victimId:
                                        /*
                                            usually, a case where attacker and victim are the same would be counted under the "suicide"
                                            event type, but there was no easy way to route the event through the "suicide" type whilst
                                            having it retain the "finally killed" part; this is the best option until someone comes up
                                            with another
                                        */
                                        killMessage = `${victimText} finally ended themselves`;

                                        break outer;
                                }
                                // fallthrough
                            case KillfeedEventType.NormalTwoParty:
                            case KillfeedEventType.FinishedOff:
                                killMessage = `${attackerText} ${description} ${victimText}`;
                                break;
                            case KillfeedEventType.Suicide:
                            case KillfeedEventType.BleedOut:
                                killMessage = `${victimText} ${description}`;
                                break;
                            case KillfeedEventType.Gas:
                                killMessage = `${victimText} ${description} the gas`;
                                break;
                            case KillfeedEventType.Airdrop:
                                killMessage = `${victimText} ${description} by an airdrop`;
                                break;
                        }

                        const fullyQualifiedName = weaponPresent ? weaponUsed.name : "";
                        /**
                         * English being complicated means that this will sometimes return bad results (ex: "hour", "NSA", "one" and "university")
                         * but to be honest, short of downloading a library off of somewhere, this'll have to do
                         */
                        const article = `a${"aeiou".includes(fullyQualifiedName[0]) ? "n" : ""}`;
                        const weaponNameText = weaponPresent ? ` with ${isGrenadeImpactKill ? `the impact of ${article} ` : ""}${fullyQualifiedName}` : "";
                        const icon = (() => {
                            switch (severity) {
                                case KillfeedEventSeverity.Down:
                                    return "<img class=\"kill-icon\" src=\"./img/misc/downed.svg\" alt=\"Downed\">";
                                case KillfeedEventSeverity.Kill:
                                    return "<img class=\"kill-icon\" src=\"./img/misc/skull_icon.svg\" alt=\"Skull\">";
                            }
                        })();

                        messageText = `
                        ${hasKillstreak && severity === KillfeedEventSeverity.Kill ? killstreak : ""}
                        ${icon}
                        ${killMessage}${weaponNameText}`;
                        break;
                    }
                    case "icon": {
                        const downedIcon = "<img class=\"kill-icon\" src=\"./img/misc/downed.svg\" alt=\"Downed\">";
                        const skullIcon = "<img class=\"kill-icon\" src=\"./img/misc/skull_icon.svg\" alt=\"Finished off\">";
                        const bleedOutIcon = "<img class=\"kill-icon\" src=\"./img/misc/bleed_out.svg\" alt=\"Bleed out\">";
                        const finallyKilledIcon = "<img class=\"kill-icon\" src=\"./img/misc/finally_killed.svg\" alt=\"Finally killed\">";

                        const killstreakText = hasKillstreak
                            ? `
                            <span style="font-size: 80%">(${killstreak}
                                <img class="kill-icon" src="./img/misc/skull_icon.svg" alt="Skull" height=12>)
                            </span>`
                            : "";

                        let iconName = "";
                        switch (eventType) {
                            case KillfeedEventType.Gas:
                                iconName = "gas";
                                break;
                            case KillfeedEventType.Airdrop:
                                iconName = "airdrop";
                                break;
                            default:
                                iconName = weaponUsed?.idString ?? "";
                                break;
                        }
                        const altText = weaponUsed ? weaponUsed.name : iconName;
                        const weaponText = `<img class="kill-icon" src="./img/killfeed/${iconName}_killfeed.svg" alt="${altText}">`;

                        const severityIcon = (() => {
                            switch (severity) {
                                case KillfeedEventSeverity.Down:
                                    return downedIcon;
                                case KillfeedEventSeverity.Kill:
                                    return "";
                            }
                        })();

                        let body = "";
                        switch (eventType) {
                            case KillfeedEventType.FinallyKilled:
                                switch (attackerId) {
                                    case undefined:
                                        body = `${skullIcon} ${victimText}`;
                                        break;
                                    case victimId:
                                        body = `${finallyKilledIcon} ${victimText}`;
                                        break;
                                    default:
                                        body = `${attackerText} ${killstreakText} ${finallyKilledIcon} ${victimText}`;
                                        break;
                                }
                                break;
                            case KillfeedEventType.NormalTwoParty:
                                body = `${attackerText} ${killstreakText} ${weaponText} ${victimText}`;
                                break;
                            case KillfeedEventType.FinishedOff:
                                body = `${skullIcon} ${attackerText} ${killstreakText} ${weaponText} ${victimText}`;
                                break;
                            case KillfeedEventType.Suicide:
                            case KillfeedEventType.Gas:
                            case KillfeedEventType.Airdrop:
                                body = `${weaponText} ${victimText}`;
                                break;
                            case KillfeedEventType.BleedOut:
                                body = `${bleedOutIcon} ${victimText}`;
                                break;
                        }

                        messageText = severityIcon + body;
                        break;
                    }
                }

                /**
                 * Whether the player pointed to by the given id is on the active player's team
                 */
                const playerIsOnThisTeam = (id?: number): boolean | undefined => {
                    let target: GameObject | undefined;

                    return id === this.game.activePlayerID || (
                        id !== undefined
                        && (target = this.game.objects.get(id))
                        && target instanceof Player
                        && target.teamID === this.game.teamID
                    );
                };

                switch (true) {
                    case playerIsOnThisTeam(victimId): {
                        classes.push("kill-feed-item-victim");
                        break;
                    }
                    case playerIsOnThisTeam(attackerId): {
                        classes.push("kill-feed-item-killer");

                        if (attackerId === this.game.activePlayerID) {
                            const base = {
                                victimName: victimText,
                                weaponUsed: weaponUsed?.name ?? "",
                                type: eventType
                            };

                            this._addKillMessage(
                                severity === KillfeedEventSeverity.Kill
                                    ? {
                                        severity,
                                        ...base,
                                        weaponUsed: eventType !== KillfeedEventType.FinallyKilled
                                            ? base.weaponUsed
                                            : undefined,
                                        kills: attackerKills!,
                                        streak: killstreak
                                    }
                                    : {
                                        severity,
                                        ...base
                                    }
                            );
                        }
                        break;
                    }
                }
                break;
            }

            case KillfeedMessageType.KillLeaderAssigned: {
                if (victimId === this.game.activePlayerID) classes.push("kill-feed-item-killer");

                $("#kill-leader-leader").html(`${victimName}${victimBadgeText}`);
                $("#kill-leader-kills-counter").text(attackerKills!);

                if (!hideFromKillfeed) {
                    messageText = `<i class="fa-solid fa-crown"></i> ${victimName}${victimBadgeText} promoted to Kill Leader!`;
                    this.game.soundManager.play("kill_leader_assigned");
                }
                $("#btn-spectate-kill-leader").show();
                break;
            }

            case KillfeedMessageType.KillLeaderUpdated: {
                $("#kill-leader-kills-counter").text(attackerKills!);
                break;
            }

            case KillfeedMessageType.KillLeaderDead: {
                $("#kill-leader-leader").text("Waiting for leader");
                $("#kill-leader-kills-counter").text("0");
                // noinspection HtmlUnknownTarget
                messageText = `<img class="kill-icon" src="./img/misc/skull_icon.svg" alt="Skull"> ${attackerId
                    ? attackerId !== victimId
                        ? `${attackerName}${attackerBadgeText} killed Kill Leader!`
                        : "The Kill Leader is dead!"
                    : "The Kill Leader killed themselves!"
                }`;
                if (attackerId === this.game.activePlayerID) classes.push("kill-feed-item-killer");
                else if (victimId === this.game.activePlayerID) classes.push("kill-feed-item-victim");
                this.game.soundManager.play("kill_leader_dead");
                $("#btn-spectate-kill-leader").hide();
                break;
            }
        }

        if (messageText) this._addKillFeedMessage(messageText, classes);
    }
}

class Wrapper<T> {
    private _dirty = true;
    get dirty(): boolean {
        return this._dirty;
    }

    private _value: T;
    get value(): T { return this._value; }
    set value(value: T) {
        if (this._value === value) return;

        this._dirty = true;
        this._value = value;
    }

    constructor(value: T) {
        this._value = value;
    }

    markClean(): void {
        if (!this._dirty) return;
        this._dirty = false;
    }
}

interface UpdateDataType {
    readonly id?: number | null
    readonly normalizedHealth?: number | null
    readonly downed?: boolean | null
    readonly disconnected?: boolean | null
    readonly position?: Vector | null
    readonly colorIndex?: number | null
    readonly name?: string | null
    readonly hasColor?: boolean | null
    readonly nameColor?: Color | null
    readonly badge?: BadgeDefinition | null
}

class PlayerHealthUI {
    readonly game: Game;

    readonly container: JQuery;

    readonly svgContainer: JQuery<SVGElement>;
    readonly healthDisplay: JQuery<SVGCircleElement>;

    readonly indicatorContainer: JQuery<HTMLDivElement>;
    readonly teammateIndicator: JQuery<HTMLImageElement>;

    readonly nameLabel: JQuery<HTMLSpanElement>;
    readonly badgeImage: JQuery<HTMLImageElement>;

    /*
        hierarchy:

        container
        |
        |-> svgContainer
        |   |-> healthAmount
        |
        |-> indicatorContainer
        |   |-> teammateIndicator
        |
        |-> nameLabel
        |-> badgeImage
    */

    private readonly _id = new Wrapper<number>(-1);
    private readonly _normalizedHealth = new Wrapper<number>(1);
    private readonly _downed = new Wrapper<boolean | undefined>(undefined);
    private readonly _disconnected = new Wrapper<boolean>(false);
    private readonly _position = new Wrapper<Vector | undefined>(undefined);
    private readonly _colorIndex = new Wrapper<number>(0);
    private readonly _name = new Wrapper<string>(GameConstants.player.defaultName);
    private readonly _hasColor = new Wrapper<boolean>(false);
    private readonly _nameColor = new Wrapper<Color | undefined>(undefined);
    private readonly _badge = new Wrapper<BadgeDefinition | undefined>(undefined);

    constructor(game: Game, data?: UpdateDataType) {
        this.game = game;
        this.container = $<HTMLDivElement>('<div class="teammate-container"></div>');
        this.svgContainer = $<SVGElement>('<svg class="teammate-health-indicator" width="48" height="48" xmlns="http://www.w3.org/2000/svg"></svg>');

        // HACK wrapping in <svg> is necessary to ensure that it's interpreted as an actual svg circle and not… whatever it'd try to interpret it as otherwise
        this.healthDisplay = $<SVGCircleElement>('<svg><circle r="21" cy="24" cx="24" stroke-width="6" stroke-dasharray="132" fill="none" style="transition: stroke-dashoffset ease-in-out 50ms;" /></svg>').find("circle");
        this.indicatorContainer = $<HTMLDivElement>('<div class="teammate-indicator-container"></div>');
        this.teammateIndicator = $<HTMLImageElement>('<img class="teammate-indicator" />');
        this.nameLabel = $<HTMLSpanElement>('<span class="teammate-name"></span>');
        this.badgeImage = $<HTMLImageElement>('<img class="teammate-badge" />');

        this.container.append(
            this.svgContainer.append(this.healthDisplay),
            this.indicatorContainer.append(this.teammateIndicator),
            this.nameLabel,
            this.badgeImage
        );

        this.update(data);
    }

    update(data?: UpdateDataType): void {
        if (data !== undefined) {
            ([
                "id",
                "colorIndex",
                "downed",
                "disconnected",
                "normalizedHealth",
                "position",
                "name",
                "hasColor",
                "nameColor",
                "badge"
            ] as const).forEach(<K extends keyof UpdateDataType>(prop: K) => {
                const value = data[prop];
                if (prop in data && value !== null) {
                    type GoofyValueType = Exclude<Required<typeof data>[typeof prop], null>;

                    (this[`_${prop}`] as Wrapper<GoofyValueType>).value = value as GoofyValueType;
                }
            });
        }

        if (this._id.dirty) {
            // uh… no-op?
        }

        let recalcIndicatorFrame = false;

        if (this._normalizedHealth.dirty) {
            this.healthDisplay
                .css("stroke", UIManager.getHealthColor(this._normalizedHealth.value, this._downed.value))
                .css("stroke-dashoffset", 132 * (1 - this._normalizedHealth.value));

            recalcIndicatorFrame = true;
        }

        if (this._downed.dirty) {
            this.container.toggleClass("downed", this._downed.value);

            recalcIndicatorFrame = true;
        }

        if (this._disconnected.dirty) {
            this.container.toggleClass("disconnected", this._disconnected.value);

            recalcIndicatorFrame = true;
        }

        let indicator: SuroiSprite | undefined;

        if (this._id.value === this.game.activePlayerID) {
            indicator = this.game.map.indicator;
        } else {
            const { teammateIndicators } = this.game.map;
            const id = this._id.value;

            if (this._position.dirty && this._position.value) {
                if (!teammateIndicators.has(id)) {
                    teammateIndicators.set(
                        id,
                        indicator = new SuroiSprite("player_indicator")
                            .setVPos(toPixiCoords(this._position.value))
                            .setTint(TEAMMATE_COLORS[this._colorIndex.value])
                            .setScale(this.game.map.expanded ? 1 : 0.75)
                    );
                    this.game.map.teammateIndicatorContainer.addChild(indicator);
                } else {
                    (indicator = teammateIndicators.get(id)!).setVPos(this._position.value);
                }
            }

            indicator ??= teammateIndicators.get(id)!;
        }

        if (recalcIndicatorFrame) {
            const frame = `player_indicator${this._normalizedHealth.value === 0 ? "_dead" : this._downed.value ? "_downed" : ""}`;
            this.teammateIndicator.attr("src", `./img/game/player/${frame}.svg`);
            indicator?.setFrame(frame);
        }

        if (this._colorIndex.dirty) {
            this.indicatorContainer.css(
                "background-color",
                TEAMMATE_COLORS[this._colorIndex.value]?.toHex() ?? ""
            );
        }

        if (this._name.dirty) {
            this.nameLabel.text(this._name.value);
        }

        if (

            (this._hasColor.dirty && this._nameColor.value)
            || (this._nameColor.dirty && this._hasColor.value)
        ) {
            this.nameLabel.css(
                "color",
                this._hasColor && this._nameColor.value ? this._nameColor.value.toHex() : ""
            );
        }

        if (this._badge.dirty) {
            if (this._badge.value) {
                this.badgeImage
                    .attr(
                        "src",
                        `./img/game/badges/${this._badge.value.idString}.svg`
                    )
                    .css({ display: "", visibility: "" });
            } else {
                this.badgeImage
                    .attr("src", "")
                    .css({ display: "none", visibility: "none" });
            }
        }
    }

    destroy(): void {
        this.container.remove();
        const id = this._id.value;
        const teammateIndicators = this.game.map.teammateIndicators;
        teammateIndicators.get(id)?.destroy();
        teammateIndicators.delete(id);
    }
}<|MERGE_RESOLUTION|>--- conflicted
+++ resolved
@@ -565,16 +565,6 @@
                     .text(weapon.definition.name);
 
                 const isFists = weapon.definition.idString === "fists";
-<<<<<<< HEAD
-                const itemImage = container.children(".item-image");
-                const oldSrc = itemImage.attr("src");
-                const newSrc = `./img/game/weapons/${weapon.definition.idString}.svg`;
-                if (oldSrc !== newSrc) this.playSlotAnimation(container);
-                itemImage
-                    .css("background-image", isFists ? `url(./img/game/skins/${this.skinID ?? this.game.console.getBuiltInCVar("cv_loadout_skin")}_fist.svg)` : "none")
-                    .toggleClass("is-fists", isFists)
-                    .attr("src", newSrc)
-=======
                 const itemImage = container.children(Selectors.ItemImage);
                 const oldSrc = itemImage.attr("src");
                 const newSrc = `./img/game/weapons/${weapon.definition.idString}.svg`;
@@ -586,7 +576,6 @@
                 itemImage
                     .css("background-image", isFists ? `url(./img/game/skins/${this.skinID ?? this.game.console.getBuiltInCVar("cv_loadout_skin")}_fist.svg)` : "none")
                     .toggleClass("is-fists", isFists)
->>>>>>> c107b720
                     .show();
 
                 if (weapon.definition.idString === "ghillie_suit") {
@@ -613,45 +602,26 @@
         }
     }
 
-<<<<<<< HEAD
-    playSlotAnimation(slot: JQuery): void {
-        slot.toggleClass("active");
-        slot[0].offsetWidth; // causes browser reflow
-        slot.toggleClass("active");
-        console.log(slot.hasClass("active"));
-=======
     private _playSlotAnimation(element: JQuery): void {
         element.toggleClass("active");
         element[0].offsetWidth; // causes browser reflow
         element.toggleClass("active");
->>>>>>> c107b720
     }
 
     updateItems(): void {
         for (const item in this.inventory.items) {
             const count = this.inventory.items[item];
-<<<<<<< HEAD
-=======
             // TODO cache these somewhere lol
->>>>>>> c107b720
             const countElem = $(`#${item}-count`);
 
             const itemDef = Loots.fromString(item);
             const itemSlot = $(`#${item}-slot`);
-<<<<<<< HEAD
-
-            if (countElem.text() !== "" && parseInt(countElem.text()) < count && itemSlot.length) {
-                this.playSlotAnimation(itemSlot);
-            }
-
-=======
 
             if (+countElem.text() < count && itemSlot.length) {
                 console.log(countElem.text(), count);
                 this._playSlotAnimation(itemSlot);
             }
 
->>>>>>> c107b720
             countElem.text(count);
 
             if (this.game.activePlayer) {
