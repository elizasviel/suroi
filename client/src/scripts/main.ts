--- conflicted
+++ resolved
@@ -7,10 +7,7 @@
 import { Game } from "./game";
 import { COLORS } from "./utils/constants";
 import { loadAtlases } from "./utils/pixi";
-<<<<<<< HEAD
-=======
 import { stringIsPositiveNumber } from "./utils/misc";
->>>>>>> ec01208c
 
 const playButton: JQuery = $("#btn-play-solo");
 
