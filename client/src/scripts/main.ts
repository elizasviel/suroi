import $ from "jquery";
import { Application } from "pixi.js";
import "../../node_modules/@fortawesome/fontawesome-free/css/fontawesome.css";
import "../../node_modules/@fortawesome/fontawesome-free/css/brands.css";
import "../../node_modules/@fortawesome/fontawesome-free/css/solid.css";
import { Config } from "./config";
import { Game } from "./game";
import { setupUI } from "./ui";
import { gameConsole, setUpBuiltIns } from "./utils/console/gameConsole";
import { COLORS } from "./utils/constants";
import { setupInputs } from "./utils/inputManager";
import { loadAtlases } from "./utils/pixi";
import { loadSounds } from "./utils/soundManager";
import { consoleVariables } from "./utils/console/variables";
import { portOldConfig } from "./utils/localStorageHandler";

const playSoloBtn: JQuery = $("#btn-play-solo");

export function enablePlayButton(): void {
    playSoloBtn.removeClass("btn-disabled");
    playSoloBtn.prop("disabled", false);
    playSoloBtn.text("Play Solo");
}

function disablePlayButton(text: string): void {
    playSoloBtn.addClass("btn-disabled");
    playSoloBtn.prop("disabled", true);
    playSoloBtn.html(`<span style="position: relative; bottom: 1px;"><div class="spin"></div>${text}</span>`);
}

// eslint-disable-next-line @typescript-eslint/no-misused-promises
$(async(): Promise<void> => {
    gameConsole.readFromLocalStorage();
    portOldConfig();

    disablePlayButton("Loading...");

    interface RegionInfo {
        name: string
        address: string
        https: boolean
        playerCount: string
        ping: number
    }
    const regionInfo: Record<string, RegionInfo> = {};
    let selectedRegion: RegionInfo;

    const updateServerSelector = (): void => {
        $("#server-name").text(selectedRegion.name);
        $("#server-player-count").text(selectedRegion.playerCount);
        $("#server-ping").text(selectedRegion.ping >= 0 ? selectedRegion.ping : "-");
    };
    let bestPing = Number.MAX_VALUE;
    let bestRegion: string | undefined;
    for (const [regionID, region] of Object.entries(Config.regions)) {
        const listItem = $(`
<li class="server-list-item" data-region="${regionID}">
  <span class="server-name">${region.name}</span>
  <span style="margin-left: auto">
    <img src="./img/misc/player_icon_black.svg" width="16" height="16" alt="Player count">
    <span class="server-player-count">-</span>
  </span>
  <span style="margin-left: 5px">
    <img src="./img/misc/ping_icon_black.svg" width="16" height="16" alt="Ping">
    <span class="server-ping">-</span>
  </span>
</li>`);
        $("#server-list").append(listItem);

        try {
            const pingStartTime = Date.now();
            const playerCount = await (await fetch(`http${region.https ? "s" : ""}://${region.address}/api/playerCount`, { signal: AbortSignal.timeout(2000) })
                .catch(() => {
                    console.error(`Could not load player count for ${region.address}.`);
                    listItem.addClass("server-list-item-disabled");
                })
            )?.text();

            const ping = Date.now() - pingStartTime;
            regionInfo[regionID] = {
                ...region,
                playerCount: playerCount ?? "-",
                ping: playerCount ? ping : -1
            };

            listItem.find(".server-player-count").text(playerCount ?? "-");
            listItem.find(".server-ping").text(typeof playerCount === "string" ? ping : "-");

            if (ping < bestPing) {
                bestPing = ping;
                bestRegion = regionID;
            }
        } catch (e) {
            listItem.addClass("server-list-item-disabled");
            console.error(`Failed to fetch player count for region ${regionID}. Details:`, e);
        }
    }

    //@ts-expect-error Even though indexing an object with undefined is technically gibberish, doing so returns undefined, which
    // is kinda what we want anyways, so it's fine
    const cVarRegion = regionInfo[consoleVariables.get.builtIn("cv_region")?.value];
    //@ts-expect-error ditto
    const empiricalBestRegion = regionInfo[bestRegion];
    const clientConfigRegion = regionInfo[Config.defaultRegion];
    selectedRegion = cVarRegion ?? empiricalBestRegion ?? clientConfigRegion;
    updateServerSelector();

    $("#server-list").children("li.server-list-item").on("click", function(this: HTMLLIElement) {
        const region = this.getAttribute("data-region");
        if (region === null) return;

        const info = regionInfo[region];
        if (info === undefined) return;

        selectedRegion = info;

        consoleVariables.set.builtIn("cv_region", region);

        updateServerSelector();
    });

    // Join server when play button is clicked
    playSoloBtn.on("click", () => {
        disablePlayButton("Connecting...");
        const urlPart = `${selectedRegion.https ? "s" : ""}://${selectedRegion.address}`;
        void $.get(`http${urlPart}/api/getGame`, (data: { success: boolean, message?: "tempBanned" | "permaBanned" | "rateLimited", gameID: number }) => {
            if (data.success) {
<<<<<<< HEAD
                const devPass = localStorageInstance.config.devPassword;
                const role = localStorageInstance.config.role;
                const nameColor = localStorageInstance.config.nameColor;
                const lobbyClearing = localStorageInstance.config.lobbyClearing;
                let address = `${data.address}/play?gameID=${data.gameID}`;
=======
                let address = `ws${urlPart}/play?gameID=${data.gameID}&name=${encodeURIComponent($("#username-input").val() as string)}`;

                const devPass = consoleVariables.get.builtIn("dv_password").value;
                const role = consoleVariables.get.builtIn("dv_role").value;
                const nameColor = consoleVariables.get.builtIn("dv_name_color").value;
                const lobbyClearing = consoleVariables.get.builtIn("dv_lobby_clearing").value;
>>>>>>> edbc9c29

                if (devPass) address += `&password=${devPass}`;
                if (role) address += `&role=${role}`;
                if (nameColor) address += `&nameColor=${nameColor}`;
                if (lobbyClearing) address += "&lobbyClearing=true";

                game.connect(address);
                $("#splash-server-message").hide();
            } else {
                let message: string;
                switch (data.message) {
                    case "tempBanned":
                        message = "You have been banned for 1 day. Reason: Teaming";
                        break;
                    case "permaBanned":
                        message = "<strong>You have been permanently banned!</strong><br>Reason: Hacking";
                        break;
                    case "rateLimited":
                        message = "Error joining game.<br>Please try again in a few minutes.";
                        break;
                    default:
                        message = "Error joining game.";
                        break;
                }
                $("#splash-server-message-text").html(message);
                $("#splash-server-message").show();
                enablePlayButton();
            }
        }).fail(() => {
            $("#splash-server-message-text").html("Error finding game.<br>Please try again.");
            $("#splash-server-message").show();
            enablePlayButton();
        });
    });

    const params = new URLSearchParams(window.location.search);

    const nameColor = params.get("nameColor");
    if (nameColor) {
        consoleVariables.set.builtIn("dv_name_color", nameColor);
    }

    const lobbyClearing = params.get("lobbyClearing");
    if (lobbyClearing) {
        consoleVariables.set.builtIn("dv_lobby_clearing", lobbyClearing === "true");
    }

    const devPassword = params.get("password");
    if (devPassword) {
        consoleVariables.set.builtIn("dv_password", devPassword);
        location.search = "";
    }

    const role = params.get("role");
    if (role) {
        consoleVariables.set.builtIn("dv_role", role);
        location.search = "";
    }

    // Initialize the Application object

    const app = new Application<HTMLCanvasElement>({
        resizeTo: window,
        background: COLORS.water,
        antialias: true,
        autoDensity: true,
        resolution: window.devicePixelRatio || 1
    });
    $("#game-ui").append(app.view);

    await loadAtlases();

    const game = new Game(app);

    loadSounds(game.soundManager);
    setUpBuiltIns(game);
    setupUI(game);
    setupInputs(game);
    enablePlayButton();
});<|MERGE_RESOLUTION|>--- conflicted
+++ resolved
@@ -125,20 +125,12 @@
         const urlPart = `${selectedRegion.https ? "s" : ""}://${selectedRegion.address}`;
         void $.get(`http${urlPart}/api/getGame`, (data: { success: boolean, message?: "tempBanned" | "permaBanned" | "rateLimited", gameID: number }) => {
             if (data.success) {
-<<<<<<< HEAD
-                const devPass = localStorageInstance.config.devPassword;
-                const role = localStorageInstance.config.role;
-                const nameColor = localStorageInstance.config.nameColor;
-                const lobbyClearing = localStorageInstance.config.lobbyClearing;
-                let address = `${data.address}/play?gameID=${data.gameID}`;
-=======
-                let address = `ws${urlPart}/play?gameID=${data.gameID}&name=${encodeURIComponent($("#username-input").val() as string)}`;
+                let address = `ws${urlPart}/play?gameID=${data.gameID}`;
 
                 const devPass = consoleVariables.get.builtIn("dv_password").value;
                 const role = consoleVariables.get.builtIn("dv_role").value;
                 const nameColor = consoleVariables.get.builtIn("dv_name_color").value;
                 const lobbyClearing = consoleVariables.get.builtIn("dv_lobby_clearing").value;
->>>>>>> edbc9c29
 
                 if (devPass) address += `&password=${devPass}`;
                 if (role) address += `&role=${role}`;
