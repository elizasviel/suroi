--- conflicted
+++ resolved
@@ -97,45 +97,7 @@
     constructor(pixi: Application) {
         this.pixi = pixi;
 
-<<<<<<< HEAD
-        this.pixi.ticker.add(() => {
-            if (!this.gameStarted) return;
-
-            if (localStorageInstance.config.movementSmoothing) {
-                for (const player of this.players) {
-                    player.updateContainerPosition();
-                    if (
-                        localStorageInstance.config.rotationSmoothing &&
-                        !(player.isActivePlayer && localStorageInstance.config.clientSidePrediction)
-                    ) player.updateContainerRotation();
-                }
-
-                for (const loot of this.loots) loot.updateContainerPosition();
-
-                if (this.activePlayer) {
-                    this.camera.position = this.activePlayer.container.position;
-                }
-            }
-
-            for (const tween of this.tweens) {
-                tween.update();
-            }
-
-            const delta = this.pixi.ticker.deltaMS;
-
-            for (const bullet of this.bullets) {
-                bullet.update(delta);
-            }
-
-            this.particleManager.update(delta);
-
-            this.gas.update();
-
-            this.camera.update();
-        });
-=======
         this.pixi.ticker.add(this.render.bind(this));
->>>>>>> 76c33e48
 
         this.camera = new Camera(this);
 
@@ -318,6 +280,9 @@
                     !(player.isActivePlayer && localStorageInstance.config.clientSidePrediction)
                 ) player.updateContainerRotation();
             }
+
+            for (const loot of this.loots) loot.updateContainerPosition();
+
             if (this.activePlayer) {
                 this.camera.position = this.activePlayer.container.position;
             }
