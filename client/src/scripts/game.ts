import { InputActions, InventoryMessages, Layer, ObjectCategory, TeamSize } from "@common/constants";
import { ArmorType } from "@common/definitions/armors";
import { Badges, type BadgeDefinition } from "@common/definitions/badges";
import { Emotes } from "@common/definitions/emotes";
import { type DualGunNarrowing } from "@common/definitions/guns";
import { Loots } from "@common/definitions/loots";
import type { ColorKeys, Mode, ModeDefinition } from "@common/definitions/modes";
import { Modes } from "@common/definitions/modes";
import { Scopes } from "@common/definitions/scopes";
import { DisconnectPacket } from "@common/packets/disconnectPacket";
import { GameOverPacket } from "@common/packets/gameOverPacket";
import { JoinedPacket, type JoinedPacketData } from "@common/packets/joinedPacket";
import { JoinPacket, type JoinPacketCreation } from "@common/packets/joinPacket";
import { KillFeedPacket } from "@common/packets/killFeedPacket";
import { MapPacket } from "@common/packets/mapPacket";
import { type DataSplit, type InputPacket, type OutputPacket } from "@common/packets/packet";
import { PacketStream } from "@common/packets/packetStream";
import { PickupPacket } from "@common/packets/pickupPacket";
import { ReportPacket } from "@common/packets/reportPacket";
import { UpdatePacket, type UpdatePacketDataOut } from "@common/packets/updatePacket";
import { CircleHitbox } from "@common/utils/hitbox";
import { adjacentOrEqualLayer } from "@common/utils/layer";
import { EaseFunctions, Geometry } from "@common/utils/math";
import { Timeout } from "@common/utils/misc";
import { ItemType, ObstacleSpecialRoles } from "@common/utils/objectDefinitions";
import { ObjectPool } from "@common/utils/objectPool";
import { type ObjectsNetData } from "@common/utils/objectsSerializations";
import { randomFloat, randomVector } from "@common/utils/random";
import { Vec, type Vector } from "@common/utils/vector";
import { sound, type Sound } from "@pixi/sound";
import $ from "jquery";
import { Application, Color, Container } from "pixi.js";
import "pixi.js/prepare";
import { getTranslatedString, initTranslation } from "../translations";
import { type TranslationKeys } from "../typings/translations";
import { InputManager } from "./managers/inputManager";
import { GameSound, SoundManager } from "./managers/soundManager";
import { UIManager } from "./managers/uiManager";
import { Building } from "./objects/building";
import { Bullet } from "./objects/bullet";
import { DeathMarker } from "./objects/deathMarker";
import { Decal } from "./objects/decal";
import { explosion } from "./objects/explosion";
import { type GameObject } from "./objects/gameObject";
import { Loot } from "./objects/loot";
import { Obstacle } from "./objects/obstacle";
import { Parachute } from "./objects/parachute";
import { ParticleManager } from "./objects/particles";
import { Plane } from "./objects/plane";
import { Player } from "./objects/player";
import { SyncedParticle } from "./objects/syncedParticle";
import { ThrowableProjectile } from "./objects/throwableProj";
import { Camera } from "./rendering/camera";
import { Gas, GasRender } from "./rendering/gas";
import { Minimap } from "./rendering/minimap";
import { autoPickup, fetchServerData, reloadPage, resetPlayButtons, setUpUI, teamSocket, unlockPlayButtons, updateDisconnectTime } from "./ui";
import { setUpCommands } from "./utils/console/commands";
import { defaultClientCVars } from "./utils/console/defaultClientCVars";
import { GameConsole } from "./utils/console/gameConsole";
<<<<<<< HEAD
import { COLORS, EMOTE_SLOTS, LAYER_TRANSITION_DELAY, MODE, PIXI_SCALE, UI_DEBUG_MODE } from "./utils/constants";
import { setUpNetGraph } from "./utils/graph/netGraph";
=======
import { EMOTE_SLOTS, LAYER_TRANSITION_DELAY, PIXI_SCALE, UI_DEBUG_MODE } from "./utils/constants";
>>>>>>> ab2091b8
import { loadTextures, SuroiSprite } from "./utils/pixi";
import { Tween } from "./utils/tween";

/* eslint-disable @stylistic/indent */

type ObjectClassMapping = {
    readonly [ObjectCategory.Player]: typeof Player
    readonly [ObjectCategory.Obstacle]: typeof Obstacle
    readonly [ObjectCategory.DeathMarker]: typeof DeathMarker
    readonly [ObjectCategory.Loot]: typeof Loot
    readonly [ObjectCategory.Building]: typeof Building
    readonly [ObjectCategory.Decal]: typeof Decal
    readonly [ObjectCategory.Parachute]: typeof Parachute
    readonly [ObjectCategory.ThrowableProjectile]: typeof ThrowableProjectile
    readonly [ObjectCategory.SyncedParticle]: typeof SyncedParticle
};

const ObjectClassMapping: ObjectClassMapping = Object.freeze<{
    readonly [K in ObjectCategory]: new (game: Game, id: number, data: ObjectsNetData[K]) => InstanceType<ObjectClassMapping[K]>
}>({
    [ObjectCategory.Player]: Player,
    [ObjectCategory.Obstacle]: Obstacle,
    [ObjectCategory.DeathMarker]: DeathMarker,
    [ObjectCategory.Loot]: Loot,
    [ObjectCategory.Building]: Building,
    [ObjectCategory.Decal]: Decal,
    [ObjectCategory.Parachute]: Parachute,
    [ObjectCategory.ThrowableProjectile]: ThrowableProjectile,
    [ObjectCategory.SyncedParticle]: SyncedParticle
});

type ObjectMapping = {
    readonly [Cat in keyof ObjectClassMapping]: InstanceType<ObjectClassMapping[Cat]>
};

export class Game {
    private _socket?: WebSocket;

    readonly objects = new ObjectPool<ObjectMapping>();
    readonly bullets = new Set<Bullet>();
    readonly planes = new Set<Plane>();

    ambience?: GameSound;

    layerTween?: Tween<Container>;

    readonly spinningImages = new Map<SuroiSprite, number>();

    readonly playerNames = new Map<number, {
        readonly name: string
        readonly hasColor: boolean
        readonly nameColor: Color
        readonly badge?: BadgeDefinition
    }>();

    activePlayerID = -1;
    teamID = -1;

    teamMode = false;

    _modeName: Mode | undefined;
    get modeName(): Mode {
        if (!this._modeName) throw new Error("modeName accessed before initialization");
        return this._modeName;
    }

    set modeName(modeName: Mode) {
        this._modeName = modeName;
        this._mode = Modes[this.modeName];

        // Converts the strings in the mode definition to Color objects
        this._colors = (Object.entries(this.mode.colors) as Array<[ColorKeys, string]>).reduce(
            (result, [key, color]) => {
                result[key] = new Color(color);
                return result;
            },
            {} as Record<ColorKeys, Color>
        );

        this._ghillieTint = this._colors.grass.multiply(new Color("hsl(0, 0%, 99%)"));
    }

    _mode: ModeDefinition | undefined;
    get mode(): ModeDefinition {
        if (!this._mode) throw new Error("mode accessed before initialization");
        return this._mode;
    }

    private _colors: Record<ColorKeys, Color> | undefined;
    get colors(): Record<ColorKeys, Color> {
        if (!this._colors) throw new Error("colors accessed before initialization");
        return this._colors;
    }

    private _ghillieTint: Color | undefined;
    get ghillieTint(): Color {
        if (!this._ghillieTint) throw new Error("ghillieTint accessed before initialization");
        return this._ghillieTint;
    }

    /**
     * proxy for `activePlayer`'s layer
     */
    get layer(): Layer | undefined {
        return this.activePlayer?.layer;
    }

    get activePlayer(): Player | undefined {
        return this.objects.get(this.activePlayerID) as Player;
    }

    connecting = false;
    gameStarted = false;
    gameOver = false;
    spectating = false;
    error = false;

    disconnectReason = "";

    readonly uiManager = new UIManager(this);
    readonly pixi = new Application();
    readonly particleManager = new ParticleManager(this);
    map!: Minimap;
    readonly camera = new Camera(this);
    readonly console = new GameConsole(this);
    readonly inputManager = new InputManager(this);
    soundManager!: SoundManager;

    gasRender!: GasRender;
    readonly gas = new Gas(this);

    readonly netGraph = setUpNetGraph(this);

    music!: Sound;

    readonly tweens = new Set<Tween<object>>();

    private readonly _timeouts = new Set<Timeout>();

    addTimeout(callback: () => void, delay?: number): Timeout {
        const timeout = new Timeout(callback, Date.now() + (delay ?? 0));
        this._timeouts.add(timeout);
        return timeout;
    }

    private static _instantiated = false;

    static async init(): Promise<Game> {
        if (Game._instantiated) {
            throw new Error("Class 'Game' has already been instantiated.");
        }
        Game._instantiated = true;

        const game = new Game();

        game.console.readFromLocalStorage();
        setUpCommands(game);
        await initTranslation(game);
        await fetchServerData(game);
        game.inputManager.generateBindsConfigScreen();
        game.inputManager.setupInputs();

        game.gasRender = new GasRender(game, PIXI_SCALE);
        game.map = new Minimap(game);
        game.soundManager = new SoundManager(game);

        const initPixi = async(): Promise<void> => {
            const renderMode = game.console.getBuiltInCVar("cv_renderer");
            const renderRes = game.console.getBuiltInCVar("cv_renderer_res");

            await game.pixi.init({
                resizeTo: window,
                background: game.colors.grass,
                antialias: game.console.getBuiltInCVar("cv_antialias"),
                autoDensity: true,
                preferWebGLVersion: renderMode === "webgl1" ? 1 : 2,
                preference: renderMode === "webgpu" ? "webgpu" : "webgl",
                resolution: renderRes === "auto" ? (window.devicePixelRatio || 1) : parseFloat(renderRes),
                hello: true,
                canvas: document.getElementById("game-canvas") as HTMLCanvasElement,
                // we only use pixi click events (to spectate players on click)
                // so other events can be disabled for performance
                eventFeatures: {
                    move: false,
                    globalMove: false,
                    wheel: false,
                    click: true
                }
            });

            const pixi = game.pixi;
            void loadTextures(
                game.modeName,
                pixi.renderer,
                game.inputManager.isMobile
                    ? game.console.getBuiltInCVar("mb_high_res_textures")
                    : game.console.getBuiltInCVar("cv_high_res_textures")
            );

            // HACK: the game ui covers the canvas
            // so send pointer events manually to make clicking to spectate players work
            game.uiManager.ui.gameUi[0].addEventListener("pointerdown", e => {
                pixi.canvas.dispatchEvent(new PointerEvent("pointerdown", {
                    pointerId: e.pointerId,
                    button: e.button,
                    clientX: e.clientX,
                    clientY: e.clientY,
                    screenY: e.screenY,
                    screenX: e.screenX
                }));
            });

            pixi.ticker.add(() => {
                game.render();

                if (game.console.getBuiltInCVar("pf_show_fps")) {
                    const fps = Math.round(game.pixi.ticker.FPS);
                    game.netGraph.fps.addEntry(fps);
                }
            });

            pixi.stage.addChild(
                game.camera.container,
                game.map.container,
                game.map.mask,
                ...Object.values(game.netGraph).map(g => g.container)
            );

            game.map.visible = !game.console.getBuiltInCVar("cv_minimap_minimized");
            game.map.expanded = game.console.getBuiltInCVar("cv_map_expanded");
            game.uiManager.ui.gameUi.toggle(game.console.getBuiltInCVar("cv_draw_hud"));

            pixi.renderer.on("resize", () => game.resize());
            game.resize();
        };

        let menuMusicSuffix: string;
        if (game.console.getBuiltInCVar("cv_use_old_menu_music")) {
            menuMusicSuffix = "_old";
        } else if (game.mode.sounds?.replace?.includes("menu_music")) {
            menuMusicSuffix = `_${game.modeName}`;
        } else {
            menuMusicSuffix = "";
        }
        game.music = sound.add("menu_music", {
            url: `./audio/music/menu_music${menuMusicSuffix}.mp3`,
            singleInstance: true,
            preload: true,
            autoPlay: true,
            volume: game.console.getBuiltInCVar("cv_music_volume")
        });

        void Promise.all([
            initPixi(),
            game.soundManager.loadSounds(game),
            setUpUI(game)
        ]).then(() => {
            unlockPlayButtons();
            resetPlayButtons(game);
        });

        return game;
    }

    resize(): void {
        this.map.resize();
        this.camera.resize(true);
    }

    connect(address: string): void {
        this.error = false;

        if (this.gameStarted) return;

        this._socket = new WebSocket(address);
        this._socket.binaryType = "arraybuffer";

        this._socket.onopen = (): void => {
            this.music?.stop();
            this.connecting = false;
            this.gameStarted = true;
            this.gameOver = false;
            this.spectating = false;
            this.disconnectReason = "";

            for (const graph of Object.values(this.netGraph)) graph.clear();

            if (!UI_DEBUG_MODE) {
                clearTimeout(this.uiManager.gameOverScreenTimeout);
                const ui = this.uiManager.ui;

                ui.gameOverOverlay.hide();
                ui.killMsgModal.hide();
                ui.killMsgCounter.text("0");
                ui.killFeed.html("");
                ui.spectatingContainer.hide();
                ui.joystickContainer.show();
            }

            let skin: typeof defaultClientCVars["cv_loadout_skin"];
            const joinPacket: JoinPacketCreation = {
                isMobile: this.inputManager.isMobile,
                name: this.console.getBuiltInCVar("cv_player_name"),
                skin: Loots.fromStringSafe(
                    this.console.getBuiltInCVar("cv_loadout_skin")
                ) ?? Loots.fromString(
                    typeof (skin = defaultClientCVars.cv_loadout_skin) === "object"
                        ? skin.value
                        : skin
                ),
                badge: Badges.fromStringSafe(this.console.getBuiltInCVar("cv_loadout_badge")),
                emotes: EMOTE_SLOTS.map(
                    slot => Emotes.fromStringSafe(this.console.getBuiltInCVar(`cv_loadout_${slot}_emote`))
                )
            };

            this.sendPacket(JoinPacket.create(joinPacket));

            this.camera.addObject(this.gasRender.graphics);
            this.map.indicator.setFrame("player_indicator");

            const particleEffects = this.mode.particleEffects;

            if (particleEffects !== undefined) {
                const This = this;
                const gravityOn = particleEffects.gravity;
                this.particleManager.addEmitter(
                    {
                        delay: particleEffects.delay,
                        active: this.console.getBuiltInCVar("cv_ambient_particles"),
                        spawnOptions: () => ({
                            frames: particleEffects.frames,
                            get position(): Vector {
                                const width = This.camera.width / PIXI_SCALE;
                                const height = This.camera.height / PIXI_SCALE;
                                const player = This.activePlayer;
                                if (!player) return Vec.create(0, 0);
                                const { x, y } = player.position;
                                return randomVector(x - width, x + width, y - height, y + height);
                            },
                            speed: randomVector(-10, 10, gravityOn ? 10 : -10, 10),
                            lifetime: randomFloat(12000, 50000),
                            zIndex: Number.MAX_SAFE_INTEGER - 5,
                            alpha: {
                                start: this.layer === Layer.Ground ? 0.7 : 0,
                                end: 0
                            },
                            rotation: {
                                start: randomFloat(0, 36),
                                end: randomFloat(40, 80)
                            },
                            scale: {
                                start: randomFloat(0.8, 1.1),
                                end: randomFloat(0.7, 0.8)
                            }
                        })
                    }
                );
            }
        };

        // Handle incoming messages
        this._socket.onmessage = (message: MessageEvent<ArrayBuffer>): void => {
            const stream = new PacketStream(message.data);
            let iterationCount = 0;
            const splits = [0, 0, 0, 0, 0, 0, 0] satisfies DataSplit;
            while (true) {
                if (++iterationCount === 1e3) {
                    console.warn("1000 iterations of packet reading; possible infinite loop");
                }
                const packet = stream.deserializeServerPacket({ splits, activePlayerId: this.activePlayerID });
                if (packet === undefined) break;
                this.onPacket(packet);
            }

            const msgLength = message.data.byteLength;
            this.netGraph.receiving.addEntry(msgLength, splits);
        };

        const ui = this.uiManager.ui;

        this._socket.onerror = (): void => {
            this.error = true;
            this.connecting = false;
            ui.splashMsgText.html(getTranslatedString("msg_err_joining"));
            ui.splashMsg.show();
            resetPlayButtons(this);
        };

        this._socket.onclose = (): void => {
            this.connecting = false;
            resetPlayButtons(this);

            const reason = this.disconnectReason || "Connection lost";

            if (reason === "Server killed") {
                reloadPage();
                return;
            }

            if (!this.gameOver) {
                if (this.gameStarted) {
                    ui.splashUi.fadeIn(400);
                    ui.splashMsgText.html(reason);
                    ui.splashMsg.show();
                }
                this.uiManager.ui.btnSpectate.addClass("btn-disabled");
                if (!this.error) void this.endGame();
            }

            if (reason.startsWith("Invalid game version")) {
                alert(reason);
                // reload the page with a time stamp to try clearing cache
                location.search = `t=${Date.now()}`;
            }
        };
    }

    inventoryMsgTimeout: number | undefined;

    onPacket(packet: OutputPacket): void {
        switch (true) {
            case packet instanceof JoinedPacket:
                this.startGame(packet.output);
                break;
            case packet instanceof MapPacket:
                this.map.updateFromPacket(packet.output);
                break;
            case packet instanceof UpdatePacket:
                this.processUpdate(packet.output);
                break;
            case packet instanceof GameOverPacket:
                this.uiManager.showGameOverScreen(packet.output);
                break;
            case packet instanceof KillFeedPacket:
                this.uiManager.processKillFeedPacket(packet.output);
                break;
            case packet instanceof ReportPacket: {
                const ui = this.uiManager.ui;
                const { output } = packet;
                ui.reportingName.text(output.playerName);
                ui.reportingId.text(output.reportID);
                ui.reportingModal.fadeIn(250);
                break;
            }
            case packet instanceof PickupPacket: {
                const { output: { message, item } } = packet;

                if (message !== undefined) {
                    const inventoryMsg = this.uiManager.ui.inventoryMsg;

                    inventoryMsg.text(getTranslatedString(this._inventoryMessageMap[message])).fadeIn(250);
                    if (message === InventoryMessages.RadioOverused) {
                        this.soundManager.play("metal_light_destroyed");
                    }

                    clearTimeout(this.inventoryMsgTimeout);
                    this.inventoryMsgTimeout = window.setTimeout(() => inventoryMsg.fadeOut(250), 2500);
                } else if (item !== undefined) {
                    let soundID: string;
                    switch (item.itemType) {
                        case ItemType.Ammo:
                            soundID = "ammo_pickup";
                            break;
                        case ItemType.Healing:
                            soundID = `${item.idString}_pickup`;
                            break;
                        case ItemType.Scope:
                            soundID = "scope_pickup";
                            break;
                        case ItemType.Armor:
                            if (item.armorType === ArmorType.Helmet) soundID = "helmet_pickup";
                            else soundID = "vest_pickup";
                            break;
                        case ItemType.Backpack:
                            soundID = "backpack_pickup";
                            break;
                        case ItemType.Throwable:
                            soundID = "throwable_pickup";
                            break;
                        case ItemType.Perk:
                            soundID = "pickup";
                            break;
                        default:
                            soundID = "pickup";
                            break;
                    }

                    this.soundManager.play(soundID);
                } else {
                    console.warn("Unexpected PickupPacket with neither message nor item");
                }
                break;
            }
            case packet instanceof DisconnectPacket:
                this.disconnectReason = packet.output.reason;
                break;
        }
    }

    private readonly _inventoryMessageMap: Record<InventoryMessages, TranslationKeys> = {
        [InventoryMessages.NotEnoughSpace]: "msg_not_enough_space",
        [InventoryMessages.ItemAlreadyEquipped]: "msg_item_already_equipped",
        [InventoryMessages.BetterItemEquipped]: "msg_better_item_equipped",
        [InventoryMessages.CannotUseRadio]: "msg_cannot_use_radio",
        [InventoryMessages.RadioOverused]: "msg_radio_overused"
    };

    startGame(packet: JoinedPacketData): void {
        // Sound which notifies the player that the
        // game started if page is out of focus.
        if (!document.hasFocus()) this.soundManager.play("join_notification");

        const ambience = this.mode.sounds?.ambience;
        if (ambience) {
            this.ambience = this.soundManager.play(ambience, { loop: true, ambient: true });
        }

        this.uiManager.emotes = packet.emotes;
        this.uiManager.updateEmoteWheel();

        const ui = this.uiManager.ui;

        if (this.teamMode = packet.maxTeamSize !== TeamSize.Solo) {
            this.teamID = packet.teamID;
        }

        ui.canvas.addClass("active");
        ui.splashUi.fadeOut(400, () => resetPlayButtons(this));

        ui.killLeaderLeader.html(getTranslatedString("msg_waiting_for_leader"));
        ui.killLeaderCount.text("0");
        ui.spectateKillLeader.addClass("btn-disabled");

        ui.teamContainer.toggle(this.teamMode);
    }

    async endGame(): Promise<void> {
        const ui = this.uiManager.ui;

        return await new Promise(resolve => {
            ui.gameMenu.fadeOut(250);
            ui.splashOptions.addClass("loading");
            ui.loaderText.text("");

            this.soundManager.stopAll();

            ui.splashUi.fadeIn(400, () => {
                if (this.music) {
                    void this.music.play();
                }
                ui.teamContainer.html("");
                ui.actionContainer.hide();
                ui.gameOverOverlay.hide();
                ui.canvas.removeClass("active");
                ui.killLeaderLeader.text(getTranslatedString("msg_waiting_for_leader"));
                ui.killLeaderCount.text("0");

                this.gameStarted = false;
                this._socket?.close();

                // reset stuff
                for (const object of this.objects) object.destroy();
                for (const plane of this.planes) plane.destroy();
                this.objects.clear();
                this.bullets.clear();
                this.planes.clear();
                this.camera.container.removeChildren();
                this.particleManager.clear();
                this.uiManager.clearTeammateCache();

                const map = this.map;
                map.safeZone.clear();
                map.pingGraphics.clear();
                map.pings.clear();
                map.pingsContainer.removeChildren();
                map.teammateIndicators.clear();
                map.teammateIndicatorContainer.removeChildren();

                this.playerNames.clear();
                this._timeouts.clear();

                this.camera.zoom = Scopes.definitions[0].zoomLevel;
                updateDisconnectTime();
                resetPlayButtons(this);
                if (teamSocket) ui.createTeamMenu.fadeIn(250, resolve);
                else resolve();
            });
        });
    }

    private readonly _packetStream = new PacketStream(new ArrayBuffer(1024));
    sendPacket(packet: InputPacket): void {
        this._packetStream.stream.index = 0;
        this._packetStream.serializeClientPacket(packet);
        this.sendData(this._packetStream.getBuffer());
    }

    sendData(buffer: ArrayBuffer): void {
        if (this._socket?.readyState === WebSocket.OPEN) {
            this.netGraph.sending.addEntry(buffer.byteLength);
            try {
                this._socket.send(buffer);
            } catch (e) {
                console.warn("Error sending packet. Details:", e);
            }
        }
    }

    render(): void {
        if (!this.gameStarted) return;
        const delta = this.pixi.ticker.deltaMS;

        // execute timeouts
        const now = Date.now();
        for (const timeout of this._timeouts) {
            if (timeout.killed) {
                this._timeouts.delete(timeout);
                continue;
            }
            if (now > timeout.end) {
                timeout.callback();
                this._timeouts.delete(timeout);
            }
        }

        let players: Set<Player> | undefined;
        if (this.console.getBuiltInCVar("cv_movement_smoothing")) {
            for (const player of players = this.objects.getCategory(ObjectCategory.Player)) {
                player.updateContainerPosition();
                if (!player.isActivePlayer || !this.console.getBuiltInCVar("cv_responsive_rotation") || this.spectating) {
                    player.updateContainerRotation();
                }
            }

            if (this.activePlayer) {
                this.camera.position = this.activePlayer.container.position;
            }

            for (const loot of this.objects.getCategory(ObjectCategory.Loot)) {
                loot.updateContainerPosition();
            }

            for (const projectile of this.objects.getCategory(ObjectCategory.ThrowableProjectile)) {
                projectile.updateContainerPosition();
                projectile.updateContainerRotation();
            }

            for (const syncedParticle of this.objects.getCategory(ObjectCategory.SyncedParticle)) {
                syncedParticle.updateContainerPosition();
                syncedParticle.updateContainerRotation();
                syncedParticle.updateContainerScale();
            }
        }

        for (const player of players ?? this.objects.getCategory(ObjectCategory.Player)) {
            player.updateGrenadePreview();
        }

        for (const [image, spinSpeed] of this.spinningImages.entries()) {
            image.rotation += spinSpeed * delta;
        }

        for (const tween of this.tweens) tween.update();

        for (const bullet of this.bullets) bullet.update(delta);

        this.particleManager.update(delta);

        this.map.update();
        this.gasRender.update(this.gas);

        for (const plane of this.planes) plane.update();

        this.camera.update();
    }

    private _lastUpdateTime = 0;
    get lastUpdateTime(): number { return this._lastUpdateTime; }

    /**
     * Otherwise known as "time since last update", in milliseconds
     */
    private _serverDt = 0;
    /**
     * Otherwise known as "time since last update", in milliseconds
     */
    get serverDt(): number { return this._serverDt; }

    private _pingSeq = -1;

    private readonly _seqsSent: Array<number | undefined> = [];
    get seqsSent(): Array<number | undefined> { return this._seqsSent; }

    takePingSeq(): number {
        const n = this._pingSeq = (this._pingSeq + 1) % 128;
        this._seqsSent[n] = Date.now();
        return n;
    }

    processUpdate(updateData: UpdatePacketDataOut): void {
        const now = Date.now();
        this._serverDt = now - this._lastUpdateTime;
        this._lastUpdateTime = now;

        for (const { id, name, hasColor, nameColor, badge } of updateData.newPlayers ?? []) {
            this.playerNames.set(id, {
                name: name,
                hasColor: hasColor,
                nameColor: new Color(nameColor),
                badge: badge
            });
        }

        const playerData = updateData.playerData;
        if (playerData) {
            this.uiManager.updateUI(playerData);
            this.uiManager.updateWeaponSlots(); // to load reskins

            if (this.spectating && playerData.teamID !== undefined && playerData.id !== undefined) {
                this.teamID = playerData.teamID;
            }
        }

        for (const deletedPlayerId of updateData.deletedPlayers ?? []) {
            this.playerNames.delete(deletedPlayerId);
        }

        for (const { id, type, data } of updateData.fullDirtyObjects ?? []) {
            const object: GameObject | undefined = this.objects.get(id);

            if (object === undefined || object.destroyed) {
                type K = typeof type;

                const _object = new (
                    ObjectClassMapping[type] as new (game: Game, id: number, data: ObjectsNetData[K]) => InstanceType<ObjectClassMapping[K]>
                )(this, id, data);
                this.objects.add(_object);

                // Layer Transition
                if (_object.layer !== (this.layer ?? Layer.Ground)) {
                    _object.container.alpha = 0;

                    this.layerTween = this.addTween({
                        target: _object.container,
                        to: { alpha: 1 },
                        duration: LAYER_TRANSITION_DELAY,
                        ease: EaseFunctions.sineIn,
                        onComplete: () => {
                            this.layerTween = undefined;
                        }
                    });
                }
            } else {
                object.updateFromData(data, false);
            }
        }

        for (const { id, data } of updateData.partialDirtyObjects ?? []) {
            const object = this.objects.get(id);
            if (object === undefined) {
                console.warn(`Trying to partially update non-existant object with ID ${id}`);
                continue;
            }

            (object as GameObject).updateFromData(data, false);
        }

        for (const id of updateData.deletedObjects ?? []) {
            const object = this.objects.get(id);
            if (object === undefined) {
                console.warn(`Trying to delete unknown object with ID ${id}`);
                continue;
            }

            // Layer Transition
            if (object.layer !== (this.layer ?? Layer.Ground)) {
                object.container.alpha = 1;

                this.layerTween = this.addTween({
                    target: object.container,
                    to: { alpha: 0 },
                    duration: LAYER_TRANSITION_DELAY,
                    ease: EaseFunctions.sineOut,
                    onComplete: () => {
                        this.layerTween = undefined;
                        object.destroy();
                        this.objects.delete(object);
                    }
                });
            } else {
                object.destroy();
                this.objects.delete(object);
            }
        }

        for (const bullet of updateData.deserializedBullets ?? []) {
            this.bullets.add(new Bullet(this, bullet));
        }

        for (const explosionData of updateData.explosions ?? []) {
            explosion(this, explosionData.definition, explosionData.position, explosionData.layer);
        }

        for (const emote of updateData.emotes ?? []) {
            if (this.console.getBuiltInCVar("cv_hide_emotes")) break;
            const player = this.objects.get(emote.playerID);
            if (player?.isPlayer) {
                player.showEmote(emote.definition);
            } else {
                console.warn(`Tried to emote on behalf of ${player === undefined ? "a non-existant player" : `a/an ${ObjectCategory[player.type]}`}`);
                continue;
            }
        }

        this.gas.updateFrom(updateData);

        if (updateData.aliveCount !== undefined) {
            const ui = this.uiManager.ui;
            ui.playerAlive.text(updateData.aliveCount);
            ui.btnSpectate.toggle(updateData.aliveCount > 1);
        }

        for (const plane of updateData.planes ?? []) {
            this.planes.add(new Plane(this, plane.position, plane.direction));
        }

        for (const ping of updateData.mapPings ?? []) {
            this.map.addMapPing(ping);
        }

        this.tick();
    }

    addTween<T extends object>(config: ConstructorParameters<typeof Tween<T>>[1]): Tween<T> {
        const tween = new Tween(this, config);

        this.tweens.add(tween);
        return tween;
    }

    removeTween(tween: Tween<object>): void {
        this.tweens.delete(tween);
    }

    backgroundTween?: Tween<{ readonly r: number, readonly g: number, readonly b: number }>;
    volumeTween?: Tween<GameSound>;

    changeLayer(layer: Layer): void {
        for (const object of this.objects) {
            object.updateZIndex();
        }

        const basement = layer === Layer.Basement1;
        this.map.terrainGraphics.visible = !basement;
        const { red, green, blue } = this.pixi.renderer.background.color;
        const color = { r: red * 255, g: green * 255, b: blue * 255 };
        const targetColor = basement ? this.colors.void : this.colors.grass;

        this.backgroundTween?.kill();
        this.backgroundTween = this.addTween({
            target: color,
            to: { r: targetColor.red * 255, g: targetColor.green * 255, b: targetColor.blue * 255 },
            onUpdate: () => {
                this.pixi.renderer.background.color = new Color(color);
            },
            duration: LAYER_TRANSITION_DELAY,
            onComplete: () => { this.backgroundTween = undefined; }
        });

        if (this.ambience !== undefined) {
            this.volumeTween?.kill();

            let target = 1; // if, somehow, the switch fails to assign a value

            switch (true) {
                // above ground—play as normal
                case layer >= Layer.Ground: target = 1; break;

                // stairway leading down to bunker—half volume
                case layer === Layer.ToBasement1: target = 0.5; break;

                // below ground—very muted
                case layer <= Layer.Basement1: target = 0.15; break;
            }

            this.volumeTween = this.addTween({
                target: this.ambience,
                to: { volume: target },
                duration: 2000,
                onComplete: () => { this.volumeTween = undefined; }
            });
        };
    }

    // yes this might seem evil. but the two local variables really only need to
    // exist so this method can use them: therefore, making them attributes on the
    // enclosing instance is pointless and might induce people into thinking they
    // can use them to do something when they probably can't and shouldn't
    readonly tick = (() => {
        /**
         * Context: rerendering ui elements needlessly is bad, so we
         * determine the information that should trigger a re-render if
         * changed, and cache them in order to detect such changes
         *
         * In the case of the pickup message thingy, those informations are:
         * - the item the pickup message concerns
         * - its quantity
         * - the bind to interact has changed
         * - whether the user can interact with it
        */
        const cache: {
            object?: Loot | Obstacle | Player
            offset?: number
            isAction?: boolean
            bind?: string
            canInteract?: boolean
        } = {};

        /**
         * When a bind is changed, the corresponding html won't
         * get changed because rendering only occurs when an item
         * is interactable. We thus store whether the intent to
         * change was acknowledged here.
         */
        let bindChangeAcknowledged = false;

        // same idea as above
        const funnyDetonateButtonCache: {
            bind?: string
        } = {};

        // keep image thingy around to consult (and therefore lazily change) src
        let detonateBindIcon: JQuery<HTMLImageElement> | undefined;

        return () => {
            if (!this.gameStarted || (this.gameOver && !this.spectating)) return;
            this.inputManager.update();
            this.soundManager.update();

            const player = this.activePlayer;
            if (!player) return;

            const isAction = this.uiManager.action.active;
            const showCancel = isAction && !this.uiManager.action.fake;
            let canInteract = true;

            if (isAction) {
                this.uiManager.updateAction();
            }

            interface CloseObject {
                object?: Loot | Obstacle | Player
                dist: number
            }

            const interactable: CloseObject = {
                object: undefined,
                dist: Number.MAX_VALUE
            };
            const uninteractable: CloseObject = {
                object: undefined,
                dist: Number.MAX_VALUE
            };
            const detectionHitbox = new CircleHitbox(3 * player.sizeMod, player.position);

            for (const object of this.objects) {
                const { isLoot, isObstacle, isPlayer, isBuilding } = object;
                const isInteractable = (isLoot || isObstacle || isPlayer) && object.canInteract(player);

                if (
                    (isLoot || isInteractable)
                    && object.hitbox.collidesWith(detectionHitbox)
                    && adjacentOrEqualLayer(object.layer, player.layer)
                ) {
                    const dist = Geometry.distanceSquared(object.position, player.position);
                    if (isInteractable) {
                        if (dist < interactable.dist) {
                            interactable.dist = dist;
                            interactable.object = object;
                        }
                    } else if (isLoot && dist < uninteractable.dist) {
                        uninteractable.dist = dist;
                        uninteractable.object = object;
                    }
                } else if (isBuilding) {
                    object.toggleCeiling();
                }
            }

            const object = interactable.object ?? uninteractable.object;
            const offset = object?.isObstacle ? object.door?.offset : undefined;
            canInteract = interactable.object !== undefined;

            const bind: string | undefined = this.inputManager.binds.getInputsBoundToAction(object === undefined ? "cancel_action" : "interact")[0];

            const differences = {
                object: cache.object?.id !== object?.id,
                offset: cache.offset !== offset,
                isAction: cache.isAction !== isAction,
                bind: cache.bind !== bind,
                canInteract: cache.canInteract !== canInteract
            };

            if (differences.bind) bindChangeAcknowledged = false;

            if (
                differences.object
                || differences.offset
                || differences.isAction
                || differences.bind
                || differences.canInteract
            ) {
                // Cache miss, rerender
                cache.object = object;
                cache.offset = offset;
                cache.isAction = isAction;
                cache.bind = bind;
                cache.canInteract = canInteract;

                const {
                    interactKey,
                    interactMsg,
                    interactText
                } = this.uiManager.ui;
                const type = object?.isLoot ? object.definition.itemType : undefined;

                // Update interact message
                if (object !== undefined || (isAction && showCancel)) {
                    // If the loot object hasn't changed, we don't need to redo the text
                    if (differences.object || differences.offset || differences.isAction) {
                        let text;
                        switch (true) {
                            case object?.isObstacle: {
                                switch (object.definition.role) {
                                    case ObstacleSpecialRoles.Door:
                                        text = object.door?.offset === 0
                                            ? getTranslatedString("action_open_door")
                                            : getTranslatedString("action_close_door");
                                        break;
                                    case ObstacleSpecialRoles.Activatable:
                                        text = getTranslatedString(`interact_${object.definition.idString}` as TranslationKeys);
                                        break;
                                }
                                break;
                            }
                            case object?.isLoot: {
                                const definition = object.definition;
                                const itemName = definition.itemType === ItemType.Gun && definition.isDual
                                    ? getTranslatedString(
                                        "dual_template",
                                        { gun: getTranslatedString(definition.singleVariant as TranslationKeys) }
                                    )
                                    : getTranslatedString(definition.idString as TranslationKeys);

                                text = `${itemName}${object.count > 1 ? ` (${object.count})` : ""}`;
                                break;
                            }
                            case object?.isPlayer: {
                                text = getTranslatedString("action_revive", { player: this.uiManager.getRawPlayerName(object.id) });
                                break;
                            }
                            case isAction: {
                                text = getTranslatedString("action_cancel");
                                break;
                            }
                        }

                        if (text) interactText.text(text);
                    }

                    if (!this.inputManager.isMobile && (!bindChangeAcknowledged || (object === undefined && isAction))) {
                        bindChangeAcknowledged = true;

                        const icon = bind === undefined ? undefined : InputManager.getIconFromInputName(bind);

                        if (icon === undefined) {
                            interactKey.text(bind ?? "");
                        } else {
                            interactKey.html(`<img src="${icon}" alt="${bind}"/>`);
                        }
                    }

                    if (canInteract || (object === undefined && isAction)) {
                        interactKey
                            .addClass("active")
                            .show();
                    } else {
                        interactKey
                            .removeClass("active")
                            .hide();
                    }

                    if (
                        (!object?.isObstacle
                            || !object.definition.isActivatable
                            || !object.definition.noInteractMessage)
                    ) {
                        interactMsg.show();
                        if (player.downed && (object?.isLoot || (object?.isObstacle && object.definition.noInteractMessage))) interactMsg.hide();
                    }
                } else {
                    interactMsg.hide();
                }

                // Mobile stuff
                if (this.inputManager.isMobile && canInteract) {
                    const weapons = this.uiManager.inventory.weapons;

                    // Auto pickup (top 10 conditionals)
                    if (
                        this.console.getBuiltInCVar("cv_autopickup")
                        && object?.isLoot
                        && autoPickup
                        && (
                            (
                                (
                                    // Auto-pickup dual gun
                                    // Only pick up melees if no melee is equipped
                                    (
                                        type !== ItemType.Melee || weapons?.[2]?.definition.idString === "fists" // FIXME are y'all fr
                                    )

                                    // Only pick up guns if there's a free slot
                                    && (
                                        type !== ItemType.Gun || (!weapons?.[0] || !weapons?.[1])
                                    )

                                    // Don't pick up skins
                                    && type !== ItemType.Skin

                                    // Don't pick up perks
                                    && type !== ItemType.Perk
                                )
                            ) || (
                                type === ItemType.Gun
                                && weapons?.some(
                                        weapon => {
                                            const definition = weapon?.definition;

                                            return definition?.itemType === ItemType.Gun
                                                && (
                                                    (
                                                        object?.definition === definition
                                                        && !definition.isDual
                                                        && definition.dualVariant
                                                    ) // Picking up a single pistol when inventory has single pistol
                                                    || (
                                                        (
                                                            object.definition as DualGunNarrowing | undefined
                                                        )?.singleVariant === definition.idString
                                                    )
                                                    // Picking up dual pistols when inventory has a pistol
                                                    // TODO implement splitting of dual guns to not lost reload later
                                                );
                                        }
                                    )
                            )
                        )
                    ) {
                        this.inputManager.addAction(InputActions.Loot);
                    } else if ( // Auto open doors
                        object?.isObstacle
                        && object.canInteract(player)
                        && object.definition.isDoor
                        && object.door?.offset === 0
                    ) {
                        this.inputManager.addAction(InputActions.Interact);
                    }
                }
            }

            // funny detonate button stuff
            const detonateKey = this.uiManager.ui.detonateKey;
            if (!this.inputManager.isMobile) {
                const boomBind: string | undefined = this.inputManager.binds.getInputsBoundToAction("explode_c4")[0];

                if (funnyDetonateButtonCache.bind !== boomBind) {
                    funnyDetonateButtonCache.bind = bind;

                    if (boomBind !== undefined) {
                        const bindImg = InputManager.getIconFromInputName(boomBind);

                        detonateKey.show();

                        if (bindImg === undefined) {
                            detonateKey.text(boomBind ?? "");
                            if (detonateBindIcon !== undefined) {
                                detonateKey.empty();
                                detonateBindIcon = undefined;
                            }
                        } else {
                            if (detonateBindIcon === undefined) {
                                detonateKey.children().add(detonateBindIcon = $(`<img src="${bindImg}" alt=${boomBind} />`));
                            }

                            if (detonateBindIcon.attr("src") !== bindImg) {
                                detonateBindIcon.attr("src", bindImg);
                            }
                        }
                    } else {
                        detonateKey.hide();
                    }
                }
            } else {
                detonateKey.hide();
            }
        };
    })();
}<|MERGE_RESOLUTION|>--- conflicted
+++ resolved
@@ -57,12 +57,8 @@
 import { setUpCommands } from "./utils/console/commands";
 import { defaultClientCVars } from "./utils/console/defaultClientCVars";
 import { GameConsole } from "./utils/console/gameConsole";
-<<<<<<< HEAD
-import { COLORS, EMOTE_SLOTS, LAYER_TRANSITION_DELAY, MODE, PIXI_SCALE, UI_DEBUG_MODE } from "./utils/constants";
+import { EMOTE_SLOTS, LAYER_TRANSITION_DELAY, PIXI_SCALE, UI_DEBUG_MODE } from "./utils/constants";
 import { setUpNetGraph } from "./utils/graph/netGraph";
-=======
-import { EMOTE_SLOTS, LAYER_TRANSITION_DELAY, PIXI_SCALE, UI_DEBUG_MODE } from "./utils/constants";
->>>>>>> ab2091b8
 import { loadTextures, SuroiSprite } from "./utils/pixi";
 import { Tween } from "./utils/tween";
 
