import { InputActions, InventoryMessages, Layer, ObjectCategory, TeamSize, ZIndexes } from "@common/constants";
import { Badges, type BadgeDefinition } from "@common/definitions/badges";
import { Emotes } from "@common/definitions/emotes";
import { ArmorType } from "@common/definitions/items/armors";
import { type DualGunNarrowing } from "@common/definitions/items/guns";
import { Skins } from "@common/definitions/items/skins";
import type { ColorKeys, ModeDefinition, ModeName } from "@common/definitions/modes";
import { Modes } from "@common/definitions/modes";
import type { JoinedData } from "@common/packets/joinedPacket";
import { JoinPacket } from "@common/packets/joinPacket";
import { PacketType, type DataSplit, type PacketDataIn, type PacketDataOut } from "@common/packets/packet";
import { PacketStream } from "@common/packets/packetStream";
import { type UpdateDataOut } from "@common/packets/updatePacket";
import { CircleHitbox } from "@common/utils/hitbox";
import { adjacentOrEqualLayer, equalLayer } from "@common/utils/layer";
import { EaseFunctions, Geometry, Numeric } from "@common/utils/math";
import { Timeout } from "@common/utils/misc";
import { ItemType } from "@common/utils/objectDefinitions";
import { ObjectPool } from "@common/utils/objectPool";
import { type ObjectsNetData } from "@common/utils/objectsSerializations";
import { random, randomFloat, randomRotation, randomVector } from "@common/utils/random";
import { Vec, type Vector } from "@common/utils/vector";
import { sound, type Sound } from "@pixi/sound";
import FontFaceObserver from "fontfaceobserver";
import $ from "jquery";
import { Application, Color, Container } from "pixi.js";
import "pixi.js/prepare";
import { setUpCommands } from "./console/commands";
import { GameConsole } from "./console/gameConsole";
import { defaultClientCVars } from "./console/variables";
import { CameraManager } from "./managers/cameraManager";
import { GasManager, GasRender } from "./managers/gasManager";
import { InputManager } from "./managers/inputManager";
import { MapManager } from "./managers/mapManager";
import { ParticleManager } from "./managers/particleManager";
import { ScreenRecordManager } from "./managers/screenRecordManager";
import { GameSound, SoundManager } from "./managers/soundManager";
import { UIManager } from "./managers/uiManager";
import { Building } from "./objects/building";
import { Bullet } from "./objects/bullet";
import { DeathMarker } from "./objects/deathMarker";
import { Decal } from "./objects/decal";
import { explosion } from "./objects/explosion";
import { type GameObject } from "./objects/gameObject";
import { Loot } from "./objects/loot";
import { Obstacle } from "./objects/obstacle";
import { Parachute } from "./objects/parachute";
import { Plane } from "./objects/plane";
import { Player } from "./objects/player";
import { Projectile } from "./objects/projectile";
import { SyncedParticle } from "./objects/syncedParticle";
import { autoPickup, fetchServerData, finalizeUI, resetPlayButtons, setUpUI, teamSocket, unlockPlayButtons, updateDisconnectTime } from "./ui";
import { EMOTE_SLOTS, LAYER_TRANSITION_DELAY, PIXI_SCALE, UI_DEBUG_MODE } from "./utils/constants";
import { DebugRenderer } from "./utils/debugRenderer";
import { setUpNetGraph } from "./utils/graph/netGraph";
import { loadTextures, SuroiSprite } from "./utils/pixi";
import { getTranslatedString, initTranslation } from "./utils/translations/translations";
import { type TranslationKeys } from "./utils/translations/typings";
import { Tween, type TweenOptions } from "./utils/tween";

/* eslint-disable @stylistic/indent */

type ObjectClassMapping = {
    readonly [ObjectCategory.Player]: typeof Player
    readonly [ObjectCategory.Obstacle]: typeof Obstacle
    readonly [ObjectCategory.DeathMarker]: typeof DeathMarker
    readonly [ObjectCategory.Loot]: typeof Loot
    readonly [ObjectCategory.Building]: typeof Building
    readonly [ObjectCategory.Decal]: typeof Decal
    readonly [ObjectCategory.Parachute]: typeof Parachute
    readonly [ObjectCategory.Projectile]: typeof Projectile
    readonly [ObjectCategory.SyncedParticle]: typeof SyncedParticle
};

const ObjectClassMapping: ObjectClassMapping = Object.freeze({
    [ObjectCategory.Player]: Player,
    [ObjectCategory.Obstacle]: Obstacle,
    [ObjectCategory.DeathMarker]: DeathMarker,
    [ObjectCategory.Loot]: Loot,
    [ObjectCategory.Building]: Building,
    [ObjectCategory.Decal]: Decal,
    [ObjectCategory.Parachute]: Parachute,
    [ObjectCategory.Projectile]: Projectile,
    [ObjectCategory.SyncedParticle]: SyncedParticle
} satisfies {
    readonly [K in ObjectCategory]: new (id: number, data: ObjectsNetData[K]) => InstanceType<ObjectClassMapping[K]>
});

type ObjectMapping = {
    readonly [Cat in keyof ObjectClassMapping]: InstanceType<ObjectClassMapping[Cat]>
};

type Colors = Record<ColorKeys | "ghillie", Color>;

export const Game = new (class Game {
    private _socket?: WebSocket;

    readonly objects = new ObjectPool<ObjectMapping>();
    readonly bullets = new Set<Bullet>();
    readonly planes = new Set<Plane>();

<<<<<<< HEAD
    windAmbience?: GameSound;
    riverAmbience?: GameSound;
    oceanAmbience?: GameSound;

=======
>>>>>>> 22d978cb
    layerTween?: Tween<Container>;

    readonly spinningImages = new Map<SuroiSprite, number>();

    readonly playerNames = new Map<number, {
        readonly name: string
        readonly hasColor: boolean
        readonly nameColor: Color
        readonly badge?: BadgeDefinition
    }>();

    activePlayerID = -1;
    teamID = -1;

    teamMode = false;

    _modeName: ModeName | undefined;
    get modeName(): ModeName {
        if (this._modeName === undefined) throw new Error("modeName accessed before initialization");
        return this._modeName;
    }

    set modeName(modeName: ModeName) {
        this._modeName = modeName;
        this._mode = Modes[this.modeName];

        // Converts the strings in the mode definition to Color objects
        this._colors = (Object.entries(this.mode.colors) as Array<[ColorKeys, string]>).reduce(
            (result, [key, color]) => {
                result[key] = new Color(color);
                return result;
            },
            {} as Colors
        );

        this._colors.ghillie = new Color(this._colors.grass).multiply("hsl(0, 0%, 99%)");
    }

    _mode: ModeDefinition | undefined;
    get mode(): ModeDefinition {
        if (!this._mode) throw new Error("mode accessed before initialization");
        return this._mode;
    }

    private _colors: Colors | undefined;
    get colors(): Colors {
        if (!this._colors) throw new Error("colors accessed before initialization");
        return this._colors;
    }

    /**
     * proxy for `activePlayer`'s layer
     */
    get layer(): Layer {
        return this.activePlayer?.layer ?? Layer.Ground;
    }

    get activePlayer(): Player | undefined {
        return this.objects.get(this.activePlayerID) as Player;
    }

    connecting = false;
    gameStarted = false;
    gameOver = false;
    spectating = false;
    error = false;

    hideSecondFloor = false;

    readonly pixi = new Application();

    gasRender!: GasRender;

    readonly netGraph = setUpNetGraph();

    readonly fontObserver = new FontFaceObserver("Inter", { weight: 600 }).load();

    music!: Sound;

    readonly tweens = new Set<Tween<object>>();

    private readonly _timeouts = new Set<Timeout>();

    addTimeout(callback: () => void, delay?: number): Timeout {
        const timeout = new Timeout(callback, Date.now() + (delay ?? 0));
        this._timeouts.add(timeout);
        return timeout;
    }

    private _initialized = false;
    async init(): Promise<void> {
        if (this._initialized) {
            throw new Error("'Game' has already been initialized.");
        }
        this._initialized = true;

        GameConsole.init();
        setUpCommands();
        await initTranslation();
        InputManager.init();
        await setUpUI();
        await fetchServerData();
        this.gasRender = new GasRender(PIXI_SCALE);
        MapManager.init();
        CameraManager.init();
        GasManager.init();

        const initPixi = async(): Promise<void> => {
            const renderMode = GameConsole.getBuiltInCVar("cv_renderer");
            const renderRes = GameConsole.getBuiltInCVar("cv_renderer_res");

            await this.pixi.init({
                resizeTo: window,
                background: this.colors.grass,
                antialias: InputManager.isMobile
                    ? GameConsole.getBuiltInCVar("mb_antialias")
                    : GameConsole.getBuiltInCVar("cv_antialias"),
                autoDensity: true,
                preferWebGLVersion: renderMode === "webgl1" ? 1 : 2,
                preference: renderMode === "webgpu" ? "webgpu" : "webgl",
                resolution: renderRes === "auto" ? (window.devicePixelRatio || 1) : parseFloat(renderRes),
                hello: true,
                canvas: document.getElementById("game-canvas") as HTMLCanvasElement,
                // we only use pixi click events (to spectate players on click)
                // so other events can be disabled for performance
                eventFeatures: {
                    move: false,
                    globalMove: false,
                    wheel: false,
                    click: true
                }
            });

            const pixi = this.pixi;
            pixi.stop();
            void loadTextures(
                this.modeName,
                pixi.renderer,
                InputManager.isMobile
                    ? GameConsole.getBuiltInCVar("mb_high_res_textures")
                    : GameConsole.getBuiltInCVar("cv_high_res_textures")
            );

            // HACK: the game ui covers the canvas
            // so send pointer events manually to make clicking to spectate players work
            UIManager.ui.gameUi[0].addEventListener("pointerdown", e => {
                pixi.canvas.dispatchEvent(new PointerEvent("pointerdown", {
                    pointerId: e.pointerId,
                    button: e.button,
                    clientX: e.clientX,
                    clientY: e.clientY,
                    screenY: e.screenY,
                    screenX: e.screenX
                }));
            });

            pixi.ticker.add(() => {
                this.render();

                if (GameConsole.getBuiltInCVar("pf_show_fps")) {
                    const fps = Math.round(this.pixi.ticker.FPS);
                    this.netGraph.fps.addEntry(fps);
                }
            });

            pixi.stage.addChild(
                CameraManager.container,
                DebugRenderer.graphics,
                MapManager.container,
                MapManager.mask,
                ...Object.values(this.netGraph).map(g => g.container)
            );

            MapManager.visible = !GameConsole.getBuiltInCVar("cv_minimap_minimized");
            MapManager.expanded = GameConsole.getBuiltInCVar("cv_map_expanded");
            UIManager.ui.gameUi.toggle(GameConsole.getBuiltInCVar("cv_draw_hud"));

            pixi.renderer.on("resize", () => this.resize());
            this.resize();
        };

        let menuMusicSuffix: string;
        if (GameConsole.getBuiltInCVar("cv_use_old_menu_music")) {
            menuMusicSuffix = "_old";
        } else if (this.mode.sounds?.replaceMenuMusic) {
            menuMusicSuffix = `_${this.modeName}`;
        } else {
            menuMusicSuffix = "";
        }
        this.music = sound.add("menu_music", {
            url: `./audio/music/menu_music${menuMusicSuffix}.mp3`,
            singleInstance: true,
            preload: true,
            autoPlay: true,
            loop: true,
            volume: GameConsole.getBuiltInCVar("cv_music_volume")
        });

        void Promise.all([
            initPixi(),
            SoundManager.init(),
            finalizeUI()
        ]).then(() => {
            unlockPlayButtons();
            resetPlayButtons();
        });
    }

    resize(): void {
        MapManager.resize();
        CameraManager.resize(true);
    }

    updateAmbience(): void {
        // todo:
        // add wind ambience mp3

        if (!this.activePlayer) return;

        const position = this.activePlayer.position;

        let riverWeight = 0,
            oceanWeight = 0;

        const rivers = MapManager.terrain.rivers;

        const oceanDistance = MapManager.distanceToShore(position);

        oceanWeight = Numeric.delerp(oceanDistance, 50, 5);

        for (let i = 0, len = rivers.length; i < len; i++) { // hasanger mwah optimization
            const river = rivers[i];

            if (river.isTrail) continue;

            const closestPointT = river.getClosestT(position),
                  closestPoint = river.getPosition(closestPointT),
                  distanceToRiver = Vec.length(Vec.sub(closestPoint, position)),
                  riverWidth = river.waterWidths[i] + 2,
                  normalizedDistance = Numeric.delerp(
                      distanceToRiver,
                      30 + riverWidth,
                      riverWidth
                  );

            const riverStrength = Numeric.clamp(river.waterWidths[i] / 8, 0.25, 1);
            riverWeight = Numeric.max(normalizedDistance * riverStrength, riverWeight);
        }

        // we don't want rivers when we change layers
        if (this.activePlayer.layer !== Layer.Ground) {
            riverWeight = 0;
        }

        if (this.riverAmbience) {
            this.riverAmbience.volume = riverWeight;
        }

        if (this.oceanAmbience) {
            this.oceanAmbience.volume = oceanWeight;
        }
    }

    connect(address: string): void {
        this.error = false;

        if (this.gameStarted) return;

        this._socket = new WebSocket(address);
        this._socket.binaryType = "arraybuffer";

        this._socket.onopen = (): void => {
            this.pixi.start();
            this.music?.stop();
            this.connecting = false;
            this.gameStarted = true;
            this.gameOver = false;
            this.spectating = false;

            for (const graph of Object.values(this.netGraph)) graph.clear();

            if (!UI_DEBUG_MODE) {
                clearTimeout(UIManager.gameOverScreenTimeout);
                const ui = UIManager.ui;

                ui.gameOverOverlay.hide();
                ui.killMsgModal.hide();
                ui.killMsgCounter.text("0");
                ui.killFeed.html("");
                ui.spectatingContainer.hide();
                ui.joystickContainer.show();

                InputManager.emoteWheelActive = false;
                InputManager.pingWheelMinimap = false;
                UIManager.ui.emoteWheel.hide();
            }

            let skin: typeof defaultClientCVars["cv_loadout_skin"];
            this.sendPacket(JoinPacket.create({
                isMobile: InputManager.isMobile,
                name: GameConsole.getBuiltInCVar("cv_player_name"),
                skin: Skins.fromStringSafe(
                    GameConsole.getBuiltInCVar("cv_loadout_skin")
                ) ?? Skins.fromString(
                    typeof (skin = defaultClientCVars.cv_loadout_skin) === "object"
                        ? skin.value
                        : skin
                ),
                badge: Badges.fromStringSafe(GameConsole.getBuiltInCVar("cv_loadout_badge")),
                emotes: EMOTE_SLOTS.map(
                    slot => Emotes.fromStringSafe(GameConsole.getBuiltInCVar(`cv_loadout_${slot}_emote`))
                )
            }));

            this.gasRender.graphics.zIndex = 1000;
            CameraManager.addObject(this.gasRender.graphics);
            MapManager.indicator.setFrame("player_indicator");

            const particleEffects = this.mode.particleEffects;

            if (particleEffects !== undefined) {
                const This = this;
                const gravityOn = particleEffects.gravity;
                ParticleManager.addEmitter({
                    delay: particleEffects.delay,
                    active: GameConsole.getBuiltInCVar("cv_ambient_particles"),
                    spawnOptions: () => ({
                        frames: particleEffects.frames,
                        get position(): Vector {
                            const width = CameraManager.width / PIXI_SCALE;
                            const height = CameraManager.height / PIXI_SCALE;
                            const player = This.activePlayer;
                            if (!player) return Vec.create(0, 0);
                            const { x, y } = player.position;
                            return randomVector(x - width, x + width, y - height, y + height);
                        },
                        speed: randomVector(-10, 10, gravityOn ? 10 : -10, 10),
                        lifetime: randomFloat(12000, 50000),
                        zIndex: Number.MAX_SAFE_INTEGER - 5,
                        alpha: {
                            start: this.layer === Layer.Ground ? 0.7 : 0,
                            end: 0
                        },
                        rotation: {
                            start: randomFloat(0, 36),
                            end: randomFloat(40, 80)
                        },
                        scale: {
                            start: randomFloat(0.8, 1.1),
                            end: randomFloat(0.7, 0.8)
                        }
                    })
                });
            }
        };

        // Handle incoming messages
        this._socket.onmessage = (message: MessageEvent<ArrayBuffer>): void => {
            const stream = new PacketStream(message.data);
            let iterationCount = 0;
            const splits = [0, 0, 0, 0, 0, 0, 0] satisfies DataSplit;
            while (true) {
                if (++iterationCount === 1e3) {
                    console.warn("1000 iterations of packet reading; possible infinite loop");
                }
                const packet = stream.deserialize(splits);
                if (packet === undefined) break;
                this.onPacket(packet);
            }

            const msgLength = message.data.byteLength;
            this.netGraph.receiving.addEntry(msgLength, splits);
        };

        const ui = UIManager.ui;

        this._socket.onerror = (): void => {
            this.pixi.stop();
            this.error = true;
            this.connecting = false;
            ui.splashMsgText.html(getTranslatedString("msg_err_joining"));
            ui.splashMsg.show();
            resetPlayButtons();
        };

        this._socket.onclose = (e: CloseEvent): void => {
            this.pixi.stop();
            this.connecting = false;
            resetPlayButtons();

            const reason = e.reason || "Connection lost";

            if (reason.startsWith("Invalid game version")) {
                alert(reason);
                // reload the page with a time stamp to try clearing cache
                location.search = `t=${Date.now()}`;
            }

            if (!this.gameOver) {
                if (this.gameStarted) {
                    ui.splashUi.fadeIn(400);
                    ui.splashMsgText.html(reason);
                    ui.splashMsg.show();
                }
                ui.btnSpectate.addClass("btn-disabled");
                if (!this.error) void this.endGame();
            }
        };
    }

    inventoryMsgTimeout: number | undefined;

    onPacket(packet: PacketDataOut): void {
        switch (packet.type) {
            case PacketType.Joined:
                this.startGame(packet);
                break;
            case PacketType.Map:
                MapManager.updateFromPacket(packet);
                break;
            case PacketType.Update:
                this.processUpdate(packet);
                break;
            case PacketType.GameOver:
                UIManager.showGameOverScreen(packet);
                break;
            case PacketType.Kill:
                UIManager.processKillPacket(packet);
                break;
            case PacketType.Report: {
                UIManager.processReportPacket(packet);
                break;
            }
            case PacketType.Pickup: {
                const { message, item } = packet;

                if (message !== undefined) {
                    const inventoryMsg = UIManager.ui.inventoryMsg;

                    inventoryMsg.text(getTranslatedString(this._inventoryMessageMap[message])).fadeIn(250);
                    if (message === InventoryMessages.RadioOverused) {
                        SoundManager.play("metal_light_destroyed");
                    }

                    clearTimeout(this.inventoryMsgTimeout);
                    this.inventoryMsgTimeout = window.setTimeout(() => inventoryMsg.fadeOut(250), 2500);
                } else if (item !== undefined) {
                    let soundID: string;
                    switch (item.itemType) {
                        case ItemType.Ammo:
                            soundID = "ammo_pickup";
                            break;
                        case ItemType.Healing:
                            soundID = `${item.idString}_pickup`;
                            break;
                        case ItemType.Scope:
                            soundID = "scope_pickup";
                            break;
                        case ItemType.Armor:
                            if (item.armorType === ArmorType.Helmet) soundID = "helmet_pickup";
                            else soundID = "vest_pickup";
                            break;
                        case ItemType.Backpack:
                            soundID = "backpack_pickup";
                            break;
                        case ItemType.Throwable:
                            soundID = "throwable_switch";
                            break;
                        case ItemType.Perk:
                            soundID = "pickup";
                            break;
                        default:
                            soundID = "pickup";
                            break;
                    }

                    SoundManager.play(soundID);
                } else {
                    console.warn("Unexpected PickupPacket with neither message nor item");
                }
                break;
            }
        }
    }

    private readonly _inventoryMessageMap: Record<InventoryMessages, TranslationKeys> = {
        [InventoryMessages.NotEnoughSpace]: "msg_not_enough_space",
        [InventoryMessages.ItemAlreadyEquipped]: "msg_item_already_equipped",
        [InventoryMessages.BetterItemEquipped]: "msg_better_item_equipped",
        [InventoryMessages.CannotUseRadio]: "msg_cannot_use_radio",
        [InventoryMessages.RadioOverused]: "msg_radio_overused"
    };

    startGame(packet: JoinedData): void {
        // Sound which notifies the player that the
        // game started if page is out of focus.
        if (!document.hasFocus()) SoundManager.play("join_notification");

<<<<<<< HEAD
        const windAmbience = this.mode.sounds?.ambience?.wind;
        if (windAmbience) {
            this.windAmbience = SoundManager.play(windAmbience, { loop: true, ambient: true });
        }

        const riverAmbience = this.mode.sounds?.ambience?.river;
        if (riverAmbience) {
            this.riverAmbience = SoundManager.play(riverAmbience, { loop: true, ambient: true });
            this.riverAmbience.volume = 0;
        }

        const oceanAmbience = this.mode.sounds?.ambience?.ocean;
        if (oceanAmbience) {
            this.oceanAmbience = SoundManager.play(oceanAmbience, { loop: true, ambient: true });
            this.oceanAmbience.volume = 0;
=======
        const ambience = this.mode.sounds?.ambience;
        if (ambience) {
            SoundManager.play(ambience, { loop: true, ambient: true, noMuffledEffect: true });
>>>>>>> 22d978cb
        }

        UIManager.emotes = packet.emotes;
        UIManager.updateEmoteWheel();

        const ui = UIManager.ui;

        if (this.teamMode = packet.teamSize !== TeamSize.Solo) {
            this.teamID = packet.teamID;
        }

        ui.canvas.addClass("active");
        ui.splashUi.fadeOut(400, () => resetPlayButtons());

        ui.killLeaderLeader.html(getTranslatedString("msg_waiting_for_leader"));
        ui.killLeaderCount.text("0");
        ui.spectateKillLeader.addClass("btn-disabled");

        if (!UI_DEBUG_MODE) ui.teamContainer.toggle(this.teamMode);
    }

    async endGame(): Promise<void> {
        return await new Promise(resolve => {
            const ui = UIManager.ui;

            ui.gameMenu.fadeOut(250);
            ui.splashOptions.addClass("loading");
            ui.loaderText.text("");

            SoundManager.stopAll();

            ui.splashUi.fadeIn(400, () => {
                this.gameStarted = false;
                this._socket?.close();
                this.pixi.stop();
                void this.music?.play();

                for (const object of this.objects) object.destroy();
                for (const plane of this.planes) plane.destroy();
                this.objects.clear();
                this.bullets.clear();
                this.planes.clear();
                this.playerNames.clear();
                this._timeouts.clear();

                CameraManager.reset();
                GasManager.reset();
                MapManager.reset();
                ParticleManager.reset();
                ScreenRecordManager.reset();
                UIManager.reset();

                updateDisconnectTime();
                resetPlayButtons();

                if (teamSocket) ui.createTeamMenu.fadeIn(250, resolve);
                else resolve();
            });
        });
    }

    private readonly _packetStream = new PacketStream(new ArrayBuffer(1024));
    sendPacket(packet: PacketDataIn): void {
        this._packetStream.stream.index = 0;
        this._packetStream.serialize(packet);
        this.sendData(this._packetStream.getBuffer());
    }

    sendData(buffer: ArrayBuffer): void {
        if (this._socket?.readyState === WebSocket.OPEN) {
            this.netGraph.sending.addEntry(buffer.byteLength);
            try {
                this._socket.send(buffer);
            } catch (e) {
                console.warn("Error sending packet. Details:", e);
            }
        }
    }

    render(): void {
        if (!this.gameStarted) return;
        const delta = this.pixi.ticker.deltaMS;

        // execute timeouts
        const now = Date.now();
        for (const timeout of this._timeouts) {
            if (timeout.killed) {
                this._timeouts.delete(timeout);
                continue;
            }
            if (now > timeout.end) {
                timeout.callback();
                this._timeouts.delete(timeout);
            }
        }

        const hasMovementSmoothing = GameConsole.getBuiltInCVar("cv_movement_smoothing");

        const showHitboxes = GameConsole.getBuiltInCVar("db_show_hitboxes");

        for (const object of this.objects) {
            object.update();
            if (hasMovementSmoothing) object.updateInterpolation();

            if (DEBUG_CLIENT) {
                if (showHitboxes) object.updateDebugGraphics();
            }
        }

        if (hasMovementSmoothing && this.activePlayer) {
            CameraManager.position = this.activePlayer.container.position;
        }

        for (const [image, spinSpeed] of this.spinningImages.entries()) {
            image.rotation += spinSpeed * delta;
        }

        for (const tween of this.tweens) tween.update();

        for (const bullet of this.bullets) bullet.update(delta);

        ParticleManager.update(delta);

        MapManager.update();
        this.gasRender.update();

        for (const plane of this.planes) plane.update();

        CameraManager.update();
        DebugRenderer.graphics.position = CameraManager.container.position;
        DebugRenderer.graphics.scale = CameraManager.container.scale;
        DebugRenderer.render();
    }

    private _lastUpdateTime = 0;
    get lastUpdateTime(): number { return this._lastUpdateTime; }

    /**
     * Otherwise known as "time since last update", in milliseconds
     */
    private _serverDt = 0;
    /**
     * Otherwise known as "time since last update", in milliseconds
     */
    get serverDt(): number { return this._serverDt; }

    private _pingSeq = -1;

    private readonly _seqsSent: Array<number | undefined> = [];
    get seqsSent(): Array<number | undefined> { return this._seqsSent; }

    takePingSeq(): number {
        const n = this._pingSeq = (this._pingSeq + 1) % 128;
        this._seqsSent[n] = Date.now();
        return n;
    }

    processUpdate(updateData: UpdateDataOut): void {
        const now = Date.now();
        this._serverDt = now - this._lastUpdateTime;
        this._lastUpdateTime = now;

        for (const { id, name, hasColor, nameColor, badge } of updateData.newPlayers ?? []) {
            this.playerNames.set(id, {
                name: name,
                hasColor: hasColor,
                nameColor: new Color(nameColor),
                badge: badge
            });
        }

        const playerData = updateData.playerData;
        if (playerData) {
            UIManager.updateUI(playerData);
            UIManager.updateWeaponSlots(); // to load reskins

            if (this.spectating && playerData.teamID !== undefined && playerData.id !== undefined) {
                this.teamID = playerData.teamID;
            }
        }

        for (const deletedPlayerId of updateData.deletedPlayers ?? []) {
            this.playerNames.delete(deletedPlayerId);
        }

        for (const { id, type, data } of updateData.fullDirtyObjects ?? []) {
            const object: GameObject | undefined = this.objects.get(id);

            if (object === undefined || object.destroyed) {
                type K = typeof type;

                const _object = new (
                    ObjectClassMapping[type] as new (id: number, data: ObjectsNetData[K]) => InstanceType<ObjectClassMapping[K]>
                )(id, data);
                this.objects.add(_object);
            } else {
                object.updateFromData(data, false);
            }
        }

        for (const { id, data } of updateData.partialDirtyObjects ?? []) {
            const object = this.objects.get(id);
            if (object === undefined) {
                console.warn(`Trying to partially update non-existant object with ID ${id}`);
                continue;
            }

            (object as GameObject).updateFromData(data, false);
        }

        for (const id of updateData.deletedObjects ?? []) {
            const object = this.objects.get(id);
            if (object === undefined) {
                console.warn(`Trying to delete unknown object with ID ${id}`);
                continue;
            }

            object.destroy();
            this.objects.delete(object);
        }

        for (const bullet of updateData.deserializedBullets ?? []) {
            this.bullets.add(new Bullet(bullet));
        }

        for (const explosionData of updateData.explosions ?? []) {
            explosion(explosionData.definition, explosionData.position, explosionData.layer);
        }

        for (const emote of updateData.emotes ?? []) {
            if (
                GameConsole.getBuiltInCVar("cv_hide_emotes")
                && !("itemType" in emote.definition) // Never hide team emotes (ammo & healing items)
            ) break;

            const player = this.objects.get(emote.playerID);
            if (player?.isPlayer) {
                player.showEmote(emote.definition);
            } else {
                console.warn(`Tried to emote on behalf of ${player === undefined ? "a non-existant player" : `a/an ${ObjectCategory[player.type]}`}`);
                continue;
            }
        }

        GasManager.updateFrom(updateData);

        if (updateData.aliveCount !== undefined) {
            const { playerAlive, btnSpectate } = UIManager.ui;
            playerAlive.text(updateData.aliveCount);
            btnSpectate.toggle(updateData.aliveCount > 1);
        }

        for (const plane of updateData.planes ?? []) {
            this.planes.add(new Plane(plane.position, plane.direction));
        }

        for (const ping of updateData.mapPings ?? []) {
            MapManager.addMapPing(ping);
        }

        if (updateData.killLeader) {
            UIManager.updateKillLeader(updateData.killLeader);
        }

        this.tick();
    }

    addTween<T extends object>(config: TweenOptions<T>): Tween<T> {
        const tween = new Tween(config);
        this.tweens.add(tween);
        return tween;
    }

    removeTween(tween: Tween<object>): void {
        this.tweens.delete(tween);
    }

    backgroundTween?: Tween<{ readonly r: number, readonly g: number, readonly b: number }>;
    volumeTween?: Tween<GameSound>;

    updateLayer(initial = false, oldLayer?: Layer): void {
        CameraManager.updateLayer(initial, oldLayer);

<<<<<<< HEAD
        if (this.windAmbience !== undefined) {
            this.volumeTween?.kill();

            let target = 1; // if, somehow, the switch fails to assign a value
=======
        for (const sound of SoundManager.updatableSounds) {
            sound.updateLayer();
            sound.update();
        }
>>>>>>> 22d978cb

        const layer = this.layer;

        const basement = layer === Layer.Basement;
        MapManager.terrainGraphics.visible = !basement;

        const currentColor = this.pixi.renderer.background.color;
        const targetColor = basement ? this.colors.void : this.colors.grass;

<<<<<<< HEAD
            this.volumeTween = this.addTween({
                target: this.windAmbience,
                to: { volume: target },
                duration: 2000,
                onComplete: () => { this.volumeTween = undefined; }
=======
        if (currentColor.toNumber() !== targetColor.toNumber()) {
            const { red, green, blue } = currentColor;
            const color = { r: red * 255, g: green * 255, b: blue * 255 };

            this.backgroundTween?.kill();
            this.backgroundTween = this.addTween({
                target: color,
                to: { r: targetColor.red * 255, g: targetColor.green * 255, b: targetColor.blue * 255 },
                onUpdate: () => {
                    this.pixi.renderer.background.color = new Color(color);
                },
                duration: LAYER_TRANSITION_DELAY,
                onComplete: () => { this.backgroundTween = undefined; }
>>>>>>> 22d978cb
            });
        }
    }

    // yes this might seem evil. but the two local variables really only need to
    // exist so this method can use them: therefore, making them attributes on the
    // enclosing instance is pointless and might induce people into thinking they
    // can use them to do something when they probably can't and shouldn't
    readonly tick = (() => {
        /**
         * Context: rerendering ui elements needlessly is bad, so we
         * determine the information that should trigger a re-render if
         * changed, and cache them in order to detect such changes
         *
         * In the case of the pickup message thingy, those informations are:
         * - the item the pickup message concerns
         * - its quantity
         * - the bind to interact has changed
         * - whether the user can interact with it
        */
        const cache: {
            object?: Loot | Obstacle | Player
            offset?: number
            isAction?: boolean
            bind?: string
            canInteract?: boolean
        } = {};

        /**
         * When a bind is changed, the corresponding html won't
         * get changed because rendering only occurs when an item
         * is interactable. We thus store whether the intent to
         * change was acknowledged here.
         */
        let bindChangeAcknowledged = false;

        // same idea as above
        const funnyDetonateButtonCache: {
            bind?: string
        } = {};

        // keep image thingy around to consult (and therefore lazily change) src
        let detonateBindIcon: JQuery<HTMLImageElement> | undefined;

        return () => {
            if (!this.gameStarted || (this.gameOver && !this.spectating)) {
                SoundManager.update();
                return;
            }
            InputManager.update();
            SoundManager.update();
            ScreenRecordManager?.update();

            const player = this.activePlayer;
            if (!player) return;

            const isAction = UIManager.action.active;
            const showCancel = isAction && !UIManager.action.fake;

            if (isAction) {
                UIManager.updateAction();
            }

            interface CloseObject {
                object?: Loot | Obstacle | Player
                dist: number
            }

            const interactable: CloseObject = {
                object: undefined,
                dist: Number.MAX_VALUE
            };
            const uninteractable: CloseObject = {
                object: undefined,
                dist: Number.MAX_VALUE
            };
            const detectionHitbox = new CircleHitbox(3 * player.sizeMod, player.position);

            let hideSecondFloor = false;

            for (const object of this.objects) {
                const { isLoot, isObstacle, isPlayer, isBuilding } = object;
                const isInteractable = (isLoot || isObstacle || isPlayer) && object.canInteract(player);

                if (
                    (isLoot || isInteractable)
                    && object.hitbox.collidesWith(detectionHitbox)
                    && adjacentOrEqualLayer(object.layer, player.layer)
                ) {
                    const dist = Geometry.distanceSquared(object.position, player.position);
                    if (isInteractable) {
                        if (dist < interactable.dist) {
                            interactable.dist = dist;
                            interactable.object = object;
                        }
                    } else if (isLoot && dist < uninteractable.dist) {
                        uninteractable.dist = dist;
                        uninteractable.object = object;
                    }
                } else if (isBuilding) {
                    object.toggleCeiling();
                    if (
                        object.ceilingHitbox !== undefined
                        && !object.ceilingVisible
                        && object.definition.subBuildings?.some(({ layer }) => layer === Layer.Upstairs)
                    ) {
                        hideSecondFloor = true;
                    }

                // metal detectors
                } else if (isObstacle && object.definition.detector && object.notOnCoolDown) {
                    for (const player of this.objects.getCategory(ObjectCategory.Player)) {
                        if (
                            !object.hitbox.collidesWith(player.hitbox)
                            || !equalLayer(object.layer, player.layer)
                            || player.dead
                        ) continue;

                        SoundManager.play("detection", {
                            falloff: 0.25,
                            position: Vec.create(object.position.x + 20, object.position.y - 20),
                            maxRange: 200
                        });

                        object.notOnCoolDown = false;
                        setTimeout(() => object.notOnCoolDown = true, 1000);
                    }

                // bush particles
                } else if (isObstacle && object.definition.material === "bush" && object.definition.noCollisions) {
                    for (const player of this.objects.getCategory(ObjectCategory.Player)) {
                        const inBush = equalLayer(object.layer, player.layer) && object.hitbox.isPointInside(player.position);

                        if (
                            (player.bushID === undefined && !inBush) // not in this bush
                            || (player.bushID !== undefined && player.bushID !== object.id) // in a different bush
                            || player.dead
                        ) continue;

                        if (object.dead) {
                            player.bushID = undefined;
                            continue;
                        }

                        let bushSound: string | undefined;
                        if (player.bushID === undefined) {
                            // bush
                            player.bushID = object.id;
                            bushSound = "bush_rustle_1";
                        } else if (!inBush) {
                            // in this case we exit bushh lol
                            player.bushID = undefined;
                            bushSound = "bush_rustle_2";
                        }
                        if (!bushSound) continue;

                        let particle = object.definition.frames?.particle ?? `${object.definition.idString}_particle`;
                        if (object.definition.particleVariations) {
                            particle += `_${random(1, object.definition.particleVariations)}`;
                        }

                        ParticleManager.spawnParticles(2, () => ({
                            frames: particle,
                            position: object.hitbox.randomPoint(),
                            zIndex: Numeric.max((object.definition.zIndex ?? ZIndexes.Players) + 1, 4),
                            lifetime: 500,
                            scale: {
                                start: randomFloat(0.85, 0.95),
                                end: 0,
                                ease: EaseFunctions.quarticIn
                            },
                            alpha: {
                                start: 1,
                                end: 0,
                                ease: EaseFunctions.sexticIn
                            },
                            rotation: { start: randomRotation(), end: randomRotation() },
                            speed: Vec.fromPolar(randomRotation(), randomFloat(6, 9))
                        }));

                        object.playSound(bushSound, {
                            falloff: 0.25,
                            maxRange: 200
                        });
                    }
                }
            }

<<<<<<< HEAD
            this.updateAmbience();
=======
            if (this.hideSecondFloor !== hideSecondFloor) {
                this.hideSecondFloor = hideSecondFloor;
                CameraManager.updateLayer();
            }
>>>>>>> 22d978cb

            const object = interactable.object ?? uninteractable.object;
            const offset = object?.isObstacle ? object.door?.offset : undefined;
            const canInteract = interactable.object !== undefined;

            const bind: string | undefined = InputManager.binds.getInputsBoundToAction(object === undefined ? "cancel_action" : "interact")[0];

            const differences = {
                object: cache.object?.id !== object?.id,
                offset: cache.offset !== offset,
                isAction: cache.isAction !== isAction,
                bind: cache.bind !== bind,
                canInteract: cache.canInteract !== canInteract
            };

            if (differences.bind) bindChangeAcknowledged = false;

            if (
                differences.object
                || differences.offset
                || differences.isAction
                || differences.bind
                || differences.canInteract
            ) {
                // Cache miss, rerender
                cache.object = object;
                cache.offset = offset;
                cache.isAction = isAction;
                cache.bind = bind;
                cache.canInteract = canInteract;

                const {
                    interactKey,
                    interactMsg,
                    interactText
                } = UIManager.ui;
                const type = object?.isLoot ? object.definition.itemType : undefined;

                // Update interact message
                if (object !== undefined || (isAction && showCancel)) {
                    // If the loot object hasn't changed, we don't need to redo the text
                    if (differences.object || differences.offset || differences.isAction) {
                        let text;
                        switch (true) {
                            case object?.isObstacle: {
                                if (object.definition.isActivatable || object.definition.customInteractMessage) {
                                    text = getTranslatedString(`interact_${object.definition.idString}` as TranslationKeys);
                                } else if (object.definition.isDoor) {
                                    text = object.door?.offset === 0
                                        ? getTranslatedString("action_open_door")
                                        : getTranslatedString("action_close_door");
                                }
                                break;
                            }
                            case object?.isLoot: {
                                const definition = object.definition;
                                const itemName = definition.itemType === ItemType.Gun && definition.isDual
                                    ? getTranslatedString(
                                        "dual_template",
                                        { gun: getTranslatedString(definition.singleVariant as TranslationKeys) }
                                    )
                                    : getTranslatedString(definition.idString as TranslationKeys);

                                text = `${itemName}${object.count > 1 ? ` (${object.count})` : ""}`;
                                break;
                            }
                            case object?.isPlayer: {
                                text = getTranslatedString("action_revive", { player: UIManager.getRawPlayerName(object.id) });
                                break;
                            }
                            case isAction: {
                                text = getTranslatedString("action_cancel");
                                break;
                            }
                        }

                        if (text) interactText.text(text);
                    }

                    if (!InputManager.isMobile && (!bindChangeAcknowledged || (object === undefined && isAction))) {
                        bindChangeAcknowledged = true;

                        const icon = bind === undefined ? undefined : InputManager.getIconFromInputName(bind);

                        if (icon === undefined) {
                            interactKey.text(bind ?? "");
                        } else {
                            interactKey.html(`<img src="${icon}" alt="${bind}"/>`);
                        }
                    }

                    if (canInteract || (object === undefined && isAction)) {
                        interactKey
                            .addClass("active")
                            .show();
                    } else {
                        interactKey
                            .removeClass("active")
                            .hide();
                    }

                    if (
                        (!object?.isObstacle
                            || !object.definition.isActivatable
                            || !object.definition.noInteractMessage)
                    ) {
                        interactMsg.show();
                        if (player.downed && (object?.isLoot || (object?.isObstacle && object.definition.noInteractMessage))) interactMsg.hide();
                    }
                } else {
                   if (!UI_DEBUG_MODE) interactMsg.hide();
                }

                // Mobile stuff
                if (InputManager.isMobile && canInteract) {
                    const weapons = UIManager.inventory.weapons;

                    // Auto pickup (top 10 conditionals)
                    if (
                        GameConsole.getBuiltInCVar("cv_autopickup")
                        && object?.isLoot
                        && autoPickup
                        && (
                            (
                                (
                                    // Auto-pickup dual gun
                                    // Only pick up melees if no melee is equipped
                                    (
                                        type !== ItemType.Melee || weapons?.[2]?.definition.idString === "fists" // FIXME are y'all fr
                                    )

                                    // Only pick up guns if there's a free slot
                                    && (
                                        type !== ItemType.Gun || (!weapons?.[0] || !weapons?.[1])
                                    )

                                    // Don't pick up skins
                                    && type !== ItemType.Skin

                                    // Don't pick up perks
                                    && type !== ItemType.Perk
                                )
                            ) || (
                                type === ItemType.Gun
                                && weapons?.some(
                                        weapon => {
                                            const definition = weapon?.definition;

                                            return definition?.itemType === ItemType.Gun
                                                && (
                                                    (
                                                        object?.definition === definition
                                                        && !definition.isDual
                                                        && definition.dualVariant
                                                    ) // Picking up a single pistol when inventory has single pistol
                                                    || (
                                                        (
                                                            object.definition as DualGunNarrowing | undefined
                                                        )?.singleVariant === definition.idString
                                                    )
                                                    // Picking up dual pistols when inventory has a pistol
                                                    // TODO implement splitting of dual guns to not lost reload later
                                                );
                                        }
                                    )
                            )
                        )
                    ) {
                        InputManager.addAction(InputActions.Loot);
                    } else if ( // Auto open doors
                        object?.isObstacle
                        && object.canInteract(player)
                        && object.definition.isDoor
                        && object.door?.offset === 0
                    ) {
                        InputManager.addAction(InputActions.Interact);
                    }
                }
            }

            // funny detonate button stuff
            const detonateKey = UIManager.ui.detonateKey;
            if (!InputManager.isMobile) {
                const boomBind: string | undefined = InputManager.binds.getInputsBoundToAction("explode_c4")[0];

                if (funnyDetonateButtonCache.bind !== boomBind) {
                    funnyDetonateButtonCache.bind = bind;

                    if (boomBind !== undefined) {
                        const bindImg = InputManager.getIconFromInputName(boomBind);

                        detonateKey.show();

                        if (bindImg === undefined) {
                            detonateKey.text(boomBind ?? "");
                            if (detonateBindIcon !== undefined) {
                                detonateKey.empty();
                                detonateBindIcon = undefined;
                            }
                        } else {
                            if (detonateBindIcon === undefined) {
                                detonateKey.children().add(detonateBindIcon = $(`<img src="${bindImg}" alt=${boomBind} />`));
                            }

                            if (detonateBindIcon.attr("src") !== bindImg) {
                                detonateBindIcon.attr("src", bindImg);
                            }
                        }
                    } else {
                        detonateKey.hide();
                    }
                }
            } else {
                detonateKey.hide();
            }
        };
    })();
})();<|MERGE_RESOLUTION|>--- conflicted
+++ resolved
@@ -99,13 +99,10 @@
     readonly bullets = new Set<Bullet>();
     readonly planes = new Set<Plane>();
 
-<<<<<<< HEAD
     windAmbience?: GameSound;
     riverAmbience?: GameSound;
     oceanAmbience?: GameSound;
 
-=======
->>>>>>> 22d978cb
     layerTween?: Tween<Container>;
 
     readonly spinningImages = new Map<SuroiSprite, number>();
@@ -604,27 +601,21 @@
         // game started if page is out of focus.
         if (!document.hasFocus()) SoundManager.play("join_notification");
 
-<<<<<<< HEAD
         const windAmbience = this.mode.sounds?.ambience?.wind;
         if (windAmbience) {
-            this.windAmbience = SoundManager.play(windAmbience, { loop: true, ambient: true });
+            this.windAmbience = SoundManager.play(windAmbience, { loop: true, ambient: true, noMuffledEffect: true });
         }
 
         const riverAmbience = this.mode.sounds?.ambience?.river;
         if (riverAmbience) {
-            this.riverAmbience = SoundManager.play(riverAmbience, { loop: true, ambient: true });
+            this.riverAmbience = SoundManager.play(riverAmbience, { loop: true, ambient: true, noMuffledEffect: true });
             this.riverAmbience.volume = 0;
         }
 
         const oceanAmbience = this.mode.sounds?.ambience?.ocean;
         if (oceanAmbience) {
-            this.oceanAmbience = SoundManager.play(oceanAmbience, { loop: true, ambient: true });
+            this.oceanAmbience = SoundManager.play(oceanAmbience, { loop: true, ambient: true, noMuffledEffect: true });
             this.oceanAmbience.volume = 0;
-=======
-        const ambience = this.mode.sounds?.ambience;
-        if (ambience) {
-            SoundManager.play(ambience, { loop: true, ambient: true, noMuffledEffect: true });
->>>>>>> 22d978cb
         }
 
         UIManager.emotes = packet.emotes;
@@ -908,17 +899,10 @@
     updateLayer(initial = false, oldLayer?: Layer): void {
         CameraManager.updateLayer(initial, oldLayer);
 
-<<<<<<< HEAD
-        if (this.windAmbience !== undefined) {
-            this.volumeTween?.kill();
-
-            let target = 1; // if, somehow, the switch fails to assign a value
-=======
         for (const sound of SoundManager.updatableSounds) {
             sound.updateLayer();
             sound.update();
         }
->>>>>>> 22d978cb
 
         const layer = this.layer;
 
@@ -928,13 +912,6 @@
         const currentColor = this.pixi.renderer.background.color;
         const targetColor = basement ? this.colors.void : this.colors.grass;
 
-<<<<<<< HEAD
-            this.volumeTween = this.addTween({
-                target: this.windAmbience,
-                to: { volume: target },
-                duration: 2000,
-                onComplete: () => { this.volumeTween = undefined; }
-=======
         if (currentColor.toNumber() !== targetColor.toNumber()) {
             const { red, green, blue } = currentColor;
             const color = { r: red * 255, g: green * 255, b: blue * 255 };
@@ -948,7 +925,6 @@
                 },
                 duration: LAYER_TRANSITION_DELAY,
                 onComplete: () => { this.backgroundTween = undefined; }
->>>>>>> 22d978cb
             });
         }
     }
@@ -1137,14 +1113,12 @@
                 }
             }
 
-<<<<<<< HEAD
             this.updateAmbience();
-=======
+            
             if (this.hideSecondFloor !== hideSecondFloor) {
                 this.hideSecondFloor = hideSecondFloor;
                 CameraManager.updateLayer();
             }
->>>>>>> 22d978cb
 
             const object = interactable.object ?? uninteractable.object;
             const offset = object?.isObstacle ? object.door?.offset : undefined;
