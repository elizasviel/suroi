--- conflicted
+++ resolved
@@ -1,5 +1,3 @@
-<<<<<<< HEAD
-=======
 /*
 Copyright (C) 2023 Henry Sanger (https://suroi.io)
 
@@ -18,7 +16,6 @@
 */
 
 import { UpdatePacket } from "../../../common/src/packets/updatePacket";
->>>>>>> 31f88f96
 import { SuroiBitStream } from "../../../common/src/utils/suroiBitStream";
 import { PacketType } from "../../../common/src/constants/packetType";
 import { type SendingPacket } from "./types/sendingPacket";
@@ -26,11 +23,8 @@
 import { UpdatePacket } from "./packets/receiving/updatePacket";
 
 export class Game {
-<<<<<<< HEAD
     socket: WebSocket;
 
-=======
->>>>>>> 31f88f96
     players: Set<Player> = new Set<Player>();
     activePlayer: Player;
 
@@ -52,7 +46,6 @@
         global.activeGame = this;
         global.phaser.scene.start("game");
     }
-<<<<<<< HEAD
 
     sendPacket(packet: SendingPacket): void {
         const stream = SuroiBitStream.alloc(packet.allocBytes);
@@ -71,6 +64,4 @@
             console.warn("Error sending packet. Details:", e);
         }
     }
-=======
->>>>>>> 31f88f96
 }