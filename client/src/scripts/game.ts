import { InputActions, InventoryMessages, Layer, ObjectCategory, TeamSize, ZIndexes } from "@common/constants";
import { Badges, type BadgeDefinition } from "@common/definitions/badges";
import { Emotes } from "@common/definitions/emotes";
import { ArmorType } from "@common/definitions/items/armors";
import { type DualGunNarrowing } from "@common/definitions/items/guns";
import { Scopes } from "@common/definitions/items/scopes";
import { Skins } from "@common/definitions/items/skins";
import type { ColorKeys, Mode, ModeDefinition } from "@common/definitions/modes";
import { Modes } from "@common/definitions/modes";
import type { JoinedData } from "@common/packets/joinedPacket";
import { JoinPacket } from "@common/packets/joinPacket";
import { PacketType, type DataSplit, type PacketDataIn, type PacketDataOut } from "@common/packets/packet";
import { PacketStream } from "@common/packets/packetStream";
import { type UpdateDataOut } from "@common/packets/updatePacket";
import { CircleHitbox, HitboxType } from "@common/utils/hitbox";
import { adjacentOrEqualLayer, equalLayer } from "@common/utils/layer";
import { EaseFunctions, Geometry, Numeric } from "@common/utils/math";
import { Timeout } from "@common/utils/misc";
import { ItemType } from "@common/utils/objectDefinitions";
import { ObjectPool } from "@common/utils/objectPool";
import { type ObjectsNetData } from "@common/utils/objectsSerializations";
import { random, randomFloat, randomRotation, randomVector } from "@common/utils/random";
import { Vec, type Vector } from "@common/utils/vector";
import { sound, type Sound } from "@pixi/sound";
import FontFaceObserver from "fontfaceobserver";
import $ from "jquery";
import { Application, Color, Container } from "pixi.js";
import "pixi.js/prepare";
import { getTranslatedString, initTranslation } from "./utils/translations/translations";
import { type TranslationKeys } from "./utils/translations/typings";
import { InputManager } from "./managers/inputManager";
import { GameSound, SoundManager } from "./managers/soundManager";
import { UIManager } from "./managers/uiManager";
import { Building } from "./objects/building";
import { Bullet } from "./objects/bullet";
import { DeathMarker } from "./objects/deathMarker";
import { Decal } from "./objects/decal";
import { explosion } from "./objects/explosion";
import { type GameObject } from "./objects/gameObject";
import { Loot } from "./objects/loot";
import { Obstacle } from "./objects/obstacle";
import { Parachute } from "./objects/parachute";
import { Plane } from "./objects/plane";
import { Player } from "./objects/player";
import { SyncedParticle } from "./objects/syncedParticle";
<<<<<<< HEAD
import { Camera } from "./rendering/camera";
import { Gas, GasRender } from "./rendering/gas";
import { Minimap } from "./rendering/minimap";
import { autoPickup, fetchServerData, resetPlayButtons, setUpUI, teamSocket, unlockPlayButtons, updateDisconnectTime } from "./ui";
import { setUpCommands } from "./utils/console/commands";
import { defaultClientCVars } from "./utils/console/defaultClientCVars";
import { GameConsole } from "./utils/console/gameConsole";
=======
import { ThrowableProjectile } from "./objects/throwableProj";
import { CameraManager } from "./managers/cameraManager";
import { GasManager, GasRender } from "./managers/gasManager";
import { MapManager } from "./managers/mapManager";
import { autoPickup, fetchServerData, finalizeUI, resetPlayButtons, setUpUI, teamSocket, unlockPlayButtons, updateDisconnectTime } from "./ui";
import { setUpCommands } from "./console/commands";
import { GameConsole } from "./console/gameConsole";
>>>>>>> 88b6518f
import { EMOTE_SLOTS, LAYER_TRANSITION_DELAY, PIXI_SCALE, UI_DEBUG_MODE } from "./utils/constants";
import { setUpNetGraph } from "./utils/graph/netGraph";
import { loadTextures, SuroiSprite } from "./utils/pixi";
<<<<<<< HEAD
import { Tween } from "./utils/tween";
import { Projectile } from "./objects/projectile";
=======
import { Tween, type TweenOptions } from "./utils/tween";
import { ParticleManager } from "./managers/particleManager";
import { DebugRenderer } from "./utils/debugRenderer";
import { ScreenRecordManager } from "./managers/screenRecordManager";
import { defaultClientCVars } from "./console/variables";
>>>>>>> 88b6518f

/* eslint-disable @stylistic/indent */

type ObjectClassMapping = {
    readonly [ObjectCategory.Player]: typeof Player
    readonly [ObjectCategory.Obstacle]: typeof Obstacle
    readonly [ObjectCategory.DeathMarker]: typeof DeathMarker
    readonly [ObjectCategory.Loot]: typeof Loot
    readonly [ObjectCategory.Building]: typeof Building
    readonly [ObjectCategory.Decal]: typeof Decal
    readonly [ObjectCategory.Parachute]: typeof Parachute
    readonly [ObjectCategory.Projectile]: typeof Projectile
    readonly [ObjectCategory.SyncedParticle]: typeof SyncedParticle
};

const ObjectClassMapping: ObjectClassMapping = Object.freeze<{
    readonly [K in ObjectCategory]: new (id: number, data: ObjectsNetData[K]) => InstanceType<ObjectClassMapping[K]>
}>({
    [ObjectCategory.Player]: Player,
    [ObjectCategory.Obstacle]: Obstacle,
    [ObjectCategory.DeathMarker]: DeathMarker,
    [ObjectCategory.Loot]: Loot,
    [ObjectCategory.Building]: Building,
    [ObjectCategory.Decal]: Decal,
    [ObjectCategory.Parachute]: Parachute,
    [ObjectCategory.Projectile]: Projectile,
    [ObjectCategory.SyncedParticle]: SyncedParticle
});

type ObjectMapping = {
    readonly [Cat in keyof ObjectClassMapping]: InstanceType<ObjectClassMapping[Cat]>
};

type Colors = Record<ColorKeys | "ghillie", Color>;

export const Game = new (class Game {
    private _socket?: WebSocket;

    readonly objects = new ObjectPool<ObjectMapping>();
    readonly bullets = new Set<Bullet>();
    readonly planes = new Set<Plane>();

    ambience?: GameSound;

    layerTween?: Tween<Container>;

    readonly spinningImages = new Map<SuroiSprite, number>();

    readonly playerNames = new Map<number, {
        readonly name: string
        readonly hasColor: boolean
        readonly nameColor: Color
        readonly badge?: BadgeDefinition
    }>();

    activePlayerID = -1;
    teamID = -1;

    teamMode = false;

    _modeName: Mode | undefined;
    get modeName(): Mode {
        if (this._modeName === undefined) throw new Error("modeName accessed before initialization");
        return this._modeName;
    }

    set modeName(modeName: Mode) {
        this._modeName = modeName;
        this._mode = Modes[this.modeName];

        // Converts the strings in the mode definition to Color objects
        this._colors = (Object.entries(this.mode.colors) as Array<[ColorKeys, string]>).reduce(
            (result, [key, color]) => {
                result[key] = new Color(color);
                return result;
            },
            {} as Colors
        );

        this._colors.ghillie = new Color(this._colors.grass).multiply("hsl(0, 0%, 99%)");
    }

    _mode: ModeDefinition | undefined;
    get mode(): ModeDefinition {
        if (!this._mode) throw new Error("mode accessed before initialization");
        return this._mode;
    }

    private _colors: Colors | undefined;
    get colors(): Colors {
        if (!this._colors) throw new Error("colors accessed before initialization");
        return this._colors;
    }

    /**
     * proxy for `activePlayer`'s layer
     */
    get layer(): Layer | undefined {
        return this.activePlayer?.layer;
    }

    get activePlayer(): Player | undefined {
        return this.objects.get(this.activePlayerID) as Player;
    }

    connecting = false;
    gameStarted = false;
    gameOver = false;
    spectating = false;
    error = false;

    readonly pixi = new Application();

    gasRender!: GasRender;

    readonly netGraph = setUpNetGraph();

    readonly fontObserver = new FontFaceObserver("Inter", { weight: 600 }).load();

    music!: Sound;

    readonly tweens = new Set<Tween<object>>();

    private readonly _timeouts = new Set<Timeout>();

    addTimeout(callback: () => void, delay?: number): Timeout {
        const timeout = new Timeout(callback, Date.now() + (delay ?? 0));
        this._timeouts.add(timeout);
        return timeout;
    }

    private _initialized = false;
    async init(): Promise<void> {
        if (this._initialized) {
            throw new Error("'Game' has already been initialized.");
        }
        this._initialized = true;

        GameConsole.init();
        setUpCommands();
        await initTranslation();
        InputManager.init();
        await setUpUI();
        await fetchServerData();
        this.gasRender = new GasRender(PIXI_SCALE);
        SoundManager.init();
        MapManager.init();
        CameraManager.init();
        GasManager.init();

        const initPixi = async(): Promise<void> => {
            const renderMode = GameConsole.getBuiltInCVar("cv_renderer");
            const renderRes = GameConsole.getBuiltInCVar("cv_renderer_res");

            await this.pixi.init({
                resizeTo: window,
                background: this.colors.grass,
                antialias: InputManager.isMobile
                    ? GameConsole.getBuiltInCVar("mb_antialias")
                    : GameConsole.getBuiltInCVar("cv_antialias"),
                autoDensity: true,
                preferWebGLVersion: renderMode === "webgl1" ? 1 : 2,
                preference: renderMode === "webgpu" ? "webgpu" : "webgl",
                resolution: renderRes === "auto" ? (window.devicePixelRatio || 1) : parseFloat(renderRes),
                hello: true,
                canvas: document.getElementById("game-canvas") as HTMLCanvasElement,
                // we only use pixi click events (to spectate players on click)
                // so other events can be disabled for performance
                eventFeatures: {
                    move: false,
                    globalMove: false,
                    wheel: false,
                    click: true
                }
            });

            const pixi = this.pixi;
            pixi.stop();
            void loadTextures(
                this.modeName,
                pixi.renderer,
                InputManager.isMobile
                    ? GameConsole.getBuiltInCVar("mb_high_res_textures")
                    : GameConsole.getBuiltInCVar("cv_high_res_textures")
            );

            // HACK: the game ui covers the canvas
            // so send pointer events manually to make clicking to spectate players work
            UIManager.ui.gameUi[0].addEventListener("pointerdown", e => {
                pixi.canvas.dispatchEvent(new PointerEvent("pointerdown", {
                    pointerId: e.pointerId,
                    button: e.button,
                    clientX: e.clientX,
                    clientY: e.clientY,
                    screenY: e.screenY,
                    screenX: e.screenX
                }));
            });

            pixi.ticker.add(() => {
                this.render();

                if (GameConsole.getBuiltInCVar("pf_show_fps")) {
                    const fps = Math.round(this.pixi.ticker.FPS);
                    this.netGraph.fps.addEntry(fps);
                }
            });

            pixi.stage.addChild(
                CameraManager.container,
                DebugRenderer.graphics,
                MapManager.container,
                MapManager.mask,
                ...Object.values(this.netGraph).map(g => g.container)
            );

            MapManager.visible = !GameConsole.getBuiltInCVar("cv_minimap_minimized");
            MapManager.expanded = GameConsole.getBuiltInCVar("cv_map_expanded");
            UIManager.ui.gameUi.toggle(GameConsole.getBuiltInCVar("cv_draw_hud"));

            pixi.renderer.on("resize", () => this.resize());
            this.resize();
        };

        let menuMusicSuffix: string;
        if (GameConsole.getBuiltInCVar("cv_use_old_menu_music")) {
            menuMusicSuffix = "_old";
        } else if (this.mode.sounds?.replaceMenuMusic) {
            menuMusicSuffix = `_${this.modeName}`;
        } else {
            menuMusicSuffix = "";
        }
        this.music = sound.add("menu_music", {
            url: `./audio/music/menu_music${menuMusicSuffix}.mp3`,
            singleInstance: true,
            preload: true,
            autoPlay: true,
            loop: true,
            volume: GameConsole.getBuiltInCVar("cv_music_volume")
        });

        void Promise.all([
            initPixi(),
            SoundManager.loadSounds(),
            finalizeUI()
        ]).then(() => {
            unlockPlayButtons();
            resetPlayButtons();
        });
    }

    resize(): void {
        MapManager.resize();
        CameraManager.resize(true);
    }

    connect(address: string): void {
        this.error = false;

        if (this.gameStarted) return;

        this._socket = new WebSocket(address);
        this._socket.binaryType = "arraybuffer";

        this._socket.onopen = (): void => {
            this.pixi.start();
            this.music?.stop();
            this.connecting = false;
            this.gameStarted = true;
            this.gameOver = false;
            this.spectating = false;

            for (const graph of Object.values(this.netGraph)) graph.clear();

            if (!UI_DEBUG_MODE) {
                clearTimeout(UIManager.gameOverScreenTimeout);
                const ui = UIManager.ui;

                ui.gameOverOverlay.hide();
                ui.killMsgModal.hide();
                ui.killMsgCounter.text("0");
                ui.killFeed.html("");
                ui.spectatingContainer.hide();
                ui.joystickContainer.show();

                InputManager.emoteWheelActive = false;
                InputManager.pingWheelMinimap = false;
                UIManager.ui.emoteWheel.hide();
            }

            let skin: typeof defaultClientCVars["cv_loadout_skin"];
            this.sendPacket(JoinPacket.create({
                isMobile: InputManager.isMobile,
                name: GameConsole.getBuiltInCVar("cv_player_name"),
                skin: Skins.fromStringSafe(
                    GameConsole.getBuiltInCVar("cv_loadout_skin")
                ) ?? Skins.fromString(
                    typeof (skin = defaultClientCVars.cv_loadout_skin) === "object"
                        ? skin.value
                        : skin
                ),
                badge: Badges.fromStringSafe(GameConsole.getBuiltInCVar("cv_loadout_badge")),
                emotes: EMOTE_SLOTS.map(
                    slot => Emotes.fromStringSafe(GameConsole.getBuiltInCVar(`cv_loadout_${slot}_emote`))
                )
            }));

            CameraManager.addObject(this.gasRender.graphics);
            MapManager.indicator.setFrame("player_indicator");

            const particleEffects = this.mode.particleEffects;

            if (particleEffects !== undefined) {
                const This = this;
                const gravityOn = particleEffects.gravity;
                ParticleManager.addEmitter({
                    delay: particleEffects.delay,
                    active: GameConsole.getBuiltInCVar("cv_ambient_particles"),
                    spawnOptions: () => ({
                        frames: particleEffects.frames,
                        get position(): Vector {
                            const width = CameraManager.width / PIXI_SCALE;
                            const height = CameraManager.height / PIXI_SCALE;
                            const player = This.activePlayer;
                            if (!player) return Vec.create(0, 0);
                            const { x, y } = player.position;
                            return randomVector(x - width, x + width, y - height, y + height);
                        },
                        speed: randomVector(-10, 10, gravityOn ? 10 : -10, 10),
                        lifetime: randomFloat(12000, 50000),
                        zIndex: Number.MAX_SAFE_INTEGER - 5,
                        alpha: {
                            start: this.layer === Layer.Ground ? 0.7 : 0,
                            end: 0
                        },
                        rotation: {
                            start: randomFloat(0, 36),
                            end: randomFloat(40, 80)
                        },
                        scale: {
                            start: randomFloat(0.8, 1.1),
                            end: randomFloat(0.7, 0.8)
                        }
                    })
                });
            }
        };

        // Handle incoming messages
        this._socket.onmessage = (message: MessageEvent<ArrayBuffer>): void => {
            const stream = new PacketStream(message.data);
            let iterationCount = 0;
            const splits = [0, 0, 0, 0, 0, 0, 0] satisfies DataSplit;
            while (true) {
                if (++iterationCount === 1e3) {
                    console.warn("1000 iterations of packet reading; possible infinite loop");
                }
                const packet = stream.deserialize(splits);
                if (packet === undefined) break;
                this.onPacket(packet);
            }

            const msgLength = message.data.byteLength;
            this.netGraph.receiving.addEntry(msgLength, splits);
        };

        const ui = UIManager.ui;

        this._socket.onerror = (): void => {
            this.pixi.stop();
            this.error = true;
            this.connecting = false;
            ui.splashMsgText.html(getTranslatedString("msg_err_joining"));
            ui.splashMsg.show();
            resetPlayButtons();
        };

        this._socket.onclose = (e: CloseEvent): void => {
            this.pixi.stop();
            this.connecting = false;
            resetPlayButtons();

            const reason = e.reason || "Connection lost";

            if (reason.startsWith("Invalid game version")) {
                alert(reason);
                // reload the page with a time stamp to try clearing cache
                location.search = `t=${Date.now()}`;
            }

            if (!this.gameOver) {
                if (this.gameStarted) {
                    ui.splashUi.fadeIn(400);
                    ui.splashMsgText.html(reason);
                    ui.splashMsg.show();
                }
                ui.btnSpectate.addClass("btn-disabled");
                if (!this.error) void this.endGame();
            }
        };
    }

    inventoryMsgTimeout: number | undefined;

    onPacket(packet: PacketDataOut): void {
        switch (packet.type) {
            case PacketType.Joined:
                this.startGame(packet);
                break;
            case PacketType.Map:
                MapManager.updateFromPacket(packet);
                break;
            case PacketType.Update:
                this.processUpdate(packet);
                break;
            case PacketType.GameOver:
                UIManager.showGameOverScreen(packet);
                break;
            case PacketType.Kill:
                UIManager.processKillPacket(packet);
                break;
            case PacketType.Report: {
                UIManager.processReportPacket(packet);
                break;
            }
            case PacketType.Pickup: {
                const { message, item } = packet;

                if (message !== undefined) {
                    const inventoryMsg = UIManager.ui.inventoryMsg;

                    inventoryMsg.text(getTranslatedString(this._inventoryMessageMap[message])).fadeIn(250);
                    if (message === InventoryMessages.RadioOverused) {
                        SoundManager.play("metal_light_destroyed");
                    }

                    clearTimeout(this.inventoryMsgTimeout);
                    this.inventoryMsgTimeout = window.setTimeout(() => inventoryMsg.fadeOut(250), 2500);
                } else if (item !== undefined) {
                    let soundID: string;
                    switch (item.itemType) {
                        case ItemType.Ammo:
                            soundID = "ammo_pickup";
                            break;
                        case ItemType.Healing:
                            soundID = `${item.idString}_pickup`;
                            break;
                        case ItemType.Scope:
                            soundID = "scope_pickup";
                            break;
                        case ItemType.Armor:
                            if (item.armorType === ArmorType.Helmet) soundID = "helmet_pickup";
                            else soundID = "vest_pickup";
                            break;
                        case ItemType.Backpack:
                            soundID = "backpack_pickup";
                            break;
                        case ItemType.Throwable:
                            soundID = "throwable_pickup";
                            break;
                        case ItemType.Perk:
                            soundID = "pickup";
                            break;
                        default:
                            soundID = "pickup";
                            break;
                    }

                    SoundManager.play(soundID);
                } else {
                    console.warn("Unexpected PickupPacket with neither message nor item");
                }
                break;
            }
        }
    }

    private readonly _inventoryMessageMap: Record<InventoryMessages, TranslationKeys> = {
        [InventoryMessages.NotEnoughSpace]: "msg_not_enough_space",
        [InventoryMessages.ItemAlreadyEquipped]: "msg_item_already_equipped",
        [InventoryMessages.BetterItemEquipped]: "msg_better_item_equipped",
        [InventoryMessages.CannotUseRadio]: "msg_cannot_use_radio",
        [InventoryMessages.RadioOverused]: "msg_radio_overused"
    };

    startGame(packet: JoinedData): void {
        // Sound which notifies the player that the
        // game started if page is out of focus.
        if (!document.hasFocus()) SoundManager.play("join_notification");

        const ambience = this.mode.sounds?.ambience;
        if (ambience) {
            this.ambience = SoundManager.play(ambience, { loop: true, ambient: true });
        }

        UIManager.emotes = packet.emotes;
        UIManager.updateEmoteWheel();

        const ui = UIManager.ui;

        if (this.teamMode = packet.teamSize !== TeamSize.Solo) {
            this.teamID = packet.teamID;
        }

        ui.canvas.addClass("active");
        ui.splashUi.fadeOut(400, () => resetPlayButtons());

        ui.killLeaderLeader.html(getTranslatedString("msg_waiting_for_leader"));
        ui.killLeaderCount.text("0");
        ui.spectateKillLeader.addClass("btn-disabled");

        if (!UI_DEBUG_MODE) ui.teamContainer.toggle(this.teamMode);
    }

    async endGame(): Promise<void> {
        const ui = UIManager.ui;

        return await new Promise(resolve => {
            ui.gameMenu.fadeOut(250);
            ui.splashOptions.addClass("loading");
            ui.loaderText.text("");

            SoundManager.stopAll();

            ui.splashUi.fadeIn(400, () => {
                this.pixi.stop();
                ScreenRecordManager.endRecording();
                void this.music?.play();
                ui.teamContainer.html("");
                ui.actionContainer.hide();
                ui.gameOverOverlay.hide();
                ui.canvas.removeClass("active");
                ui.killLeaderLeader.text(getTranslatedString("msg_waiting_for_leader"));
                ui.killLeaderCount.text("0");

                this.gameStarted = false;
                this._socket?.close();

                // reset stuff
                for (const object of this.objects) object.destroy();
                for (const plane of this.planes) plane.destroy();
                this.objects.clear();
                this.bullets.clear();
                this.planes.clear();
                CameraManager.container.removeChildren();
                ParticleManager.clear();
                UIManager.clearTeammateCache();
                UIManager.reportedPlayerIDs.clear();
                UIManager.killLeaderCache = undefined;
                UIManager.oldKillLeaderId = undefined;

                MapManager.safeZone.clear();
                MapManager.pingGraphics.clear();
                MapManager.pings.clear();
                MapManager.pingsContainer.removeChildren();
                MapManager.teammateIndicators.clear();
                MapManager.teammateIndicatorContainer.removeChildren();

                this.playerNames.clear();
                this._timeouts.clear();

                CameraManager.zoom = Scopes.definitions[0].zoomLevel;
                updateDisconnectTime();
                resetPlayButtons();
                if (teamSocket) ui.createTeamMenu.fadeIn(250, resolve);
                else resolve();
            });
        });
    }

    private readonly _packetStream = new PacketStream(new ArrayBuffer(1024));
    sendPacket(packet: PacketDataIn): void {
        this._packetStream.stream.index = 0;
        this._packetStream.serialize(packet);
        this.sendData(this._packetStream.getBuffer());
    }

    sendData(buffer: ArrayBuffer): void {
        if (this._socket?.readyState === WebSocket.OPEN) {
            this.netGraph.sending.addEntry(buffer.byteLength);
            try {
                this._socket.send(buffer);
            } catch (e) {
                console.warn("Error sending packet. Details:", e);
            }
        }
    }

    render(): void {
        if (!this.gameStarted) return;
        const delta = this.pixi.ticker.deltaMS;

        // execute timeouts
        const now = Date.now();
        for (const timeout of this._timeouts) {
            if (timeout.killed) {
                this._timeouts.delete(timeout);
                continue;
            }
            if (now > timeout.end) {
                timeout.callback();
                this._timeouts.delete(timeout);
            }
        }

        const hasMovementSmoothing = GameConsole.getBuiltInCVar("cv_movement_smoothing");

        const showHitboxes = GameConsole.getBuiltInCVar("db_show_hitboxes");

        for (const object of this.objects) {
            object.update();
            if (hasMovementSmoothing) object.updateInterpolation();

            if (DEBUG_CLIENT) {
                if (showHitboxes) object.updateDebugGraphics();
            }
        }

        if (hasMovementSmoothing && this.activePlayer) {
            CameraManager.position = this.activePlayer.container.position;
        }

        for (const [image, spinSpeed] of this.spinningImages.entries()) {
            image.rotation += spinSpeed * delta;
        }

        for (const tween of this.tweens) tween.update();

        for (const bullet of this.bullets) bullet.update(delta);

        ParticleManager.update(delta);

        MapManager.update();
        this.gasRender.update();

        for (const plane of this.planes) plane.update();

        CameraManager.update();
        DebugRenderer.graphics.position = CameraManager.container.position;
        DebugRenderer.graphics.scale = CameraManager.container.scale;
        DebugRenderer.render();
    }

    private _lastUpdateTime = 0;
    get lastUpdateTime(): number { return this._lastUpdateTime; }

    /**
     * Otherwise known as "time since last update", in milliseconds
     */
    private _serverDt = 0;
    /**
     * Otherwise known as "time since last update", in milliseconds
     */
    get serverDt(): number { return this._serverDt; }

    private _pingSeq = -1;

    private readonly _seqsSent: Array<number | undefined> = [];
    get seqsSent(): Array<number | undefined> { return this._seqsSent; }

    takePingSeq(): number {
        const n = this._pingSeq = (this._pingSeq + 1) % 128;
        this._seqsSent[n] = Date.now();
        return n;
    }

    processUpdate(updateData: UpdateDataOut): void {
        const now = Date.now();
        this._serverDt = now - this._lastUpdateTime;
        this._lastUpdateTime = now;

        for (const { id, name, hasColor, nameColor, badge } of updateData.newPlayers ?? []) {
            this.playerNames.set(id, {
                name: name,
                hasColor: hasColor,
                nameColor: new Color(nameColor),
                badge: badge
            });
        }

        const playerData = updateData.playerData;
        if (playerData) {
            UIManager.updateUI(playerData);
            UIManager.updateWeaponSlots(); // to load reskins

            if (this.spectating && playerData.teamID !== undefined && playerData.id !== undefined) {
                this.teamID = playerData.teamID;
            }
        }

        for (const deletedPlayerId of updateData.deletedPlayers ?? []) {
            this.playerNames.delete(deletedPlayerId);
        }

        for (const { id, type, data } of updateData.fullDirtyObjects ?? []) {
            const object: GameObject | undefined = this.objects.get(id);

            if (object === undefined || object.destroyed) {
                type K = typeof type;

                const _object = new (
                    ObjectClassMapping[type] as new (id: number, data: ObjectsNetData[K]) => InstanceType<ObjectClassMapping[K]>
                )(id, data);
                this.objects.add(_object);

                // Layer Transition
                if (_object.layer !== (this.layer ?? Layer.Ground)) {
                    _object.container.alpha = 0;

                    this.layerTween = this.addTween({
                        target: _object.container,
                        to: { alpha: 1 },
                        duration: LAYER_TRANSITION_DELAY,
                        ease: EaseFunctions.sineIn,
                        onComplete: () => {
                            this.layerTween = undefined;
                        }
                    });
                }
            } else {
                object.updateFromData(data, false);
            }
        }

        for (const { id, data } of updateData.partialDirtyObjects ?? []) {
            const object = this.objects.get(id);
            if (object === undefined) {
                console.warn(`Trying to partially update non-existant object with ID ${id}`);
                continue;
            }

            (object as GameObject).updateFromData(data, false);
        }

        for (const id of updateData.deletedObjects ?? []) {
            const object = this.objects.get(id);
            if (object === undefined) {
                console.warn(`Trying to delete unknown object with ID ${id}`);
                continue;
            }

            // Layer Transition
            if (object.layer !== (this.layer ?? Layer.Ground)) {
                object.container.alpha = 1;

                this.layerTween = this.addTween({
                    target: object.container,
                    to: { alpha: 0 },
                    duration: LAYER_TRANSITION_DELAY,
                    ease: EaseFunctions.sineOut,
                    onComplete: () => {
                        this.layerTween = undefined;
                        object.destroy();
                        this.objects.delete(object);
                    }
                });
            } else {
                object.destroy();
                this.objects.delete(object);
            }
        }

        for (const bullet of updateData.deserializedBullets ?? []) {
            this.bullets.add(new Bullet(bullet));
        }

        for (const explosionData of updateData.explosions ?? []) {
            explosion(explosionData.definition, explosionData.position, explosionData.layer);
        }

        for (const emote of updateData.emotes ?? []) {
            if (
                GameConsole.getBuiltInCVar("cv_hide_emotes")
                && !("itemType" in emote.definition) // Never hide team emotes (ammo & healing items)
            ) break;

            const player = this.objects.get(emote.playerID);
            if (player?.isPlayer) {
                player.showEmote(emote.definition);
            } else {
                console.warn(`Tried to emote on behalf of ${player === undefined ? "a non-existant player" : `a/an ${ObjectCategory[player.type]}`}`);
                continue;
            }
        }

        GasManager.updateFrom(updateData);

        if (updateData.aliveCount !== undefined) {
            const { playerAlive, btnSpectate } = UIManager.ui;
            playerAlive.text(updateData.aliveCount);
            btnSpectate.toggle(updateData.aliveCount > 1);
        }

        for (const plane of updateData.planes ?? []) {
            this.planes.add(new Plane(plane.position, plane.direction));
        }

        for (const ping of updateData.mapPings ?? []) {
            MapManager.addMapPing(ping);
        }

        if (updateData.killLeader) {
            UIManager.updateKillLeader(updateData.killLeader);
        }

        this.tick();
    }

    addTween<T extends object>(config: TweenOptions<T>): Tween<T> {
        const tween = new Tween(config);
        this.tweens.add(tween);
        return tween;
    }

    removeTween(tween: Tween<object>): void {
        this.tweens.delete(tween);
    }

    backgroundTween?: Tween<{ readonly r: number, readonly g: number, readonly b: number }>;
    volumeTween?: Tween<GameSound>;

    changeLayer(layer: Layer): void {
        for (const object of this.objects) {
            object.updateZIndex();
        }

        const basement = layer === Layer.Basement1;
        MapManager.terrainGraphics.visible = !basement;
        const { red, green, blue } = this.pixi.renderer.background.color;
        const color = { r: red * 255, g: green * 255, b: blue * 255 };
        const targetColor = basement ? this.colors.void : this.colors.grass;

        this.backgroundTween?.kill();
        this.backgroundTween = this.addTween({
            target: color,
            to: { r: targetColor.red * 255, g: targetColor.green * 255, b: targetColor.blue * 255 },
            onUpdate: () => {
                this.pixi.renderer.background.color = new Color(color);
            },
            duration: LAYER_TRANSITION_DELAY,
            onComplete: () => { this.backgroundTween = undefined; }
        });

        if (this.ambience !== undefined) {
            this.volumeTween?.kill();

            let target = 1; // if, somehow, the switch fails to assign a value

            switch (true) {
                // above ground—play as normal
                case layer >= Layer.Ground: target = 1; break;

                // stairway leading down to bunker—half volume
                case layer === Layer.ToBasement1: target = 0.5; break;

                // below ground—very muted
                case layer <= Layer.Basement1: target = 0.15; break;
            }

            this.volumeTween = this.addTween({
                target: this.ambience,
                to: { volume: target },
                duration: 2000,
                onComplete: () => { this.volumeTween = undefined; }
            });
        };
    }

    // yes this might seem evil. but the two local variables really only need to
    // exist so this method can use them: therefore, making them attributes on the
    // enclosing instance is pointless and might induce people into thinking they
    // can use them to do something when they probably can't and shouldn't
    readonly tick = (() => {
        /**
         * Context: rerendering ui elements needlessly is bad, so we
         * determine the information that should trigger a re-render if
         * changed, and cache them in order to detect such changes
         *
         * In the case of the pickup message thingy, those informations are:
         * - the item the pickup message concerns
         * - its quantity
         * - the bind to interact has changed
         * - whether the user can interact with it
        */
        const cache: {
            object?: Loot | Obstacle | Player
            offset?: number
            isAction?: boolean
            bind?: string
            canInteract?: boolean
        } = {};

        /**
         * When a bind is changed, the corresponding html won't
         * get changed because rendering only occurs when an item
         * is interactable. We thus store whether the intent to
         * change was acknowledged here.
         */
        let bindChangeAcknowledged = false;

        // same idea as above
        const funnyDetonateButtonCache: {
            bind?: string
        } = {};

        // keep image thingy around to consult (and therefore lazily change) src
        let detonateBindIcon: JQuery<HTMLImageElement> | undefined;

        return () => {
            if (!this.gameStarted || (this.gameOver && !this.spectating)) return;
            InputManager.update();
            SoundManager.update();
            ScreenRecordManager?.update();

            const player = this.activePlayer;
            if (!player) return;

            const isAction = UIManager.action.active;
            const showCancel = isAction && !UIManager.action.fake;
            let canInteract = true;

            if (isAction) {
                UIManager.updateAction();
            }

            interface CloseObject {
                object?: Loot | Obstacle | Player
                dist: number
            }

            const interactable: CloseObject = {
                object: undefined,
                dist: Number.MAX_VALUE
            };
            const uninteractable: CloseObject = {
                object: undefined,
                dist: Number.MAX_VALUE
            };
            const detectionHitbox = new CircleHitbox(3 * player.sizeMod, player.position);

            for (const object of this.objects) {
                const { isLoot, isObstacle, isPlayer, isBuilding } = object;
                const isInteractable = (isLoot || isObstacle || isPlayer) && object.canInteract(player);

                if (
                    (isLoot || isInteractable)
                    && object.hitbox.collidesWith(detectionHitbox)
                    && adjacentOrEqualLayer(object.layer, player.layer)
                ) {
                    const dist = Geometry.distanceSquared(object.position, player.position);
                    if (isInteractable) {
                        if (dist < interactable.dist) {
                            interactable.dist = dist;
                            interactable.object = object;
                        }
                    } else if (isLoot && dist < uninteractable.dist) {
                        uninteractable.dist = dist;
                        uninteractable.object = object;
                    }
                } else if (isBuilding) {
                    object.toggleCeiling();
                } else if (isObstacle && object.definition.detector && object.notOnCoolDown) {
                    for (const player of this.objects.getCategory(ObjectCategory.Player)) {
                        if (
                            !object.hitbox.collidesWith(player.hitbox)
                            || !equalLayer(object.layer, player.layer)
                            || player.dead
                        ) continue;

                        SoundManager.play("detection", {
                            falloff: 0.25,
                            position: Vec.create(object.position.x + 20, object.position.y - 20),
                            maxRange: 200
                        });

                        object.notOnCoolDown = false;
                        setTimeout(() => object.notOnCoolDown = true, 1000);
                    }
                } else if (isObstacle && object.definition.material === "bush" && !object.dead) {
                    const bushDetectionHitbox = object.hitbox.type === HitboxType.Circle ? new CircleHitbox(object.hitbox.radius / 6, object.position) : object.hitbox;
                    for (const player of this.objects.getCategory(ObjectCategory.Player)) {
                        if (
                            (player.bushID === undefined && (!bushDetectionHitbox.collidesWith(player.hitbox)
                                || !equalLayer(object.layer, player.layer)))
                            || player.dead
                            || (player.bushID !== undefined && object.id !== player.bushID)
                        ) continue;

                        const colliding = bushDetectionHitbox.collidesWith(player.hitbox) && equalLayer(object.layer, player.layer);

                        const handleBushParticles = (): void => {
                            let particle = object.definition.frames?.particle ?? `${object.definition.idString}_particle`;

                            if (object.definition.particleVariations) particle += `_${random(1, object.definition.particleVariations)}`;

                            ParticleManager.spawnParticles(2, () => ({
                                frames: particle,
                                position: object.hitbox.randomPoint(),
                                zIndex: Numeric.max((object.definition.zIndex ?? ZIndexes.Players) + 1, 4),
                                lifetime: 500,
                                scale: {
                                   start: randomFloat(0.85, 0.95),
                                   end: 0,
                                   ease: EaseFunctions.quarticIn
                                },
                                alpha: {
                                    start: 1,
                                    end: 0,
                                    ease: EaseFunctions.sexticIn
                                },
                                rotation: { start: randomRotation(), end: randomRotation() },
                                speed: Vec.fromPolar(randomRotation(), randomFloat(6, 9))
                            }));
                        };

                        if (player.bushID === undefined) {
                            // bush
                            player.bushID = object.id;
                            handleBushParticles();
                            object.playSound("bush_rustle_1", {
                                falloff: 0.25,
                                maxRange: 200
                            });
                        } else if (!colliding) {
                            // in this case we exit bushh lol
                            player.bushID = undefined;
                            handleBushParticles();
                            object.playSound("bush_rustle_2", {
                                falloff: 0.25,
                                maxRange: 200
                            });
                        }
                    }
                }
            }

            const object = interactable.object ?? uninteractable.object;
            const offset = object?.isObstacle ? object.door?.offset : undefined;
            canInteract = interactable.object !== undefined;

            const bind: string | undefined = InputManager.binds.getInputsBoundToAction(object === undefined ? "cancel_action" : "interact")[0];

            const differences = {
                object: cache.object?.id !== object?.id,
                offset: cache.offset !== offset,
                isAction: cache.isAction !== isAction,
                bind: cache.bind !== bind,
                canInteract: cache.canInteract !== canInteract
            };

            if (differences.bind) bindChangeAcknowledged = false;

            if (
                differences.object
                || differences.offset
                || differences.isAction
                || differences.bind
                || differences.canInteract
            ) {
                // Cache miss, rerender
                cache.object = object;
                cache.offset = offset;
                cache.isAction = isAction;
                cache.bind = bind;
                cache.canInteract = canInteract;

                const {
                    interactKey,
                    interactMsg,
                    interactText
                } = UIManager.ui;
                const type = object?.isLoot ? object.definition.itemType : undefined;

                // Update interact message
                if (object !== undefined || (isAction && showCancel)) {
                    // If the loot object hasn't changed, we don't need to redo the text
                    if (differences.object || differences.offset || differences.isAction) {
                        let text;
                        switch (true) {
                            case object?.isObstacle: {
                                if (object.definition.isActivatable || object.definition.customInteractMessage) {
                                    text = getTranslatedString(`interact_${object.definition.idString}` as TranslationKeys);
                                } else if (object.definition.isDoor) {
                                    text = object.door?.offset === 0
                                        ? getTranslatedString("action_open_door")
                                        : getTranslatedString("action_close_door");
                                }
                                break;
                            }
                            case object?.isLoot: {
                                const definition = object.definition;
                                const itemName = definition.itemType === ItemType.Gun && definition.isDual
                                    ? getTranslatedString(
                                        "dual_template",
                                        { gun: getTranslatedString(definition.singleVariant as TranslationKeys) }
                                    )
                                    : getTranslatedString(definition.idString as TranslationKeys);

                                text = `${itemName}${object.count > 1 ? ` (${object.count})` : ""}`;
                                break;
                            }
                            case object?.isPlayer: {
                                text = getTranslatedString("action_revive", { player: UIManager.getRawPlayerName(object.id) });
                                break;
                            }
                            case isAction: {
                                text = getTranslatedString("action_cancel");
                                break;
                            }
                        }

                        if (text) interactText.text(text);
                    }

                    if (!InputManager.isMobile && (!bindChangeAcknowledged || (object === undefined && isAction))) {
                        bindChangeAcknowledged = true;

                        const icon = bind === undefined ? undefined : InputManager.getIconFromInputName(bind);

                        if (icon === undefined) {
                            interactKey.text(bind ?? "");
                        } else {
                            interactKey.html(`<img src="${icon}" alt="${bind}"/>`);
                        }
                    }

                    if (canInteract || (object === undefined && isAction)) {
                        interactKey
                            .addClass("active")
                            .show();
                    } else {
                        interactKey
                            .removeClass("active")
                            .hide();
                    }

                    if (
                        (!object?.isObstacle
                            || !object.definition.isActivatable
                            || !object.definition.noInteractMessage)
                    ) {
                        interactMsg.show();
                        if (player.downed && (object?.isLoot || (object?.isObstacle && object.definition.noInteractMessage))) interactMsg.hide();
                    }
                } else {
                   if (!UI_DEBUG_MODE) interactMsg.hide();
                }

                // Mobile stuff
                if (InputManager.isMobile && canInteract) {
                    const weapons = UIManager.inventory.weapons;

                    // Auto pickup (top 10 conditionals)
                    if (
                        GameConsole.getBuiltInCVar("cv_autopickup")
                        && object?.isLoot
                        && autoPickup
                        && (
                            (
                                (
                                    // Auto-pickup dual gun
                                    // Only pick up melees if no melee is equipped
                                    (
                                        type !== ItemType.Melee || weapons?.[2]?.definition.idString === "fists" // FIXME are y'all fr
                                    )

                                    // Only pick up guns if there's a free slot
                                    && (
                                        type !== ItemType.Gun || (!weapons?.[0] || !weapons?.[1])
                                    )

                                    // Don't pick up skins
                                    && type !== ItemType.Skin

                                    // Don't pick up perks
                                    && type !== ItemType.Perk
                                )
                            ) || (
                                type === ItemType.Gun
                                && weapons?.some(
                                        weapon => {
                                            const definition = weapon?.definition;

                                            return definition?.itemType === ItemType.Gun
                                                && (
                                                    (
                                                        object?.definition === definition
                                                        && !definition.isDual
                                                        && definition.dualVariant
                                                    ) // Picking up a single pistol when inventory has single pistol
                                                    || (
                                                        (
                                                            object.definition as DualGunNarrowing | undefined
                                                        )?.singleVariant === definition.idString
                                                    )
                                                    // Picking up dual pistols when inventory has a pistol
                                                    // TODO implement splitting of dual guns to not lost reload later
                                                );
                                        }
                                    )
                            )
                        )
                    ) {
                        InputManager.addAction(InputActions.Loot);
                    } else if ( // Auto open doors
                        object?.isObstacle
                        && object.canInteract(player)
                        && object.definition.isDoor
                        && object.door?.offset === 0
                    ) {
                        InputManager.addAction(InputActions.Interact);
                    }
                }
            }

            // funny detonate button stuff
            const detonateKey = UIManager.ui.detonateKey;
            if (!InputManager.isMobile) {
                const boomBind: string | undefined = InputManager.binds.getInputsBoundToAction("explode_c4")[0];

                if (funnyDetonateButtonCache.bind !== boomBind) {
                    funnyDetonateButtonCache.bind = bind;

                    if (boomBind !== undefined) {
                        const bindImg = InputManager.getIconFromInputName(boomBind);

                        detonateKey.show();

                        if (bindImg === undefined) {
                            detonateKey.text(boomBind ?? "");
                            if (detonateBindIcon !== undefined) {
                                detonateKey.empty();
                                detonateBindIcon = undefined;
                            }
                        } else {
                            if (detonateBindIcon === undefined) {
                                detonateKey.children().add(detonateBindIcon = $(`<img src="${bindImg}" alt=${boomBind} />`));
                            }

                            if (detonateBindIcon.attr("src") !== bindImg) {
                                detonateBindIcon.attr("src", bindImg);
                            }
                        }
                    } else {
                        detonateKey.hide();
                    }
                }
            } else {
                detonateKey.hide();
            }
        };
    })();
})();<|MERGE_RESOLUTION|>--- conflicted
+++ resolved
@@ -26,9 +26,12 @@
 import $ from "jquery";
 import { Application, Color, Container } from "pixi.js";
 import "pixi.js/prepare";
-import { getTranslatedString, initTranslation } from "./utils/translations/translations";
-import { type TranslationKeys } from "./utils/translations/typings";
+import { CameraManager } from "./managers/cameraManager";
+import { GasManager, GasRender } from "./managers/gasManager";
 import { InputManager } from "./managers/inputManager";
+import { MapManager } from "./managers/mapManager";
+import { ParticleManager } from "./managers/particleManager";
+import { ScreenRecordManager } from "./managers/screenRecordManager";
 import { GameSound, SoundManager } from "./managers/soundManager";
 import { UIManager } from "./managers/uiManager";
 import { Building } from "./objects/building";
@@ -42,37 +45,19 @@
 import { Parachute } from "./objects/parachute";
 import { Plane } from "./objects/plane";
 import { Player } from "./objects/player";
+import { Projectile } from "./objects/projectile";
 import { SyncedParticle } from "./objects/syncedParticle";
-<<<<<<< HEAD
-import { Camera } from "./rendering/camera";
-import { Gas, GasRender } from "./rendering/gas";
-import { Minimap } from "./rendering/minimap";
-import { autoPickup, fetchServerData, resetPlayButtons, setUpUI, teamSocket, unlockPlayButtons, updateDisconnectTime } from "./ui";
-import { setUpCommands } from "./utils/console/commands";
-import { defaultClientCVars } from "./utils/console/defaultClientCVars";
-import { GameConsole } from "./utils/console/gameConsole";
-=======
-import { ThrowableProjectile } from "./objects/throwableProj";
-import { CameraManager } from "./managers/cameraManager";
-import { GasManager, GasRender } from "./managers/gasManager";
-import { MapManager } from "./managers/mapManager";
 import { autoPickup, fetchServerData, finalizeUI, resetPlayButtons, setUpUI, teamSocket, unlockPlayButtons, updateDisconnectTime } from "./ui";
 import { setUpCommands } from "./console/commands";
 import { GameConsole } from "./console/gameConsole";
->>>>>>> 88b6518f
 import { EMOTE_SLOTS, LAYER_TRANSITION_DELAY, PIXI_SCALE, UI_DEBUG_MODE } from "./utils/constants";
+import { DebugRenderer } from "./utils/debugRenderer";
 import { setUpNetGraph } from "./utils/graph/netGraph";
 import { loadTextures, SuroiSprite } from "./utils/pixi";
-<<<<<<< HEAD
-import { Tween } from "./utils/tween";
-import { Projectile } from "./objects/projectile";
-=======
+import { getTranslatedString, initTranslation } from "./utils/translations/translations";
+import { type TranslationKeys } from "./utils/translations/typings";
 import { Tween, type TweenOptions } from "./utils/tween";
-import { ParticleManager } from "./managers/particleManager";
-import { DebugRenderer } from "./utils/debugRenderer";
-import { ScreenRecordManager } from "./managers/screenRecordManager";
 import { defaultClientCVars } from "./console/variables";
->>>>>>> 88b6518f
 
 /* eslint-disable @stylistic/indent */
 
