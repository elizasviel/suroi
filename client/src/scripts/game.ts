--- conflicted
+++ resolved
@@ -35,14 +35,8 @@
 import { Container, type Application } from "pixi.js";
 import { Camera } from "./rendering/camera";
 import { SoundManager } from "./utils/soundManager";
-<<<<<<< HEAD
 import { Gas } from "./rendering/gas";
-import core from "./core";
 import { Minimap } from "./rendering/map";
-=======
-import { Gas } from "./utils/gas";
-import { Minimap } from "./utils/map";
->>>>>>> a3e3ba4e
 import { type Tween } from "./utils/tween";
 import { ParticleManager } from "./objects/particles";
 
