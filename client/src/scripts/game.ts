--- conflicted
+++ resolved
@@ -273,91 +273,11 @@
 
         // Handle incoming messages
         this._socket.onmessage = (message: MessageEvent<ArrayBuffer>): void => {
-<<<<<<< HEAD
             const stream = new PacketStream(new SuroiBitStream(message.data));
             while (true) {
                 const packet = stream.readPacket();
                 if (packet === undefined) break;
                 this.onPacket(packet);
-=======
-            const stream = new SuroiBitStream(message.data);
-            switch (stream.readPacketType()) {
-                case PacketType.Joined: {
-                    const packet = new JoinedPacket();
-                    packet.deserialize(stream);
-                    this.startGame(packet);
-                    break;
-                }
-                case PacketType.Map: {
-                    const packet = new MapPacket();
-                    packet.deserialize(stream);
-                    this.map.updateFromPacket(packet);
-                    break;
-                }
-                case PacketType.Update: {
-                    const packet = new UpdatePacket();
-                    packet.previousData = this.uiManager;
-                    packet.deserialize(stream);
-                    this.processUpdate(packet);
-                    break;
-                }
-                case PacketType.GameOver: {
-                    const packet = new GameOverPacket();
-                    packet.deserialize(stream);
-                    this.uiManager.showGameOverScreen(packet);
-                    break;
-                }
-                case PacketType.Ping: {
-                    const ping = Date.now() - this.lastPingDate;
-                    this.uiManager.debugReadouts.ping.text(`${ping} ms`);
-                    setTimeout((): void => {
-                        this.sendPacket(new PingPacket());
-                        this.lastPingDate = Date.now();
-                    }, 5000);
-                    break;
-                }
-                case PacketType.Report: {
-                    const packet = new ReportPacket();
-                    packet.deserialize(stream);
-                    $("#reporting-name").text(packet.playerName);
-                    $("#report-id").text(packet.reportID);
-                    $("#report-modal").fadeIn(250);
-                    break;
-                }
-                case PacketType.Pickup: {
-                    const packet = new PickupPacket();
-                    packet.deserialize(stream);
-
-                    let soundID: string;
-                    switch (packet.item.itemType) {
-                        case ItemType.Ammo:
-                            soundID = "ammo_pickup";
-                            break;
-                        case ItemType.Healing:
-                            soundID = `${packet.item.idString}_pickup`;
-                            break;
-                        case ItemType.Scope:
-                            soundID = "scope_pickup";
-                            break;
-                        case ItemType.Armor:
-                            if (packet.item.armorType === ArmorType.Helmet) soundID = "helmet_pickup";
-                            else soundID = "vest_pickup";
-                            break;
-                        case ItemType.Backpack:
-                            soundID = "backpack_pickup";
-                            break;
-                        case ItemType.Throwable:
-                            soundID = "throwable_pickup";
-                            break;
-                        default:
-                            soundID = "pickup";
-                            break;
-                    }
-
-                    this.soundManager.play(soundID);
-                    break;
-                }
->>>>>>> b6fb5ab8
             }
         };
 
@@ -402,7 +322,7 @@
             }
             case PacketType.Ping: {
                 const ping = Date.now() - this.lastPingDate;
-                $("#ping-counter").text(`${ping} ms`);
+                this.uiManager.debugReadouts.ping.text(`${ping} ms`);
                 setTimeout((): void => {
                     this.sendPacket(new PingPacket());
                     this.lastPingDate = Date.now();
@@ -648,20 +568,14 @@
         }
 
         for (const emote of updateData.emotes) {
+            if (!this.console.getBuiltInCVar("cv_hide_emotes")) break;
             const player = this.objects.get(emote.playerID);
-<<<<<<< HEAD
             if (player instanceof Player) {
-                if (!this.console.getBuiltInCVar("cv_hide_emotes")) player.sendEmote(emote.definition);
+                player.sendEmote(emote.definition);
             } else {
-=======
-            if (!(player instanceof Player)) {
->>>>>>> b6fb5ab8
                 console.warn(`Tried to emote on behalf of ${player === undefined ? "a non-existant player" : `a/an ${ObjectCategory[player.type]}`}`);
                 continue;
             }
-
-            if (this.console.getBuiltInCVar("cv_hide_emotes")) continue;
-            player.emote(emote.definition);
         }
 
         this.gas.updateFrom(updateData);
