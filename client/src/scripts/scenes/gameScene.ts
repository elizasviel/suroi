import Phaser from "phaser";

import core from "../core";
import { type Game } from "../game";
import { type MenuScene } from "./menuScene";
import { InputPacket } from "../packets/sending/inputPacket";
import { Player } from "../objects/player";
<<<<<<< HEAD
import { Materials, Obstacles } from "../../../../common/src/definitions/obstacles";
=======
import Vector2 = Phaser.Math.Vector2;
import { Materials } from "../../../../common/src/definitions/obstacles";
>>>>>>> bf667935
import { JoinPacket } from "../packets/sending/joinPacket";

export class GameScene extends Phaser.Scene {
    activeGame: Game;
    sounds: Map<string, Phaser.Sound.BaseSound> = new Map<string, Phaser.Sound.BaseSound>();
    soundsToLoad: Set<string> = new Set<string>();
    volume = 1;

    constructor() {
        super("game");
    }

    preload(): void {
        if (core.game === undefined) return;
        this.activeGame = core.game;

<<<<<<< HEAD
        // Load obstacle images
        for (const object of Obstacles.definitions) {
            if (object.variations === undefined) {
                this.loadImage(object.idString, `${object.idString}.svg`);
            } else {
                for (let i = 0; i < object.variations; i++) {
                    this.loadImage(`${object.idString}_${i}`, `${object.idString}_${i + 1}.svg`);
                }
            }
            this.loadImage(`${object.idString}_residue`, `${object.idString}_residue.svg`);
            /*
            This code won't work yet since some particles haven't been added.
            if (object.particleVariations === undefined) {
                this.loadImage(object.idString, `${object.idString}_particle.svg`);
            } else {
                for (let i = 0; i < object.particleVariations; i++) {
                    this.loadImage(`${object.idString}_${i}`, `${object.idString}_particle_${i + 1}.svg`);
                }
            }
            */
        }
        this.loadImage("crate_regular_particle", "crate_regular_particle.svg");
        this.loadImage("rock_particle_1", "rock_particle_1.svg");
        this.loadImage("rock_particle_2", "rock_particle_2.svg");

        this.loadImage("death_marker", "death_marker.svg");
=======
        this.load.atlas("main", require("../../assets/atlases/main.png"), require("../../assets/atlases/main.json"));
>>>>>>> bf667935

        for (const material of Materials) {
            this.loadSound(`${material}_hit_1`, `sfx/${material}_hit_1`);
            this.loadSound(`${material}_hit_2`, `sfx/${material}_hit_2`);
            this.loadSound(`${material}_destroyed`, `sfx/${material}_destroyed`);
        }

        this.load.audio("swing", require("../../assets/audio/sfx/swing.mp3"));
        this.load.audio("grass_step_01", require("../../assets/audio/sfx/footsteps/grass_01.mp3"));
        this.load.audio("grass_step_02", require("../../assets/audio/sfx/footsteps/grass_02.mp3"));

        this.input.on("pointermove", (pointer: Phaser.Input.Pointer) => {
            if (this.player === undefined) return;
            this.player.rotation = Math.atan2(pointer.worldY - this.player.container.y, pointer.worldX - this.player.container.x);
            this.player.inputsDirty = true;
        });

        this.input.on("pointerdown", (pointer: Phaser.Input.Pointer) => {
            if (pointer.leftButtonDown()) {
                this.player.punching = true;
                this.player.inputsDirty = true;
            }
        });

        this.addKey("W", "movingUp");
        this.addKey("S", "movingDown");
        this.addKey("A", "movingLeft");
        this.addKey("D", "movingRight");

        this.cameras.main.setZoom(this.sys.game.canvas.width / 2560);
    }

    private loadSound(name: string, path: string): void {
        try {
            this.load.audio(name, require(`../../assets/audio/${path}.mp3`));
            this.soundsToLoad.add(name);
        } catch (e) {
            console.warn(`Failed to load sound: ${name}`);
            console.error(e);
        }
    }

    private addKey(keyString: string, valueToToggle: string): void {
        const key: Phaser.Input.Keyboard.Key | undefined = this.input.keyboard?.addKey(keyString);
        if (key !== undefined) {
            key.on("down", () => {
                this.player[valueToToggle] = true;
                this.player.inputsDirty = true;
            });

            key.on("up", () => {
                this.player[valueToToggle] = false;
                this.player.inputsDirty = true;
            });
        }
    }

    get player(): Player {
        return this.activeGame.activePlayer;
    }

    create(): void {
        (this.scene.get("menu") as MenuScene).stopMusic();

        for (const sound of this.soundsToLoad) {
            this.sounds.set(sound, this.sound.add(sound));
        }

        $("#game-ui").show();

        // Draw the grid
        const GRID_WIDTH = 7200;
        const GRID_HEIGHT = 7200;
        const CELL_SIZE = 160;

        for (let x = 0; x <= GRID_WIDTH; x += CELL_SIZE) {
            this.add.line(x, 0, x, 0, x, GRID_HEIGHT * 2, 0x000000, 0.25).setOrigin(0, 0);
        }
        for (let y = 0; y <= GRID_HEIGHT; y += CELL_SIZE) {
            this.add.line(0, y, 0, y, GRID_WIDTH * 2, y, 0x000000, 0.25).setOrigin(0, 0);
        }

        // Create the player
        this.activeGame.activePlayer = new Player(this.activeGame, this);
        this.activeGame.activePlayer.name = $("#username-input").text();

        // Follow the player w/ the camera
        this.cameras.main.startFollow(this.player.container);

        // Start the tick loop
        this.tick();

        // Send a packet indicating that the game is now active
        this.activeGame.sendPacket(new JoinPacket(this.player));

        // Initializes sounds
        ["swing", "grass_step_01", "grass_step_02"].forEach(item => {
            const sound = this.sound.add(item, { volume: this.volume });
            this.sounds.set(item, sound);
        });
    }

    playSound(name: string): void {
        const sound: Phaser.Sound.BaseSound | undefined = this.sounds.get(name);
        if (sound === undefined) {
            console.warn(`Unknown sound: "${name}"`);
            return;
        }
        sound.play({ volume: this.volume });
    }

    tick(): void {
        if (this.player?.inputsDirty) {
            this.player.inputsDirty = false;
            this.activeGame.sendPacket(new InputPacket(this.player));
        }

        setTimeout(() => { this.tick(); }, 30);
    }
}<|MERGE_RESOLUTION|>--- conflicted
+++ resolved
@@ -5,12 +5,7 @@
 import { type MenuScene } from "./menuScene";
 import { InputPacket } from "../packets/sending/inputPacket";
 import { Player } from "../objects/player";
-<<<<<<< HEAD
-import { Materials, Obstacles } from "../../../../common/src/definitions/obstacles";
-=======
-import Vector2 = Phaser.Math.Vector2;
 import { Materials } from "../../../../common/src/definitions/obstacles";
->>>>>>> bf667935
 import { JoinPacket } from "../packets/sending/joinPacket";
 
 export class GameScene extends Phaser.Scene {
@@ -27,36 +22,7 @@
         if (core.game === undefined) return;
         this.activeGame = core.game;
 
-<<<<<<< HEAD
-        // Load obstacle images
-        for (const object of Obstacles.definitions) {
-            if (object.variations === undefined) {
-                this.loadImage(object.idString, `${object.idString}.svg`);
-            } else {
-                for (let i = 0; i < object.variations; i++) {
-                    this.loadImage(`${object.idString}_${i}`, `${object.idString}_${i + 1}.svg`);
-                }
-            }
-            this.loadImage(`${object.idString}_residue`, `${object.idString}_residue.svg`);
-            /*
-            This code won't work yet since some particles haven't been added.
-            if (object.particleVariations === undefined) {
-                this.loadImage(object.idString, `${object.idString}_particle.svg`);
-            } else {
-                for (let i = 0; i < object.particleVariations; i++) {
-                    this.loadImage(`${object.idString}_${i}`, `${object.idString}_particle_${i + 1}.svg`);
-                }
-            }
-            */
-        }
-        this.loadImage("crate_regular_particle", "crate_regular_particle.svg");
-        this.loadImage("rock_particle_1", "rock_particle_1.svg");
-        this.loadImage("rock_particle_2", "rock_particle_2.svg");
-
-        this.loadImage("death_marker", "death_marker.svg");
-=======
         this.load.atlas("main", require("../../assets/atlases/main.png"), require("../../assets/atlases/main.json"));
->>>>>>> bf667935
 
         for (const material of Materials) {
             this.loadSound(`${material}_hit_1`, `sfx/${material}_hit_1`);
