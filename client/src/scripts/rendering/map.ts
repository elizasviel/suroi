--- conflicted
+++ resolved
@@ -1,26 +1,15 @@
 import "@pixi/graphics-extras";
-<<<<<<< HEAD
-import { Container, Graphics, isMobile, LINE_CAP, RenderTexture, Sprite, Text, Texture } from "pixi.js";
-import { GasState, GRID_SIZE, ZIndexes } from "../../../../common/src/constants";
-import { CircleHitbox, PolygonHitbox, RectangleHitbox } from "../../../../common/src/utils/hitbox";
-import { FloorTypes, generateTerrain, TerrainGrid } from "../../../../common/src/utils/mapUtils";
-=======
 import { Container, Graphics, LINE_CAP, RenderTexture, Sprite, Text, Texture, isMobile } from "pixi.js";
 import { GRID_SIZE, GasState, ZIndexes } from "../../../../common/src/constants";
 import { CircleHitbox, RectangleHitbox } from "../../../../common/src/utils/hitbox";
 import { FloorTypes, TerrainGrid, generateTerrain } from "../../../../common/src/utils/mapUtils";
->>>>>>> 0f57ca34
 import { addAdjust } from "../../../../common/src/utils/math";
 import { v, vClone, vMul, type Vector } from "../../../../common/src/utils/vector";
 import { type Game } from "../game";
 import { type MapPacket } from "../packets/receiving/mapPacket";
 import { consoleVariables } from "../utils/console/variables";
 import { COLORS, HITBOX_DEBUG_MODE, PIXI_SCALE } from "../utils/constants";
-<<<<<<< HEAD
-import { drawHitbox, SuroiSprite } from "../utils/pixi";
-=======
 import { SuroiSprite, drawHitbox } from "../utils/pixi";
->>>>>>> 0f57ca34
 import { Gas } from "./gas";
 
 export class Minimap {
@@ -54,8 +43,6 @@
     readonly placesContainer = new Container();
     terrainGrid: TerrainGrid;
 
-    terrainGrid: TerrainGrid;
-
     constructor(game: Game) {
         this.game = game;
         game.pixi.stage.addChild(this.container);
@@ -91,21 +78,13 @@
         const width = this.width = mapPacket.width;
         const height = this.height = mapPacket.height;
 
-<<<<<<< HEAD
-        const { beachPoints, grassPoints } = generateTerrain(
-=======
         const terrain = generateTerrain(
->>>>>>> 0f57ca34
             width,
             height,
             mapPacket.oceanSize,
             mapPacket.beachSize,
-<<<<<<< HEAD
-            mapPacket.seed
-=======
             mapPacket.seed,
             mapPacket.rivers
->>>>>>> 0f57ca34
         );
 
         this.terrainGrid = new TerrainGrid(width, height);
@@ -113,11 +92,6 @@
         // Draw the terrain graphics
         const terrainGraphics = new Graphics();
         const mapGraphics = new Graphics();
-<<<<<<< HEAD
-        mapGraphics.beginFill(COLORS.grass);
-        mapGraphics.drawRect(0, 0, width, height);
-        mapGraphics.endFill();
-=======
 
         const beachPoints = terrain.beach.points;
         const grassPoints = terrain.grass.points;
@@ -132,7 +106,6 @@
         terrainGraphics.drawRect(-margin, -margin, margin, realHeight + margin * 2);
         terrainGraphics.drawRect(realWidth, -margin, margin, realHeight + margin * 2);
         terrainGraphics.endFill();
->>>>>>> 0f57ca34
 
         const drawTerrain = (ctx: Graphics, scale: number): void => {
             ctx.zIndex = ZIndexes.Ground;
@@ -141,38 +114,21 @@
             ctx.fill.color = COLORS.water.toNumber();
             ctx.drawRect(0, 0, width * scale, height * scale);
 
-<<<<<<< HEAD
-            const beach = scale === 1 ? beachPoints : beachPoints.map(point => vMul(point, scale));
-            // The grass is a hole in the map shape, the background clear color is the grass color
-            ctx.beginHole();
-            ctx.drawRoundedShape?.(beach, 20 * scale);
-=======
             const radius = 20 * scale;
 
             const beach = scale === 1 ? beachPoints : beachPoints.map(point => vMul(point, scale));
             // The grass is a hole in the map shape, the background clear color is the grass color
             ctx.beginHole();
             ctx.drawRoundedShape?.(beach, radius);
->>>>>>> 0f57ca34
             ctx.endHole();
 
             ctx.fill.color = COLORS.beach.toNumber();
 
-<<<<<<< HEAD
-            ctx.drawRoundedShape?.(beach, 20 * scale);
-=======
             ctx.drawRoundedShape?.(beach, radius);
->>>>>>> 0f57ca34
 
             ctx.beginHole();
 
             const grass = scale === 1 ? grassPoints : grassPoints.map(point => vMul(point, scale));
-<<<<<<< HEAD
-            ctx.drawRoundedShape?.(grass, 20 * scale);
-
-            ctx.endHole();
-
-=======
             ctx.drawRoundedShape?.(grass, radius);
 
             ctx.endHole();
@@ -193,7 +149,6 @@
                 ctx.drawPolygon(scale === 1 ? water : water.map(point => vMul(point, scale)));
             }
 
->>>>>>> 0f57ca34
             ctx.lineStyle({
                 color: 0x000000,
                 alpha: 0.25,
@@ -214,18 +169,11 @@
             ctx.lineStyle();
 
             for (const building of mapPacket.buildings) {
-<<<<<<< HEAD
                 const definition = building.type;
                 if (definition.groundGraphics) {
                     for (const ground of definition.groundGraphics) {
                         ctx.beginFill(ground.color);
 
-=======
-                const definition = building.type.definition;
-                if (definition.groundGraphics) {
-                    for (const ground of definition.groundGraphics) {
-                        ctx.beginFill(ground.color);
->>>>>>> 0f57ca34
                         const hitbox = ground.hitbox.transform(building.position, 1, building.orientation);
                         if (hitbox instanceof RectangleHitbox) {
                             const width = hitbox.max.x - hitbox.min.x;
@@ -243,20 +191,13 @@
         drawTerrain(terrainGraphics, PIXI_SCALE);
         drawTerrain(mapGraphics, 1);
 
-<<<<<<< HEAD
-        this.game.camera.container.addChild(terrainGraphics);
-
-        // draw the minimap obstacles
-=======
         this.game.camera.addObject(terrainGraphics);
 
         // Draw the minimap obstacles
->>>>>>> 0f57ca34
         const mapRender = new Container();
         mapRender.addChild(mapGraphics);
 
         for (const obstacle of mapPacket.obstacles) {
-<<<<<<< HEAD
             const definition = obstacle.type;
 
             let textureId = definition.idString;
@@ -269,24 +210,13 @@
                 .setVPos(obstacle.position).setRotation(obstacle.rotation)
                 .setZIndex(definition.zIndex ?? ZIndexes.ObstaclesLayer1);
 
+            if (definition.tint !== undefined) image.setTint(definition.tint);
             image.scale.set(obstacle.scale * (1 / PIXI_SCALE));
-=======
-            const definition = obstacle.type.definition;
-
-            let texture = definition.frames?.base ?? definition.idString;
-            if (obstacle.variation) texture += `_${obstacle.variation + 1}`;
-
-            const image = new SuroiSprite(texture);
-            image.setVPos(obstacle.position).setRotation(obstacle.rotation);
-            image.scale.set(obstacle.scale * (1 / PIXI_SCALE));
-            image.setZIndex(definition.zIndex ?? ZIndexes.ObstaclesLayer1);
-            if (definition.tint) image.setTint(definition.tint);
->>>>>>> 0f57ca34
+
             mapRender.addChild(image);
         }
 
         for (const building of mapPacket.buildings) {
-<<<<<<< HEAD
             const definition = building.type;
 
             for (const image of definition.floorImages ?? []) {
@@ -295,37 +225,19 @@
                     .setRotation(building.rotation)
                     .setZIndex(ZIndexes.Ground);
 
+                if (image.tint !== undefined) sprite.setTint(image.tint);
                 sprite.scale.set(1 / PIXI_SCALE);
-=======
-            const definition = building.type.definition;
-
-            for (const image of definition.floorImages ?? []) {
-                const sprite = new SuroiSprite(image.key);
-                sprite.setVPos(addAdjust(building.position, image.position, building.orientation));
-                sprite.scale.set(1 / PIXI_SCALE);
-                sprite.setRotation(building.rotation);
-                sprite.setZIndex(ZIndexes.Ground);
-                if (image.tint !== undefined) sprite.setTint(image.tint);
->>>>>>> 0f57ca34
                 mapRender.addChild(sprite);
             }
 
             for (const image of definition.ceilingImages ?? []) {
-<<<<<<< HEAD
                 const sprite = new SuroiSprite(image.key)
                     .setVPos(addAdjust(building.position, image.position, building.orientation))
                     .setRotation(building.rotation)
                     .setZIndex(ZIndexes.BuildingsCeiling);
 
                 sprite.scale.set(1 / PIXI_SCALE);
-=======
-                const sprite = new SuroiSprite(image.key);
-                sprite.setVPos(addAdjust(building.position, image.position, building.orientation));
-                sprite.scale.set(1 / PIXI_SCALE);
-                sprite.setRotation(building.rotation);
-                sprite.setZIndex(definition.ceilingZIndex ?? ZIndexes.BuildingsCeiling);
                 if (image.tint !== undefined) sprite.setTint(image.tint);
->>>>>>> 0f57ca34
                 mapRender.addChild(sprite);
             }
 
@@ -336,19 +248,16 @@
         }
         mapRender.sortChildren();
 
-<<<<<<< HEAD
-        this.terrainGrid.addFloor("grass", new PolygonHitbox(...grassPoints));
-        this.terrainGrid.addFloor("sand", new PolygonHitbox(...beachPoints));
-=======
         for (const river of terrain.rivers) {
             this.terrainGrid.addFloor("water", river.water);
         }
+
         for (const river of terrain.rivers) {
             this.terrainGrid.addFloor("sand", river.bank);
         }
+
         this.terrainGrid.addFloor("grass", terrain.grass);
         this.terrainGrid.addFloor("sand", terrain.beach);
->>>>>>> 0f57ca34
 
         // Render all obstacles and buildings to a texture
         const renderTexture = RenderTexture.create({
@@ -356,12 +265,9 @@
             height,
             resolution: isMobile.any ? 1 : 2
         });
-<<<<<<< HEAD
-=======
 
         renderTexture.baseTexture.clearColor = COLORS.grass;
 
->>>>>>> 0f57ca34
         this.game.pixi.renderer.render(mapRender, { renderTexture });
         this.sprite.texture.destroy(true);
         this.sprite.texture = renderTexture;
@@ -398,9 +304,6 @@
             for (const [hitbox, type] of this.terrainGrid.floors) {
                 drawHitbox(hitbox, FloorTypes[type].debugColor, debugGraphics);
             }
-<<<<<<< HEAD
-            this.game.camera.container.addChild(debugGraphics);
-=======
 
             for (const river of mapPacket.rivers) {
                 const points = river.points.map(point => vMul(point, PIXI_SCALE));
@@ -419,7 +322,6 @@
             }
 
             this.game.camera.addObject(debugGraphics);
->>>>>>> 0f57ca34
         }
     }
 
