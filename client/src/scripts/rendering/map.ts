<<<<<<< HEAD
import { Container, Graphics, LINE_CAP, RenderTexture, Sprite, Text, Texture, isMobile } from "pixi.js";
import "@pixi/graphics-extras";
import { GRID_SIZE, GasState, zIndexes } from "../../../../common/src/constants";
import { v, vClone, vMul, type Vector } from "../../../../common/src/utils/vector";
=======
import { Container, Graphics, isMobile, LINE_CAP, Sprite, Texture } from "pixi.js";
import { GasState, GRID_SIZE } from "../../../../common/src/constants";
import { v, vClone, type Vector, vMul } from "../../../../common/src/utils/vector";
>>>>>>> caee1931
import { type Game } from "../game";
import { consoleVariables } from "../utils/console/variables";
import { SuroiSprite, drawHitbox } from "../utils/pixi";
import { Gas } from "./gas";
import { FloorTypes, TerrainGrid, generateTerrain } from "../../../../common/src/utils/mapUtils";
import { type MapPacket } from "../packets/receiving/mapPacket";
import { COLORS, HITBOX_DEBUG_MODE, PIXI_SCALE } from "../utils/constants";
import { CircleHitbox, RectangleHitbox } from "../../../../common/src/utils/hitbox";
import { addAdjust } from "../../../../common/src/utils/math";

export class Minimap {
    container = new Container();

    game: Game;

    expanded = false;

    visible = true;

    mask = new Graphics();

    position = v(0, 0);
    lastPosition = v(0, 0);

    // used for the gas to player line and circle
    gasPos = v(0, 0);
    gasRadius = 0;
    gasGraphics = new Graphics();

    objectsContainer = new Container();

    sprite = new Sprite(Texture.EMPTY);

    indicator = new SuroiSprite("player_indicator.svg");

    width = 0;
    height = 0;

    minimapWidth = 0;
    minimapHeight = 0;

    margins = v(0, 0);

    gas = new Gas(1, this.objectsContainer);

    placesContainer = new Container();

    terrainGrid: TerrainGrid;

    constructor(game: Game) {
        this.game = game;
        game.pixi.stage.addChild(this.container);

        this.objectsContainer.mask = this.mask;

        this.container.addChild(this.objectsContainer);

        window.addEventListener("resize", this.resize.bind(this));
        this.resize();

        if (consoleVariables.get.builtIn("cv_minimap_minimized").value) this.toggleMiniMap();

        this.indicator.scale.set(0.1);

        this.objectsContainer.addChild(this.sprite, this.placesContainer, this.gas.graphics, this.gasGraphics, this.indicator).sortChildren();

        $("#minimap-border").on("click", e => {
            if (!isMobile.any) return;
            this.switchToBigMap();
            e.stopImmediatePropagation();
        });

        $("#btn-close-minimap").on("pointerdown", e => {
            this.switchToSmallMap();
            e.stopImmediatePropagation();
        });

        this.terrainGrid = new TerrainGrid(0, 0);
    }

    updateFromPacket(mapPacket: MapPacket): void {
        const width = this.width = mapPacket.width;
        const height = this.height = mapPacket.height;

        const terrain = generateTerrain(
            width,
            height,
            mapPacket.oceanSize,
            mapPacket.beachSize,
            mapPacket.seed,
            mapPacket.rivers);

        this.terrainGrid = new TerrainGrid(width, height);

        // Draw the terrain graphics
        const terrainGraphics = new Graphics();
        const mapGraphics = new Graphics();

        const beachPoints = terrain.beach.points;
        const grassPoints = terrain.grass.points;

        const drawTerrain = (ctx: Graphics, scale: number): void => {
            ctx.zIndex = zIndexes.Ground;
            ctx.beginFill();

            ctx.fill.color = COLORS.water.toNumber();
            ctx.drawRect(0, 0, width * scale, height * scale);

            const radius = 20 * scale;

            const beach = scale === 1 ? beachPoints : beachPoints.map(point => vMul(point, scale));
            // The grass is a hole in the map shape, the background clear color is the grass color
            ctx.beginHole();
            ctx.drawRoundedShape?.(beach, radius);
            ctx.endHole();

            ctx.fill.color = COLORS.beach.toNumber();

            ctx.drawRoundedShape?.(beach, radius);

            ctx.beginHole();

            const grass = scale === 1 ? grassPoints : grassPoints.map(point => vMul(point, scale));
            ctx.drawRoundedShape?.(grass, radius);

            ctx.endHole();

            for (const river of terrain.rivers) {
                const bank = river.bank.points;

                ctx.fill.color = COLORS.riverBank.toNumber();

                ctx.drawPolygon(scale === 1 ? bank : bank.map(point => vMul(point, scale)));
            }

            for (const river of terrain.rivers) {
                const water = river.water.points;

                ctx.fill.color = COLORS.water.toNumber();

                ctx.drawPolygon(scale === 1 ? water : water.map(point => vMul(point, scale)));
            }

            ctx.lineStyle({
                color: 0x000000,
                alpha: 0.25,
                width: 2
            });

            for (let x = 0; x <= width; x += GRID_SIZE) {
                ctx.moveTo(x * scale, 0);
                ctx.lineTo(x * scale, height * scale);
            }
            for (let y = 0; y <= height; y += GRID_SIZE) {
                ctx.moveTo(0, y * scale);
                ctx.lineTo(width * scale, y * scale);
            }

            ctx.endFill();
            ctx.lineStyle();

            for (const building of mapPacket.buildings) {
                const definition = building.type.definition;
                if (definition.groundGraphics) {
                    for (const ground of definition.groundGraphics) {
                        ctx.beginFill(ground.color);
                        const hitbox = ground.bounds.transform(building.position, 1, building.orientation);
                        if (hitbox instanceof RectangleHitbox) {
                            const width = hitbox.max.x - hitbox.min.x;
                            const height = hitbox.max.y - hitbox.min.y;
                            ctx.drawRect(hitbox.min.x * scale, hitbox.min.y * scale, width * scale, height * scale);
                        } else if (hitbox instanceof CircleHitbox) {
                            ctx.arc(hitbox.position.x * scale, hitbox.position.y * scale, hitbox.radius * scale, 0, Math.PI * 2);
                        }
                        ctx.closePath();
                        ctx.endFill();
                    }
                }
            }
        };
        drawTerrain(terrainGraphics, PIXI_SCALE);
        drawTerrain(mapGraphics, 1);

        this.game.camera.container.addChild(terrainGraphics);

        // draw the minimap obstacles
        const mapRender = new Container();
        mapRender.addChild(mapGraphics);

        for (const obstacle of mapPacket.obstacles) {
            const definition = obstacle.type.definition;

            let textureId = definition.idString;

            if (obstacle.variation) {
                textureId += `_${obstacle.variation + 1}`;
            }
            // Create the object image
            const image = new SuroiSprite(`${textureId}`);
            image.setVPos(obstacle.position).setRotation(obstacle.rotation);
            image.scale.set(obstacle.scale * (1 / PIXI_SCALE));
            image.setZIndex(definition.zIndex ?? zIndexes.ObstaclesLayer1);
            mapRender.addChild(image);
        }

        for (const building of mapPacket.buildings) {
            const definition = building.type.definition;

            for (const image of definition.floorImages) {
                const sprite = new SuroiSprite(image.key);
                sprite.setVPos(addAdjust(building.position, image.position, building.orientation));
                sprite.scale.set(1 / PIXI_SCALE);
                sprite.setRotation(building.rotation);
                sprite.setZIndex(zIndexes.Ground);
                mapRender.addChild(sprite);
            }

            for (const image of definition.ceilingImages) {
                const sprite = new SuroiSprite(image.key);
                sprite.setVPos(addAdjust(building.position, image.position, building.orientation));
                sprite.scale.set(1 / PIXI_SCALE);
                mapRender.addChild(sprite);
                sprite.setRotation(building.rotation);
                sprite.setZIndex(zIndexes.BuildingsCeiling);
            }

            for (const floor of definition.floors) {
                const hitbox = floor.hitbox.transform(building.position, 1, building.orientation);
                this.terrainGrid.addFloor(floor.type, hitbox);
            }
        }
        mapRender.sortChildren();

        for (const river of terrain.rivers) {
            this.terrainGrid.addFloor("water", river.water);
        }

        this.terrainGrid.addFloor("grass", terrain.grass);
        this.terrainGrid.addFloor("sand", terrain.beach);

        // Render all obstacles and buildings to a texture
        const renderTexture = RenderTexture.create({
            width,
            height,
            resolution: isMobile.any ? 1 : 2
        });

        renderTexture.baseTexture.clearColor = COLORS.grass;

        this.game.pixi.renderer.render(mapRender, { renderTexture });
        this.sprite.texture.destroy(true);
        this.sprite.texture = renderTexture;
        mapRender.destroy({
            children: true,
            texture: false
        });

        // Add the places
        this.placesContainer.removeChildren();
        for (const place of mapPacket.places) {
            const text = new Text(place.name, {
                fill: "white",
                fontFamily: "Inter",
                fontWeight: "600",
                stroke: "black",
                strokeThickness: 2,
                fontSize: 18,
                dropShadow: true,
                dropShadowAlpha: 0.8,
                dropShadowColor: "black",
                dropShadowBlur: 2
            });
            text.alpha = 0.7;
            text.anchor.set(0.5);
            text.position.copyFrom(place.position);
            this.placesContainer.addChild(text);
        }
        this.resize();

        if (HITBOX_DEBUG_MODE) {
            const debugGraphics = new Graphics();
            debugGraphics.zIndex = 99;
            for (const [hitbox, type] of this.terrainGrid.floors) {
                drawHitbox(hitbox, FloorTypes[type].debugColor, debugGraphics);
            }

            for (const river of mapPacket.rivers) {
                const points = river.points.map(point => vMul(point, PIXI_SCALE));
                debugGraphics.lineStyle({
                    width: 10,
                    color: 0
                })
                    .moveTo(points[0].x, points[0].y);
                for (let i = 1; i < points.length; i++) {
                    const point = points[i];
                    debugGraphics.lineTo(point.x, point.y);
                }
                debugGraphics.endFill();
            }

            this.game.camera.container.addChild(debugGraphics);
        }
    }

    update(): void {
        this.gas.updateFrom(this.game.gas);
        this.gas.update();
        // only re-render gas line and circle if something changed
        if ((this.position.x === this.lastPosition.x &&
            this.position.y === this.lastPosition.y &&
            this.gas.newRadius === this.gasRadius &&
            this.gas.newPosition.x === this.gasPos.x &&
            this.gas.newPosition.y === this.gasPos.y) || this.gas.state === GasState.Inactive) return;

        this.lastPosition = this.position;
        this.gasPos = this.gas.newPosition;
        this.gasRadius = this.gas.newRadius;

        this.gasGraphics.clear();

        this.gasGraphics.lineStyle({
            color: 0x00f9f9,
            width: 2,
            cap: LINE_CAP.ROUND
        });

        this.gasGraphics.moveTo(this.position.x, this.position.y)
            .lineTo(this.gasPos.x, this.gasPos.y);

        this.gasGraphics.endFill();

        this.gasGraphics.line.color = 0xffffff;
        this.gasGraphics.arc(this.gasPos.x, this.gasPos.y, this.gasRadius, 0, Math.PI * 2);
        this.gasGraphics.endFill();
    }

    borderContainer = $("#minimap-border");

    resize(): void {
        if (this.expanded) {
            const screenWidth = window.innerWidth;
            const screenHeight = window.innerHeight;
            const smallestDim = Math.min(screenHeight, screenWidth);
            this.container.scale.set(smallestDim / this.height);
            // noinspection JSSuspiciousNameCombination
            this.minimapWidth = this.sprite.width * this.container.scale.x;
            this.minimapHeight = this.sprite.height * this.container.scale.y;
            this.margins = v(screenWidth / 2 - (this.minimapWidth / 2), screenHeight / 2 - (this.minimapHeight / 2));

            const closeButton = $("#btn-close-minimap");
            closeButton.css("left", `${Math.min(this.margins.x + this.minimapWidth + 16, screenWidth - (closeButton.outerWidth() ?? 0))}px`);
        } else {
            if (!this.visible) return;

            const bounds = this.borderContainer[0].getBoundingClientRect();
            const border = parseInt(this.borderContainer.css("border-width"));

            this.minimapWidth = bounds.width - border * 2;
            this.minimapHeight = bounds.height - border * 2;
            this.margins = v(bounds.left + border, bounds.top + border);

            if (window.innerWidth > 1200) {
                this.container.scale.set(1 / 1.25);
            } else {
                this.container.scale.set(1 / 2);
            }
        }

        this.mask.clear();
        this.mask.beginFill(0);
        this.mask.drawRect(this.margins.x, this.margins.y, this.minimapWidth, this.minimapHeight);
        this.updatePosition();
        this.updateTransparency();

        for (const text of this.placesContainer.children) {
            text.scale.set(1 / this.container.scale.x);
        }
    }

    toggle(): void {
        if (this.expanded) this.switchToSmallMap();
        else this.switchToBigMap();
    }

    setPosition(pos: Vector): void {
        this.position = vClone(pos);
        this.indicator.setVPos(pos);
        this.updatePosition();
    }

    updatePosition(): void {
        if (this.expanded) {
            this.container.position.set(window.innerWidth / 2, window.innerHeight / 2 - this.minimapHeight / 2);
            this.objectsContainer.position.set(-this.width / 2, 0);
            return;
        }
        const pos = vClone(this.position);
        pos.x -= (this.minimapWidth / 2 + this.margins.x) / this.container.scale.x;
        pos.y -= (this.minimapHeight / 2 + this.margins.y) / this.container.scale.y;

        this.container.position.set(0, 0);
        this.objectsContainer.position.copyFrom(vMul(pos, -1));
    }

    switchToBigMap(): void {
        this.expanded = true;
        this.container.visible = true;
        $("#minimap-border").hide();
        $("#scopes-container").hide();
        $("#gas-msg-info").hide();
        $("#btn-close-minimap").show();
        $("#center-bottom-container").hide();
        $("#kill-counter").show();
        this.resize();
    }

    switchToSmallMap(): void {
        this.expanded = false;
        $("#btn-close-minimap").hide();
        $("#center-bottom-container").show();
        $("#gas-msg-info").show();
        $("#scopes-container").show();
        $("#kill-counter").hide();
        if (!this.visible) {
            this.container.visible = false;
            return;
        }
        $("#minimap-border").show();
        this.resize();
    }

    updateTransparency(): void {
        this.container.alpha = consoleVariables.get.builtIn(this.expanded ? "cv_map_transparency" : "cv_minimap_transparency").value;
    }

    toggleMiniMap(noSwitchToggle = false): void {
        this.visible = !this.visible;

        this.switchToSmallMap();
        this.container.visible = this.visible;
        $("#minimap-border").toggle(this.visible);
        consoleVariables.set.builtIn("cv_minimap_minimized", !this.visible);
        if (!noSwitchToggle) {
            $("#toggle-hide-minimap").prop("checked", !this.visible);
        }
    }
}<|MERGE_RESOLUTION|>--- conflicted
+++ resolved
@@ -1,13 +1,8 @@
-<<<<<<< HEAD
 import { Container, Graphics, LINE_CAP, RenderTexture, Sprite, Text, Texture, isMobile } from "pixi.js";
 import "@pixi/graphics-extras";
-import { GRID_SIZE, GasState, zIndexes } from "../../../../common/src/constants";
+import { GRID_SIZE, GasState, ZIndexes } from "../../../../common/src/constants";
 import { v, vClone, vMul, type Vector } from "../../../../common/src/utils/vector";
-=======
-import { Container, Graphics, isMobile, LINE_CAP, Sprite, Texture } from "pixi.js";
-import { GasState, GRID_SIZE } from "../../../../common/src/constants";
-import { v, vClone, type Vector, vMul } from "../../../../common/src/utils/vector";
->>>>>>> caee1931
+
 import { type Game } from "../game";
 import { consoleVariables } from "../utils/console/variables";
 import { SuroiSprite, drawHitbox } from "../utils/pixi";
@@ -110,7 +105,7 @@
         const grassPoints = terrain.grass.points;
 
         const drawTerrain = (ctx: Graphics, scale: number): void => {
-            ctx.zIndex = zIndexes.Ground;
+            ctx.zIndex = ZIndexes.Ground;
             ctx.beginFill();
 
             ctx.fill.color = COLORS.water.toNumber();
@@ -209,7 +204,7 @@
             const image = new SuroiSprite(`${textureId}`);
             image.setVPos(obstacle.position).setRotation(obstacle.rotation);
             image.scale.set(obstacle.scale * (1 / PIXI_SCALE));
-            image.setZIndex(definition.zIndex ?? zIndexes.ObstaclesLayer1);
+            image.setZIndex(definition.zIndex ?? ZIndexes.ObstaclesLayer1);
             mapRender.addChild(image);
         }
 
@@ -221,7 +216,7 @@
                 sprite.setVPos(addAdjust(building.position, image.position, building.orientation));
                 sprite.scale.set(1 / PIXI_SCALE);
                 sprite.setRotation(building.rotation);
-                sprite.setZIndex(zIndexes.Ground);
+                sprite.setZIndex(ZIndexes.Ground);
                 mapRender.addChild(sprite);
             }
 
@@ -231,7 +226,7 @@
                 sprite.scale.set(1 / PIXI_SCALE);
                 mapRender.addChild(sprite);
                 sprite.setRotation(building.rotation);
-                sprite.setZIndex(zIndexes.BuildingsCeiling);
+                sprite.setZIndex(ZIndexes.BuildingsCeiling);
             }
 
             for (const floor of definition.floors) {
