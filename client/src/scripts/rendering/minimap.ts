import $ from "jquery";
<<<<<<< HEAD
import { Container, Graphics, LINE_CAP, RenderTexture, Sprite, Text, Texture, isMobile, type ColorSource, type Color } from "pixi.js";
=======
import { Container, Graphics, RenderTexture, Sprite, Text, Texture, isMobile } from "pixi.js";
>>>>>>> 27bf6cfc
import { GameConstants, GasState, ObjectCategory, ZIndexes } from "../../../../common/src/constants";
import { type MapPacket } from "../../../../common/src/packets/mapPacket";
import { type Orientation } from "../../../../common/src/typings";
import { CircleHitbox, HitboxGroup, PolygonHitbox, RectangleHitbox, type Hitbox } from "../../../../common/src/utils/hitbox";
import { Angle, Numeric } from "../../../../common/src/utils/math";
import { FloorTypes, River, Terrain } from "../../../../common/src/utils/terrain";
import { Vec, type Vector } from "../../../../common/src/utils/vector";
import { type Game } from "../game";
import { COLORS, HITBOX_DEBUG_MODE, PIXI_SCALE } from "../utils/constants";
import { SuroiSprite, drawHitbox } from "../utils/pixi";
import { GasRender } from "./gas";

export class Minimap {
    game: Game;
    expanded = false;
    visible = true;
    position = Vec.create(0, 0);
    lastPosition = Vec.create(0, 0);

    // used for the gas to player line and circle
    gasPos = Vec.create(0, 0);
    gasRadius = 0;
    gasGraphics = new Graphics();

    readonly objectsContainer = new Container();
    readonly container = new Container();
    readonly mask = new Graphics();

    readonly sprite = new Sprite(Texture.EMPTY);
    readonly indicator = new SuroiSprite("player_indicator.svg");
    readonly teammates = new Set<TeammateIndicator>();
    readonly teammatesContainer = new Container();

    width = 0;
    height = 0;

    minimapWidth = 0;
    minimapHeight = 0;

    margins = Vec.create(0, 0);

    readonly gasRender = new GasRender(1);
    readonly placesContainer = new Container();

    terrain = new Terrain(0, 0, 0, 0, 0, []);

    readonly pings = new Set<Ping>();
    readonly border = new Graphics();
    readonly pingsContainer = new Container();
    readonly pingGraphics = new Graphics();

    readonly terrainGraphics = new Graphics();

    readonly debugGraphics = new Graphics();

    constructor(game: Game) {
        this.game = game;
        game.pixi.stage.addChild(this.container);

        // note: since pixi v8 masks also need to be added to the stage
        // so they update properly when redrawing
        game.pixi.stage.addChild(this.mask);
        this.objectsContainer.mask = this.mask;

        this.container.addChild(this.objectsContainer);
        this.container.addChild(this.border);

        this.resize();

        if (this.game.console.getBuiltInCVar("cv_minimap_minimized")) this.toggleMinimap();

        this.objectsContainer.addChild(
            this.sprite,
            this.placesContainer,
            this.gasRender.graphics,
            this.gasGraphics,
            this.pingGraphics,
            this.pingsContainer,
            this.indicator,
            this.teammatesContainer
        ).sortChildren();

        this.borderContainer.on("click", e => {
            if (!this.game.inputManager.isMobile) return;
            this.switchToBigMap();
            e.stopImmediatePropagation();
        });

        $("#btn-close-minimap").on("pointerdown", e => {
            this.switchToSmallMap();
            e.stopImmediatePropagation();
        });
    }

    updateFromPacket(mapPacket: MapPacket): void {
        console.log(`Joining game with seed: ${mapPacket.seed}`);

        const width = this.width = mapPacket.width;
        const height = this.height = mapPacket.height;

        const mapBounds = new RectangleHitbox(
            Vec.create(mapPacket.oceanSize, mapPacket.oceanSize),
            Vec.create(mapPacket.width - mapPacket.oceanSize, mapPacket.height - mapPacket.oceanSize)
        );

        const rivers: River[] = [];
        for (const riverData of mapPacket.rivers) {
            rivers.push(new River(riverData.width, riverData.points, rivers, mapBounds));
        }

        const terrain = this.terrain = new Terrain(
            width,
            height,
            mapPacket.oceanSize,
            mapPacket.beachSize,
            mapPacket.seed,
            rivers
        );

        // Draw the terrain graphics
        const terrainGraphics = this.terrainGraphics;
        terrainGraphics.clear();
        const mapGraphics = new Graphics();

        const beachPoints = terrain.beachHitbox.points;
        const grassPoints = terrain.grassHitbox.points;

        const drawTerrain = (ctx: Graphics, scale: number, gridLineWidth: number): void => {
            ctx.zIndex = ZIndexes.Ground;

            const radius = 20 * scale;

            const beach = scale === 1 ? beachPoints : beachPoints.map(point => Vec.scale(point, scale));
            // The grass is a hole in the map shape, the background clear color is the grass color
            ctx.roundShape(beach, radius);
            ctx.cut();

            ctx.roundShape?.(beach, radius);
            ctx.fill(COLORS.beach);

            const grass = scale === 1 ? grassPoints : grassPoints.map(point => Vec.scale(point, scale));
            ctx.roundShape(grass, radius);
            ctx.cut();

            // gets the river polygon with the middle 2 points not rounded
            // so it joins nicely with other rivers
            function getRiverPoly(points: Vector[]): Array<Vector & { radius: number }> {
                const half = points.length / 2;
                return points.map((point, index) => {
                    return {
                        x: point.x * scale,
                        y: point.y * scale,
                        radius: (index === half || index === half - 1) ? 0 : radius
                    };
                });
            }

            // river bank needs to be draw first
            ctx.beginPath();
            for (const river of rivers) {
                ctx.roundShape(getRiverPoly(river.bankHitbox.points), 0, true);
            }
            ctx.fill(COLORS.riverBank);

            ctx.beginPath();
            for (const river of rivers) {
                ctx.roundShape(getRiverPoly(river.waterHitbox.points), 0, true);
            }
            ctx.fill(COLORS.water);

            ctx.beginPath();
            ctx.rect(0, 0, width * scale, height * scale);
            ctx.fill(COLORS.water);
            ctx.roundShape(beach, radius);
            ctx.cut();

            ctx.setStrokeStyle({
                color: 0x000000,
                alpha: 0.1,
                width: gridLineWidth
            });

            const gridSize = GameConstants.gridSize * scale;
            const gridWidth = height * scale;
            const gridHeight = height * scale;
            for (let x = 0; x <= gridWidth; x += gridSize) {
                ctx.moveTo(x, 0);
                ctx.lineTo(x, gridHeight);
            }

            for (let y = 0; y <= gridHeight; y += gridSize) {
                ctx.moveTo(0, y);
                ctx.lineTo(gridWidth, y);
            }

            ctx.stroke();

            for (const building of mapPacket.objects) {
                if (building.type !== ObjectCategory.Building) continue;

                const definition = building.definition;
                if (definition.groundGraphics) {
                    const drawGroundGraphics = (hitbox: Hitbox): void => {
                        // TODO Make this code prettier
                        if (hitbox instanceof RectangleHitbox) {
                            const width = hitbox.max.x - hitbox.min.x;
                            const height = hitbox.max.y - hitbox.min.y;
                            ctx.rect(hitbox.min.x * scale, hitbox.min.y * scale, width * scale, height * scale);
                        } else if (hitbox instanceof CircleHitbox) {
                            ctx.arc(hitbox.position.x * scale, hitbox.position.y * scale, hitbox.radius * scale, 0, Math.PI * 2);
                        } else if (hitbox instanceof PolygonHitbox) {
                            ctx.poly(hitbox.points.map(v => {
                                const vec = Vec.scale(v, scale);
                                return [vec.x, vec.y];
                            }).flat());
                        } else if (hitbox instanceof HitboxGroup) {
                            for (const hitBox of hitbox.hitboxes) {
                                drawGroundGraphics(hitBox);
                            }
                        }
                        if (!(hitbox instanceof HitboxGroup)) {
                            ctx.closePath();
                        }
                    };
                    for (const ground of definition.groundGraphics) {
                        ctx.beginPath();
                        drawGroundGraphics(ground.hitbox.transform(building.position, 1, building.rotation as Orientation));
                        ctx.closePath();
                        ctx.fill(ground.color);
                    }
                }
            }
        };
        drawTerrain(terrainGraphics, PIXI_SCALE, 6);
        drawTerrain(mapGraphics, 1, 2);

        // drawn map borders
        const margin = 5120;
        const doubleMargin = margin * 2;

        const realWidth = width * PIXI_SCALE;
        const realHeight = height * PIXI_SCALE;

        terrainGraphics.rect(-margin, -margin, realWidth + doubleMargin, margin);
        terrainGraphics.rect(-margin, realHeight, realWidth + doubleMargin, margin);
        terrainGraphics.rect(-margin, -margin, margin, realHeight + doubleMargin);
        terrainGraphics.rect(realWidth, -margin, margin, realHeight + doubleMargin);
        terrainGraphics.fill(COLORS.border);

        this.game.camera.addObject(terrainGraphics);

        // Draw the minimap obstacles
        const mapRender = new Container();
        mapRender.addChild(mapGraphics);

        for (const mapObject of mapPacket.objects) {
            switch (mapObject.type) {
                case ObjectCategory.Obstacle: {
                    const definition = mapObject.definition;

                    let texture = definition.frames?.base ?? definition.idString;

                    if (mapObject.variation !== undefined) texture += `_${mapObject.variation + 1}`;

                    const image = new SuroiSprite(texture)
                        .setVPos(mapObject.position).setRotation(mapObject.rotation)
                        .setZIndex(definition.zIndex ?? ZIndexes.ObstaclesLayer1);

                    if (definition.tint !== undefined) image.setTint(definition.tint);
                    image.scale.set((mapObject.scale ?? 1) * (1 / PIXI_SCALE));

                    mapRender.addChild(image);
                }
                    break;

                case ObjectCategory.Building: {
                    const definition = mapObject.definition;
                    const rotation = Angle.orientationToRotation(mapObject.rotation);

                    for (const image of definition.floorImages ?? []) {
                        const sprite = new SuroiSprite(image.key)
                            .setVPos(Vec.addAdjust(mapObject.position, image.position, mapObject.rotation as Orientation))
                            .setRotation(rotation + (image.rotation ?? 0))
                            .setZIndex(ZIndexes.BuildingsFloor);

                        if (image.tint !== undefined) sprite.setTint(image.tint);
                        sprite.scale = Vec.scale(image.scale ?? Vec.create(1, 1), 1 / PIXI_SCALE);
                        mapRender.addChild(sprite);
                    }

                    for (const image of definition.ceilingImages ?? []) {
                        const sprite = new SuroiSprite(image.key)
                            .setVPos(Vec.addAdjust(mapObject.position, image.position, mapObject.rotation as Orientation))
                            .setRotation(rotation)
                            .setZIndex(definition.ceilingZIndex ?? ZIndexes.BuildingsCeiling);

                        sprite.scale.set(1 / PIXI_SCALE);
                        if (image.tint !== undefined) sprite.setTint(image.tint);
                        mapRender.addChild(sprite);
                    }

                    for (const floor of definition.floors ?? []) {
                        const hitbox = floor.hitbox.transform(mapObject.position, 1, mapObject.rotation as Orientation);
                        this.terrain.addFloor(floor.type, hitbox);
                    }
                }
                    break;
            }
        }

        mapRender.sortChildren();

        // Render all obstacles and buildings to a texture
        const renderTexture = RenderTexture.create({
            width,
            height,
            resolution: isMobile.any ? 1 : 2
        });

        this.game.pixi.renderer.render({ container: mapRender, target: renderTexture, clearColor: COLORS.grass });
        this.sprite.texture.destroy(true);
        this.sprite.texture = renderTexture;
        mapRender.destroy({
            children: true,
            texture: false
        });

        // Add the places
        this.placesContainer.removeChildren();
        for (const place of mapPacket.places) {
            const text = new Text(
                {
                    text: place.name,
                    style: {
                        fill: "white",
                        fontFamily: "Inter",
                        fontWeight: "600",
                        stroke: {
                            color: "black",
                            width: 2
                        },
                        fontSize: 18,
                        dropShadow: {
                            alpha: 0.8,
                            color: "black",
                            blur: 2,
                            distance: 5
                        }
                    }
                }
            );
            text.alpha = 0.7;
            text.anchor.set(0.5);
            text.position.copyFrom(place.position);

            this.placesContainer.addChild(text);
        }
        this.resize();

        if (HITBOX_DEBUG_MODE) {
            const debugGraphics = this.debugGraphics;
            debugGraphics.clear();
            debugGraphics.zIndex = 99;
            for (const [hitbox, type] of this.terrain.floors) {
                drawHitbox(hitbox, FloorTypes[type].debugColor, debugGraphics);
            }

            drawHitbox(terrain.beachHitbox, FloorTypes.sand.debugColor, debugGraphics);
            drawHitbox(terrain.grassHitbox, FloorTypes.grass.debugColor, debugGraphics);

            for (const river of rivers) {
                const points = river.points.map(point => Vec.scale(point, PIXI_SCALE));

                drawHitbox(river.waterHitbox, FloorTypes.water.debugColor, debugGraphics);
                drawHitbox(river.bankHitbox, FloorTypes.sand.debugColor, debugGraphics);

                debugGraphics.setStrokeStyle({
                    width: 10,
                    color: 0
                });

                debugGraphics.moveTo(points[0].x, points[0].y);
                for (let i = 1; i < points.length; i++) {
                    const point = points[i];
                    debugGraphics.lineTo(point.x, point.y);
                }

                for (const point of points) {
                    debugGraphics.arc(point.x, point.y, 20, 0, Math.PI * 2);
                    debugGraphics.fill(0xff0000);
                }
            }

            this.game.camera.addObject(debugGraphics);
        }
    }

    update(): void {
        if (this.pings.size > 0) {
            this.pingGraphics.clear();
            this.pingGraphics.setStrokeStyle({
                color: 0x00ffff,
                width: 5,
                cap: "round"
            });

            const now = Date.now();
            for (const ping of this.pings) {
                if (!ping.initialized) {
                    this.pingsContainer.addChild(ping.image);
                    ping.initialized = true;
                }
                const radius = Numeric.lerp(0, 2048, (now - ping.startTime) / 7000);
                if (radius >= 2048) {
                    this.pings.delete(ping);
                    this.game.addTimeout(() => { ping.image.destroy(); }, 5000);
                    continue;
                }
                this.pingGraphics.arc(ping.position.x, ping.position.y, radius, 0, Math.PI * 2);
                this.pingGraphics.stroke();
            }
        }

        this.gasRender.update(this.game.gas);
        // only re-render gas line and circle if something changed
        if (
            this.game.gas.state === GasState.Inactive || (
                this.position.x === this.lastPosition.x &&
                this.position.y === this.lastPosition.y &&
                this.game.gas.newRadius === this.gasRadius &&
                this.game.gas.newPosition.x === this.gasPos.x &&
                this.game.gas.newPosition.y === this.gasPos.y
            )
        ) return;

        this.lastPosition = this.position;
        this.gasPos = this.game.gas.newPosition;
        this.gasRadius = this.game.gas.newRadius;

        this.gasGraphics.clear();

        this.gasGraphics.beginPath();
        this.gasGraphics.setStrokeStyle({
            color: 0x00f9f9,
            width: 2,
            cap: "round"
        });
        // draw line from player to gas center
        this.gasGraphics.moveTo(this.position.x, this.position.y)
<<<<<<< HEAD
            .lineTo(this.gasPos.x, this.gasPos.y);

        this.gasGraphics.endFill();

        this.gasGraphics.line.color = 0xffffff;
        this.gasGraphics.arc(this.gasPos.x, this.gasPos.y, this.gasRadius, 0, Math.PI * 2);
        this.gasGraphics.endFill();

        //Teammate updates
        if (this.teammates.size > 0) {
            for (const teammate of this.teammates) {
                if (!teammate.initialized) {
                    this.teammatesContainer.addChild(teammate.image);
                    teammate.initialized = true;
                }
            }
        }
=======
            .lineTo(this.gasPos.x, this.gasPos.y)
            .closePath().stroke();

        // draw circle
        this.gasGraphics.beginPath()
            .setStrokeStyle({
                color: 0xffffff,
                width: 2,
                cap: "round"
            })
            .arc(this.gasPos.x, this.gasPos.y, this.gasRadius, 0, Math.PI * 2)
            .closePath()
            .stroke();
>>>>>>> 27bf6cfc
    }

    borderContainer = $("#minimap-border");

    resize(): void {
        this.border.visible = this.expanded;
        const uiScale = this.game.console.getBuiltInCVar("cv_ui_scale");

        if (this.expanded) {
            const screenWidth = window.innerWidth;
            const screenHeight = window.innerHeight;
            const smallestDim = Math.min(screenHeight, screenWidth);
            this.container.scale.set(smallestDim / this.height);
            // noinspection JSSuspiciousNameCombination
            this.minimapWidth = this.sprite.width * this.container.scale.x;
            this.minimapHeight = this.sprite.height * this.container.scale.y;
            this.margins = Vec.create(screenWidth / 2 - (this.minimapWidth / 2), screenHeight / 2 - (this.minimapHeight / 2));

            const closeButton = $("#btn-close-minimap");
            const closeButtonPos = Math.min(
                this.margins.x + this.minimapWidth + 16,
                screenWidth - (closeButton.outerWidth() ?? 0)
            ) / uiScale;
            closeButton.css("left", `${closeButtonPos}px`);

            this.indicator.scale.set(0.2);
            this.border.clear();
            this.border.setStrokeStyle({
                width: 4,
                color: 0x00000
            });
            this.border.rect(-this.sprite.width / 2, 0, this.sprite.width, this.sprite.height);
            this.border.stroke();
        } else {
            if (!this.visible) return;

            const bounds = this.borderContainer[0].getBoundingClientRect();
            const border = parseInt(this.borderContainer.css("border-width")) * uiScale;

            this.minimapWidth = bounds.width - border * 2;
            this.minimapHeight = bounds.height - border * 2;
            this.margins = Vec.create(bounds.left + border, bounds.top + border);

            if (window.innerWidth > 1200) {
                this.container.scale.set(1 / 1.25 * uiScale);
            } else {
                this.container.scale.set(1 / 2 * uiScale);
            }

            this.indicator.scale.set(0.1);
        }

        this.mask.clear();
        this.mask.rect(this.margins.x, this.margins.y, this.minimapWidth, this.minimapHeight);
        this.mask.fill();

        this.updatePosition();
        this.updateTransparency();

        for (const text of this.placesContainer.children) {
            text.scale.set(1 / this.container.scale.x);
        }
    }

    toggle(): void {
        if (this.expanded) this.switchToSmallMap();
        else this.switchToBigMap();
    }

    setPosition(pos: Vector): void {
        this.position = Vec.clone(pos);
        this.indicator.setVPos(pos);
        this.updatePosition();
    }

    updatePosition(): void {
        if (this.expanded) {
            this.container.position.set(window.innerWidth / 2, window.innerHeight / 2 - this.minimapHeight / 2);
            this.objectsContainer.position.set(-this.width / 2, 0);
            return;
        }
        const pos = Vec.clone(this.position);
        pos.x -= (this.minimapWidth / 2 + this.margins.x) / this.container.scale.x;
        pos.y -= (this.minimapHeight / 2 + this.margins.y) / this.container.scale.y;

        this.container.position.set(0, 0);
        this.objectsContainer.position.copyFrom(Vec.scale(pos, -1));
    }

    switchToBigMap(): void {
        this.expanded = true;
        this.container.visible = true;
        this.borderContainer.hide();
        $("#scopes-container").hide();
        $("#spectating-container").hide();
        $("#gas-msg-info").hide();
        $("#btn-close-minimap").show();
        $("#ui-kill-leader").hide();
        $("#center-bottom-container").hide();
        $("#kill-counter").show();
        this.resize();
    }

    switchToSmallMap(): void {
        this.expanded = false;
        $("#btn-close-minimap").hide();
        $("#center-bottom-container").show();
        $("#gas-msg-info").show();
        $("#scopes-container").show();
        if (this.game.spectating) $("#spectating-container").show();
        const width = $(window).width();
        if (width && width > 1200) $("#ui-kill-leader").show();
        $("#kill-counter").hide();
        if (!this.visible) {
            this.container.visible = false;
            return;
        }
        this.borderContainer.show();
        this.resize();
    }

    updateTransparency(): void {
        this.container.alpha = this.game.console.getBuiltInCVar(this.expanded ? "cv_map_transparency" : "cv_minimap_transparency");
    }

    toggleMinimap(noSwitchToggle = false): void {
        this.visible = !this.visible;

        this.switchToSmallMap();
        this.container.visible = this.visible;
        this.borderContainer.toggle(this.visible);
        this.game.console.setBuiltInCVar("cv_minimap_minimized", !this.visible);
        if (!noSwitchToggle) {
            $("#toggle-hide-minimap").prop("checked", !this.visible);
        }
    }
}

export class Ping {
    position: Vector;
    startTime: number;
    image: SuroiSprite;
    initialized: boolean;

    constructor(position: Vector) {
        this.position = position;
        this.startTime = Date.now();
        this.image = new SuroiSprite("airdrop_ping").setVPos(position);
        this.initialized = false;
    }
}

export class TeammateIndicator {
    position: Vector;
    id: number;
    image: SuroiSprite;
    initialized: boolean;
    color: Color;

    constructor(position: Vector, id: number, color: Color) {
        this.position = position;
        this.image = new SuroiSprite("teammate_icon").setVPos(position);
        this.initialized = false;
        this.color = color;
        this.id = id;

        this.image.setTint(this.color);
        this.image.scale.set(0.15);
    }

    updatePosition(pos: Vector): void {
        this.position = pos;
        this.image.setVPos(this.position);
    }

    updateImage(image: string): void {
        this.image = new SuroiSprite(image);
        this.image.setTint(this.color);
        this.image.scale.set(0.15);

        this.image.setVPos(this.position);
    }
}<|MERGE_RESOLUTION|>--- conflicted
+++ resolved
@@ -1,9 +1,5 @@
 import $ from "jquery";
-<<<<<<< HEAD
-import { Container, Graphics, LINE_CAP, RenderTexture, Sprite, Text, Texture, isMobile, type ColorSource, type Color } from "pixi.js";
-=======
-import { Container, Graphics, RenderTexture, Sprite, Text, Texture, isMobile } from "pixi.js";
->>>>>>> 27bf6cfc
+import { Container, Graphics, LINE_CAP, RenderTexture, Sprite, Text, Texture, isMobile } from "pixi.js";
 import { GameConstants, GasState, ObjectCategory, ZIndexes } from "../../../../common/src/constants";
 import { type MapPacket } from "../../../../common/src/packets/mapPacket";
 import { type Orientation } from "../../../../common/src/typings";
@@ -453,25 +449,6 @@
         });
         // draw line from player to gas center
         this.gasGraphics.moveTo(this.position.x, this.position.y)
-<<<<<<< HEAD
-            .lineTo(this.gasPos.x, this.gasPos.y);
-
-        this.gasGraphics.endFill();
-
-        this.gasGraphics.line.color = 0xffffff;
-        this.gasGraphics.arc(this.gasPos.x, this.gasPos.y, this.gasRadius, 0, Math.PI * 2);
-        this.gasGraphics.endFill();
-
-        //Teammate updates
-        if (this.teammates.size > 0) {
-            for (const teammate of this.teammates) {
-                if (!teammate.initialized) {
-                    this.teammatesContainer.addChild(teammate.image);
-                    teammate.initialized = true;
-                }
-            }
-        }
-=======
             .lineTo(this.gasPos.x, this.gasPos.y)
             .closePath().stroke();
 
@@ -485,7 +462,16 @@
             .arc(this.gasPos.x, this.gasPos.y, this.gasRadius, 0, Math.PI * 2)
             .closePath()
             .stroke();
->>>>>>> 27bf6cfc
+
+        // Teammate updates
+        if (this.teammates.size > 0) {
+            for (const teammate of this.teammates) {
+                if (!teammate.initialized) {
+                    this.teammatesContainer.addChild(teammate.image);
+                    teammate.initialized = true;
+                }
+            }
+        }
     }
 
     borderContainer = $("#minimap-border");
