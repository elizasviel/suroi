import $ from "jquery";

import { type Config, localStorageInstance } from "./utils/localStorageHandler";
import { UI_DEBUG_MODE } from "./utils/constants";
import { requestFullscreen } from "./utils/misc";
import {
    ALLOW_NON_ASCII_USERNAME_CHARS,
    InputActions,
    INVENTORY_MAX_WEAPONS,
    SpectateActions
} from "../../../common/src/constants";
import { Scopes } from "../../../common/src/definitions/scopes";
import { HealingItems, HealType } from "../../../common/src/definitions/healingItems";
import { Ammos } from "../../../common/src/definitions/ammos";
import { Skins } from "../../../common/src/definitions/skins";
import { Emotes } from "../../../common/src/definitions/emotes";
import { SpectatePacket } from "./packets/sending/spectatePacket";
import { type Game } from "./game";
import { isMobile } from "pixi.js";
import { stripNonASCIIChars } from "../../../common/src/utils/misc";

export function setupUI(game: Game): void {
    if (UI_DEBUG_MODE) {
        // Kill message
        $("#kill-msg-kills").text("Kills: 7");
        $("#kill-msg-word").text("obliterated");
        $("#kill-msg-player-name").html("Player");
        $("#kill-msg-weapon-used").text(" with Mosin-Nagant (streak: 255)");
        $("#kill-msg").show();

        // Spectating message
        $("#spectating-msg-info").html('<span style="font-weight: 600">Spectating</span> <span style="margin-left: 3px">Player</span>');
        $("#spectating-msg").show();

        // Gas message
        $("#gas-msg-info").text("Toxic gas is advancing! Move to the safe zone").css("color", "cyan");
        $("#gas-msg").show();

        $("#weapon-ammo-container").show();

        // Kill feed messages
        for (let i = 0; i < 5; i++) {
            const killFeedItem = $("<div>");
            killFeedItem.addClass("kill-feed-item");
            // noinspection HtmlUnknownTarget
            killFeedItem.html('<img class="kill-icon" src="./img/misc/skull_icon.svg" alt="Skull"> Player killed Player with Mosin-Nagant');
            $("#kill-feed").prepend(killFeedItem);
        }
    }

    const dropdown = {
        main: $("#splash-more .dropdown-content"),
        caret: $("#btn-dropdown-more i"),
        active: false,
        show() {
            this.active = true;
            this.main.addClass("active");
            this.caret.removeClass("fa-caret-down").addClass("fa-caret-up");
        },
        hide() {
            this.active = false;
            this.main.removeClass("active");
            this.caret.addClass("fa-caret-down").removeClass("fa-caret-up");
        },
        toggle() {
            this.active
                ? this.hide()
                : this.show();
        }
    };

    const body = $(document.body);
    const usernameField = $("#username-input");

    const youtubers = [
        {
            name: "Summit",
            link: "https://www.youtube.com/@SummitNewsNetwork"
        },
        {
            name: "123OP",
            link: "https://www.youtube.com/@123op."
        },
        {
            name: "Gonester",
            link: "https://www.youtube.com/@gonester"
        },
        {
            name: "TEAMFIGHTER 27",
            link: "https://www.youtube.com/channel/UCJF75th14wo3O4YvH8GfFXw"
        }
    ];

    const youtuber = youtubers[Math.floor(Math.random() * youtubers.length)];
    $("#youtube-featured-name").text(youtuber.name);
    $("#youtube-featured-content").attr("href", youtuber.link);

    const streamers = [
        {
            name: "iMoRTaL_Mafia",
            link: "https://www.twitch.tv/imortal_mafia"
        }
    ];

    const streamer = streamers[Math.floor(Math.random() * streamers.length)];
    $("#twitch-featured-name").text(streamer.name);
    $("#twitch-featured-content").attr("href", streamer.link);

    const toggleRotateMessage = (): JQuery => $("#splash-rotate-message").toggle(window.innerWidth < window.innerHeight);
    toggleRotateMessage();
    $(window).on("resize", toggleRotateMessage);

    const gameMenu = $("#game-menu");
    const settingsMenu = $("#settings-menu");

    usernameField.val(localStorageInstance.config.playerName);
    usernameField.on("input", () => {
        // Remove non-ASCII chars
        if (!ALLOW_NON_ASCII_USERNAME_CHARS) {
            usernameField.val(stripNonASCIIChars(
                // Replace fancy quotes & dashes first, so they don't get stripped out
                (usernameField.val() as string)
                    .replaceAll(/[\u201c\u201d\u201f]/g, '"')
                    .replaceAll(/[\u2018\u2019\u201b]/g, "'")
                    .replaceAll(/[\u2013\u2014]/g, "-")
            ));
        }
        localStorageInstance.update({ playerName: usernameField.val() as string });
    });

    const serverSelect = $<HTMLSelectElement>("#server-select");

    // Select region
    serverSelect.on("change", (e: Event) => {
        const value = serverSelect.val() as string | undefined;

        if (value !== undefined) {
            localStorageInstance.update({ region: value });
        }
    });

    const rulesBtn = $("#btn-rules");

    // Highlight rules & tutorial button for new players
    if (!localStorageInstance.config.rulesAcknowledged) {
        rulesBtn.removeClass("btn-secondary").addClass("highlighted");
    }

    // Event listener for rules button
    rulesBtn.on("click", () => {
        localStorageInstance.update({ rulesAcknowledged: true });
        location.href = "/rules";
    });

    // todo find a better way to do these two handlers
    $("#btn-dropdown-more").on("click", ev => {
        dropdown.toggle();
        ev.stopPropagation();
    });

    body.on("click", () => { dropdown.hide(); });

    $("#btn-quit-game").on("click", () => { game.endGame(); });
    $("#btn-play-again").on("click", () => { game.endGame(); });

    const sendSpectatePacket = (action: SpectateActions): void => { game.sendPacket(new SpectatePacket(game.playerManager, action)); };

    $("#btn-spectate").on("click", () => {
        sendSpectatePacket(SpectateActions.BeginSpectating);
        game.spectating = true;
        game.map.indicator.setFrame("player_indicator");
    });

    $("#btn-spectate-previous").on("click", () => { sendSpectatePacket(SpectateActions.SpectatePrevious); });
    $("#btn-report").on("click", () => {
        if (confirm("Are you sure you want to report this player?\nPlayers should only be reported for teaming or hacking.")) {
            sendSpectatePacket(SpectateActions.Report);
        }
    });
    $("#btn-spectate-next").on("click", () => { sendSpectatePacket(SpectateActions.SpectateNext); });

    $("#btn-resume-game").on("click", () => gameMenu.hide());
    $("#btn-fullscreen").on("click", () => {
        requestFullscreen();
        $("#game-menu").hide();
    });

    body.on("keydown", (e: JQuery.KeyDownEvent) => {
        if (e.key === "Escape" && $("canvas").hasClass("active")) {
            gameMenu.fadeToggle(250);
            settingsMenu.hide();
        }
    });

    $("#btn-settings").on("click", () => {
        settingsMenu.fadeToggle(250);
        settingsMenu.removeClass("in-game");
    });

    $("#btn-settings-game").on("click", () => {
        gameMenu.hide();
        settingsMenu.fadeToggle(250);
        settingsMenu.addClass("in-game");
    });

    $("#close-settings").on("click", () => {
        settingsMenu.fadeOut(250);
    });

    const customizeMenu = $("#customize-menu");
    $("#btn-customize").on("click", () => customizeMenu.fadeToggle(250));
    $("#close-customize").on("click", () => customizeMenu.fadeOut(250));

    $("#close-report").on("click", () => $("#report-modal").fadeOut(250));

    $("#btn-copy-report-id").on("click", () => {
        navigator.clipboard.writeText($("#report-id-input").val() as string)
            .then(() => {
                $("#btn-copy-report-id").html('<i class="fa-solid fa-check"></i> Copied');
            })
            .catch(() => {
                alert("Unable to copy report ID. Please copy it manually.");
            });
    });

    // Load skins
    const updateSplashCustomize = (skinID: string): void => {
        $("#skin-base").css("background-image", `url("./img/game/skins/${skinID}_base.svg")`);
        $("#skin-left-fist, #skin-right-fist").css("background-image", `url("./img/game/skins/${skinID}_fist.svg")`);
    };
    updateSplashCustomize(localStorageInstance.config.loadout.skin);
    for (const skin of Skins) {
        if (skin.notInLoadout ?? (skin.roleRequired !== undefined && skin.roleRequired !== localStorageInstance.config.role)) continue;

        /* eslint-disable @typescript-eslint/restrict-template-expressions */
        // noinspection CssUnknownTarget
        const skinItem = $(`<div id="skin-${skin.idString}" class="skins-list-item-container">
  <div class="skins-list-item">
    <div class="skin-base" style="background-image: url('./img/game/skins/${skin.idString}_base.svg')"></div>
    <div class="skin-left-fist" style="background-image: url('./img/game/skins/${skin.idString}_fist.svg')"></div>
    <div class="skin-right-fist" style="background-image: url('./img/game/skins/${skin.idString}_fist.svg')"></div>
  </div>
  <span class="skin-name">${skin.name}</span>
</div>`);
        skinItem.on("click", function() {
            localStorageInstance.update({
                loadout: {
                    ...localStorageInstance.config.loadout,
                    skin: skin.idString
                }
            });
            $(this).addClass("selected").siblings().removeClass("selected");
            updateSplashCustomize(skin.idString);
        });
        $("#skins-list").append(skinItem);
    }
    $(`#skin-${localStorageInstance.config.loadout.skin}`).addClass("selected");

    // Load emotes
    let selectedEmoteSlot: string | undefined;
    for (const emote of Emotes.definitions) {
        // noinspection CssUnknownTarget
        const emoteItem = $(`<div id="emote-${emote.idString}" class="emotes-list-item-container">
  <div class="emotes-list-item" style="background-image: url('/img/game/emotes/${emote.idString}.svg')"></div>
  <span class="emote-name">${emote.name}</span>
</div>`);
        emoteItem.on("click", function() {
            if (selectedEmoteSlot === undefined) return;
            localStorageInstance.update({
                loadout: {
                    ...localStorageInstance.config.loadout,
                    [`${selectedEmoteSlot}Emote`]: emote.idString
                }
            });
            $(this).addClass("selected").siblings().removeClass("selected");
            $(`#emote-customize-wheel > .emote-${selectedEmoteSlot}`)
                .css("background-image", `url("./img/game/emotes/${emote.idString}.svg")`);
        });
        $("#emotes-list").append(emoteItem);
    }
    for (const slot of ["top", "right", "bottom", "left"] as Array<"top" | "right" | "bottom" | "left">) {
        $(`#emote-customize-wheel > .emote-${slot}`)
            .css("background-image", `url("./img/game/emotes/${localStorageInstance.config.loadout[`${slot}Emote`]}.svg")`)
            .on("click", () => {
                if (selectedEmoteSlot !== slot) {
                    selectedEmoteSlot = slot;
                    $("#emote-customize-wheel").css("background-image", `url("./img/misc/emote_wheel_highlight_${slot}.svg"), url("/img/misc/emote_wheel.svg")`);
                    $(".emotes-list-item-container").removeClass("selected").css("cursor", "pointer");
                    $(`#emote-${localStorageInstance.config.loadout[`${slot}Emote`]}`).addClass("selected");
                } else {
                    selectedEmoteSlot = undefined;
                    $("#emote-customize-wheel").css("background-image", 'url("./img/misc/emote_wheel.svg")');
                    $(".emotes-list-item-container").removeClass("selected").css("cursor", "default");
                }
            });
    }

    // Disable context menu
    $("#game-ui").on("contextmenu", e => { e.preventDefault(); });

    // Load settings values and event listeners

    function addSliderListener(elementId: string, settingName: keyof Config, callback?: (value: number) => void): void {
        const element = $(elementId)[0] as HTMLInputElement;
        if (!element) console.error("Invalid element id");

        element.addEventListener("input", () => {
            const value = Number(element.value);
            const obj: Partial<Config> = {};
            (obj[settingName] as number) = value;
            localStorageInstance.update(obj);

            callback?.(value);
        });

        element.value = (localStorageInstance.config[settingName] as number).toString();
    }

    function addCheckboxListener(elementId: string, settingName: keyof Config, callback?: (value: boolean) => void): void {
        const element = $(elementId)[0] as HTMLInputElement;

        element.addEventListener("input", () => {
            const value = element.checked;
            const obj: Partial<Config> = {};
            (obj[settingName] as boolean) = value;
            localStorageInstance.update(obj);

            callback?.(value);
        });

        element.checked = localStorageInstance.config[settingName] as boolean;
    }

    // Scope looping toggle
    addCheckboxListener("#toggle-scope-looping", "scopeLooping");

    addCheckboxListener("#toggle-anonymous-player", "anonymousPlayers");

    // Music volume
    addSliderListener("#slider-music-volume", "musicVolume", (value: number) => {
        game.music.volume(value);
    });

    // SFX volume
    addSliderListener("#slider-sfx-volume", "sfxVolume", (value: number) => {
        game.soundManager.volume = value;
    });

    // Master volume
    addSliderListener("#slider-master-volume", "masterVolume", (value: number) => {
        Howler.volume(value);
    });
    Howler.volume(localStorageInstance.config.masterVolume);

    // Old menu music
    addCheckboxListener("#toggle-old-music", "oldMenuMusic");

    // Camera shake
    addCheckboxListener("#toggle-camera-shake", "cameraShake");

    // FPS toggle
    addCheckboxListener("#toggle-fps", "showFPS", (value: boolean) => {
        $("#fps-counter").toggle(value);
    });
    $("#fps-counter").toggle(localStorageInstance.config.showFPS);

    // Ping toggle
    addCheckboxListener("#toggle-ping", "showPing", (value: boolean) => {
        $("#ping-counter").toggle(value);
    });
    $("#ping-counter").toggle(localStorageInstance.config.showPing);

    // Coordinates toggle
<<<<<<< HEAD
    addCheckboxListener("#toggle-coordinates", "showCoordinates");
=======
    addCheckboxListener("#toggle-coordinates", "showCoordinates", (value: boolean) => {
        $("#coordinates-hud").toggle(value);
    });
    $("#coordinates-hud").toggle(localStorageInstance.config.showCoordinates);
>>>>>>> 827d3f43

    // Client-side prediction toggle
    addCheckboxListener("#toggle-client-side-prediction", "clientSidePrediction");

    // Text kill feed toggle
    addCheckboxListener("#toggle-text-kill-feed", "textKillFeed");

    // Rotation smoothing toggle
    addCheckboxListener("#toggle-rotation-smoothing", "rotationSmoothing");

    // Movement smoothing toggle
    addCheckboxListener("#toggle-movement-smoothing", "movementSmoothing");

    // Mobile controls stuff
    addCheckboxListener("#toggle-mobile-controls", "mobileControls");
    addSliderListener("#slider-joystick-size", "joystickSize");
    addSliderListener("#slider-joystick-transparency", "joystickTransparency");

    // Minimap stuff
    addSliderListener("#slider-minimap-transparency", "minimapTransparency", () => {
        game.map.updateTransparency();
    });

    addSliderListener("#slider-big-map-transparency", "bigMapTransparency", () => {
        game.map.updateTransparency();
    });

    addCheckboxListener("#toggle-hide-minimap", "minimapMinimized", () => {
        game.map.toggleMiniMap(true);
    });

    // Leave warning
    addCheckboxListener("#toggle-leave-warning", "leaveWarning");

    // Switch weapon slots by clicking
    for (let i = 0; i < INVENTORY_MAX_WEAPONS; i++) {
        const slotElement = $(`#weapon-slot-${i + 1}`);
        slotElement[0].addEventListener("pointerdown", (e: PointerEvent): void => {
            if (slotElement.hasClass("has-item")) {
                e.stopImmediatePropagation();
                if (e.button === 0) game.playerManager.equipItem(i);
                else if (e.button === 2) game.playerManager.dropItem(i);
            }
        });
    }

    // Generate the UI for scopes, healing items and ammos
    for (const scope of Scopes) {
        $("#scopes-container").append(`
        <div class="inventory-slot item-slot" id="${scope.idString}-slot" style="display: none;">
            <img class="item-image" src="./img/game/loot/${scope.idString}.svg" draggable="false">
            <div class="item-tooltip">${scope.name.split(" ")[0]}</div>
        </div>`);

        $(`#${scope.idString}-slot`)[0].addEventListener("pointerdown", (e: PointerEvent) => {
            game.playerManager.useItem(scope.idString);
            e.stopPropagation();
        });
        if (UI_DEBUG_MODE) {
            $(`#${scope.idString}-slot`).show();
        }
    }

    for (const item of HealingItems) {
        $("#healing-items-container").append(`
        <div class="inventory-slot item-slot" id="${item.idString}-slot">
            <img class="item-image" src="./img/game/loot/${item.idString}.svg" draggable="false">
            <span class="item-count" id="${item.idString}-count">0</span>
            <div class="item-tooltip">
                ${item.name}
                <br>
                Restores ${item.restoreAmount}${item.healType === HealType.Adrenaline ? "% adrenaline" : " health"}
            </div>
        </div>`);

        $(`#${item.idString}-slot`)[0].addEventListener("pointerdown", (e: PointerEvent) => {
            game.playerManager.useItem(item.idString);
            e.stopPropagation();
        });
    }

    for (const ammo of Ammos) {
        if (ammo.ephemeral === true) continue;

        $("#ammo-container").append(`
        <div class="inventory-slot item-slot ammo-slot" id="${ammo.idString}-slot">
            <img class="item-image" src="./img/game/loot/${ammo.idString}.svg" draggable="false">
            <span class="item-count" id="${ammo.idString}-count">0</span>
        </div>`);
    }

    // Hide mobile settings on desktop
    $("#tab-mobile").toggle(isMobile.any);

    // Mobile event listeners
    if (game.playerManager.isMobile) {
        // Interact message
        $("#interact-message").on("click", () => {
            game.playerManager.interact();
        });

        // Reload button
        $("#btn-reload").show().on("click", () => {
            game.playerManager.reload();
        });

        // Emote button & wheel
        $("#emote-wheel")
            .css("top", "50%")
            .css("left", "50%")
            .css("transform", "translate(-50%, -50%)");
        $("#btn-emotes").show().on("click", () => {
            $("#emote-wheel").show();
        });
        const createEmoteWheelListener = (slot: string, action: InputActions): void => {
            $(`#emote-wheel .emote-${slot}`).on("click", () => {
                $("#emote-wheel").hide();
                game.playerManager.action = action;
                game.playerManager.dirty.inputs = true;
            });
        };
        createEmoteWheelListener("top", InputActions.TopEmoteSlot);
        createEmoteWheelListener("right", InputActions.RightEmoteSlot);
        createEmoteWheelListener("bottom", InputActions.BottomEmoteSlot);
        createEmoteWheelListener("left", InputActions.LeftEmoteSlot);

        // Game menu
        $("#btn-game-menu").show().on("click", () => {
            $("#game-menu").toggle();
        });
    }

    // Prompt when trying to close the tab while playing
    window.addEventListener("beforeunload", (e: Event) => {
        if ($("canvas").hasClass("active") && localStorageInstance.config.leaveWarning && !game.gameOver) {
            e.preventDefault();
        }
    });

    // Hack to style range inputs background and add a label with the value :)
    function updateRangeInput(element: HTMLInputElement): void {
        const value = +element.value;
        const max = +element.max;
        const min = +element.min;
        const x = (value - min) / (max - min) * 100;
        $(element).css("--background", `linear-gradient(to right, #ff7500 0%, #ff7500 ${x}%, #f8f9fa ${x}%, #f8f9fa 100%)`);
        $(element).siblings(".range-input-value").text(element.id !== "slider-joystick-size" ? `${value * 100}%` : value);
    }

    $("input[type=range]").on("input", (e) => {
        updateRangeInput(e.target as HTMLInputElement);
    }).each((_i, element) => { updateRangeInput(element as HTMLInputElement); });

    $(".tab").on("click", ev => {
        const tab = $(ev.target);

        tab.siblings().removeClass("active");

        tab.addClass("active");

        const tabContent = $(`#${ev.target.id}-content`);

        tabContent.siblings().removeClass("active");
        tabContent.siblings().hide();

        tabContent.addClass("active");
        tabContent.show();
    });
}<|MERGE_RESOLUTION|>--- conflicted
+++ resolved
@@ -371,14 +371,8 @@
     $("#ping-counter").toggle(localStorageInstance.config.showPing);
 
     // Coordinates toggle
-<<<<<<< HEAD
     addCheckboxListener("#toggle-coordinates", "showCoordinates");
-=======
-    addCheckboxListener("#toggle-coordinates", "showCoordinates", (value: boolean) => {
-        $("#coordinates-hud").toggle(value);
-    });
-    $("#coordinates-hud").toggle(localStorageInstance.config.showCoordinates);
->>>>>>> 827d3f43
+
 
     // Client-side prediction toggle
     addCheckboxListener("#toggle-client-side-prediction", "clientSidePrediction");
