import $ from "jquery";
import { isMobile } from "pixi.js";
import { ALLOW_NON_ASCII_USERNAME_CHARS, InputActions, INVENTORY_MAX_WEAPONS, SpectateActions } from "../../../common/src/constants";
import { Ammos } from "../../../common/src/definitions/ammos";
import { Emotes } from "../../../common/src/definitions/emotes";
import { HealingItems, HealType } from "../../../common/src/definitions/healingItems";
import { Scopes } from "../../../common/src/definitions/scopes";
import { Skins } from "../../../common/src/definitions/skins";
import { stripNonASCIIChars } from "../../../common/src/utils/misc";
import { type Game } from "./game";
import { SpectatePacket } from "./packets/sending/spectatePacket";
import { body, createDropdown } from "./uiHelpers";
import { UI_DEBUG_MODE } from "./utils/constants";
import { Crosshairs, getCrosshair } from "./utils/crosshairs";
import { requestFullscreen } from "./utils/misc";
import { consoleVariables, type CVarTypeMapping } from "./utils/console/variables";

export function setupUI(game: Game): void {
    if (UI_DEBUG_MODE) {
        // Kill message
        $("#kill-msg-kills").text("Kills: 7");
        $("#kill-msg-word").text("obliterated");
        $("#kill-msg-player-name").html("Player");
        $("#kill-msg-weapon-used").text(" with Mosin-Nagant (streak: 255)");
        $("#kill-msg").show();

        // Spectating message
        $("#spectating-msg-info").html(
            '<span style="font-weight: 600">Spectating</span> <span style="margin-left: 3px">Player</span>'
        );
        $("#spectating-msg").show();

        // Gas message
        $("#gas-msg-info")
            .text("Toxic gas is advancing! Move to the safe zone")
            .css("color", "cyan");
        $("#gas-msg").show();

        $("#weapon-ammo-container").show();

        // Kill feed messages
        for (let i = 0; i < 5; i++) {
            const killFeedItem = $("<div>");
            killFeedItem.addClass("kill-feed-item");
            // noinspection HtmlUnknownTarget
            killFeedItem.html(
                '<img class="kill-icon" src="./img/misc/skull_icon.svg" alt="Skull"> Player killed Player with Mosin-Nagant'
            );
            $("#kill-feed").prepend(killFeedItem);
        }
    }

    //createDropdown("#splash-more");

    const usernameField = $("#username-input");

    const youtubers = [
        {
            name: "Summit",
            link: "https://www.youtube.com/@SummitNewsNetwork"
        },
        {
            name: "123OP",
            link: "https://www.youtube.com/@123op."
        },
        {
            name: "Gonester",
            link: "https://www.youtube.com/@gonester"
        },
        {
            name: "TEAMFIGHTER 27",
            link: "https://www.youtube.com/channel/UCJF75th14wo3O4YvH8GfFXw"
        },
        {
            name: "Ukraines dude",
            link: "https://www.youtube.com/channel/UCAdNONfEL-UOXDQnMkhhlHA"
        },
        {
            name: "monet",
            link: "https://www.youtube.com/@stardust_737"
        }
    ];

    const youtuber = youtubers[Math.floor(Math.random() * youtubers.length)];
    $("#youtube-featured-name").text(youtuber.name);
    $("#youtube-featured-content").attr("href", youtuber.link);

    const streamers = [
        {
            name: "iMoRTaL_Mafia",
            link: "https://www.twitch.tv/imortal_mafia"
        }
    ];

    const streamer = streamers[Math.floor(Math.random() * streamers.length)];
    $("#twitch-featured-name").text(streamer.name);
    $("#twitch-featured-content").attr("href", streamer.link);

    const toggleRotateMessage = (): JQuery =>
        $("#splash-rotate-message").toggle(
            window.innerWidth < window.innerHeight
        );
    toggleRotateMessage();
    $(window).on("resize", toggleRotateMessage);

    const gameMenu = $("#game-menu");
    const settingsMenu = $("#settings-menu");

    usernameField.val(consoleVariables.get.builtIn("cv_player_name").value);

    usernameField.on("input", () => {
        // Remove non-ASCII chars
        if (!ALLOW_NON_ASCII_USERNAME_CHARS) {
            usernameField.val(
                stripNonASCIIChars(
                    // Replace fancy quotes & dashes first, so they don't get stripped out
                    (usernameField.val() as string)
                        .replaceAll(/[\u201c\u201d\u201f]/g, '"')
                        .replaceAll(/[\u2018\u2019\u201b]/g, "'")
                        .replaceAll(/[\u2013\u2014]/g, "-")
                )
            );
        }
        consoleVariables.set.builtIn("cv_player_name", usernameField.val() as string);
    });

    createDropdown("#server-select");

<<<<<<< HEAD
    const serverSelect = $<HTMLSelectElement>("#server-select");

    // Select region
    serverSelect.on("change", () => {
        const value = serverSelect.val() as string | undefined;

        if (value !== undefined) {
            consoleVariables.set.builtIn("cv_region", value);
        }
    });

=======
>>>>>>> 5aacdf3e
    const rulesBtn = $("#btn-rules");

    // Highlight rules & tutorial button for new players
    if (!consoleVariables.get.builtIn("cv_rules_acknowledged").value) {
        rulesBtn.removeClass("btn-secondary").addClass("highlighted");
    }

    // Event listener for rules button
    rulesBtn.on("click", () => {
        consoleVariables.set.builtIn("cv_rules_acknowledged", true);
        location.href = "/rules";
    });

    $("#btn-quit-game").on("click", () => { game.endGame(); });
    $("#btn-play-again").on("click", () => { game.endGame(); });

    const sendSpectatePacket = (action: SpectateActions): void => {
        game.sendPacket(new SpectatePacket(game.playerManager, action));
    };

    $("#btn-spectate").on("click", () => {
        sendSpectatePacket(SpectateActions.BeginSpectating);
        game.spectating = true;
        game.map.indicator.setFrame("player_indicator");
    });

    $("#btn-spectate-previous").on("click", () => {
        sendSpectatePacket(SpectateActions.SpectatePrevious);
    });
    $("#btn-report").on("click", () => {
        if (
            confirm(
                "Are you sure you want to report this player?\nPlayers should only be reported for teaming or hacking."
            )
        ) {
            sendSpectatePacket(SpectateActions.Report);
        }
    });
    $("#btn-spectate-next").on("click", () => {
        sendSpectatePacket(SpectateActions.SpectateNext);
    });

    $("#btn-resume-game").on("click", () => gameMenu.hide());
    $("#btn-fullscreen").on("click", () => {
        requestFullscreen();
        $("#game-menu").hide();
    });

    body.on("keydown", (e: JQuery.KeyDownEvent) => {
        if (e.key === "Escape" && $("canvas").hasClass("active")) {
            gameMenu.fadeToggle(250);
            settingsMenu.hide();
        }
    });

    $("#btn-settings").on("click", () => {
        settingsMenu.fadeToggle(250);
        settingsMenu.removeClass("in-game");
    });

    $("#btn-settings-game").on("click", () => {
        gameMenu.hide();
        settingsMenu.fadeToggle(250);
        settingsMenu.addClass("in-game");
    });

    $("#close-settings").on("click", () => {
        settingsMenu.fadeOut(250);
    });

    const customizeMenu = $("#customize-menu");
    $("#btn-customize").on("click", () => customizeMenu.fadeToggle(250));
    $("#close-customize").on("click", () => customizeMenu.fadeOut(250));

    $("#close-report").on("click", () => $("#report-modal").fadeOut(250));

    $("#btn-copy-report-id").on("click", () => {
        navigator.clipboard
            .writeText($("#report-id-input").val() as string)
            .then(() => {
                $("#btn-copy-report-id").html(
                    '<i class="fa-solid fa-check"></i> Copied'
                );
            })
            .catch(() => {
                alert("Unable to copy report ID. Please copy it manually.");
            });
    });

    // Load skins
    const updateSplashCustomize = (skinID: string): void => {
        $("#skin-base").css(
            "background-image",
            `url("./img/game/skins/${skinID}_base.svg")`
        );
        $("#skin-left-fist, #skin-right-fist").css(
            "background-image",
            `url("./img/game/skins/${skinID}_fist.svg")`
        );
    };
    updateSplashCustomize(consoleVariables.get.builtIn("cv_loadout_skin").value);
    for (const skin of Skins) {
        if (skin.notInLoadout ?? (skin.roleRequired !== undefined && skin.roleRequired !== consoleVariables.get.builtIn("dv_role").value)) continue;

        /* eslint-disable @typescript-eslint/restrict-template-expressions */
        // noinspection CssUnknownTarget
        const skinItem =
            $(`<div id="skin-${skin.idString}" class="skins-list-item-container">
  <div class="skins-list-item">
    <div class="skin-base" style="background-image: url('./img/game/skins/${skin.idString}_base.svg')"></div>
    <div class="skin-left-fist" style="background-image: url('./img/game/skins/${skin.idString}_fist.svg')"></div>
    <div class="skin-right-fist" style="background-image: url('./img/game/skins/${skin.idString}_fist.svg')"></div>
  </div>
  <span class="skin-name">${skin.name}</span>
</div>`);
        skinItem.on("click", function() {
            consoleVariables.set.builtIn("cv_loadout_skin", skin.idString);
            $(this).addClass("selected").siblings().removeClass("selected");
            updateSplashCustomize(skin.idString);
        });
        $("#skins-list").append(skinItem);
    }
    $(`#skin-${consoleVariables.get.builtIn("cv_loadout_skin").value}`).addClass("selected");

    // Load emotes
    let selectedEmoteSlot: "top" | "right" | "bottom" | "left" | undefined;
    for (const emote of Emotes.definitions) {
        // noinspection CssUnknownTarget
        const emoteItem =
            $(`<div id="emote-${emote.idString}" class="emotes-list-item-container">
  <div class="emotes-list-item" style="background-image: url('/img/game/emotes/${emote.idString}.svg')"></div>
  <span class="emote-name">${emote.name}</span>
</div>`);
        emoteItem.on("click", function() {
            if (selectedEmoteSlot === undefined) return;
            consoleVariables.set.builtIn(`cv_loadout_${selectedEmoteSlot}_emote`, emote.idString);
            $(this).addClass("selected").siblings().removeClass("selected");
            $(`#emote-customize-wheel > .emote-${selectedEmoteSlot}`).css(
                "background-image",
                `url("./img/game/emotes/${emote.idString}.svg")`
            );
        });
        $("#emotes-list").append(emoteItem);
    }
<<<<<<< HEAD
    for (const slot of ["top", "right", "bottom", "left"] as const) {
        const emote = consoleVariables.get.builtIn(`cv_loadout_${slot}_emote`).value;
=======
    for (const slot of ["top", "right", "bottom", "left"] as Array<
        "top" | "right" | "bottom" | "left"
    >) {
>>>>>>> 5aacdf3e
        $(`#emote-customize-wheel > .emote-${slot}`)
            .css("background-image", `url("./img/game/emotes/${emote}.svg")`)
            .on("click", () => {
                if (selectedEmoteSlot !== slot) {
                    selectedEmoteSlot = slot;
                    $("#emote-customize-wheel").css("background-image", `url("./img/misc/emote_wheel_highlight_${slot}.svg"), url("/img/misc/emote_wheel.svg")`);
                    $(".emotes-list-item-container").removeClass("selected").css("cursor", "pointer");
                    $(`#emote-${emote}`).addClass("selected");
                } else {
                    selectedEmoteSlot = undefined;
                    $("#emote-customize-wheel").css(
                        "background-image",
                        'url("./img/misc/emote_wheel.svg")'
                    );
                    $(".emotes-list-item-container")
                        .removeClass("selected")
                        .css("cursor", "default");
                }
            });
    }

    // Load crosshairs
    function loadCrosshair(): void {
        const size = consoleVariables.get.builtIn("cv_crosshair_size").value;
        const crosshair = getCrosshair(
            consoleVariables.get.builtIn("cv_loadout_crosshair").value,
            consoleVariables.get.builtIn("cv_crosshair_color").value,
            size,
            consoleVariables.get.builtIn("cv_crosshair_stroke_color").value,
            consoleVariables.get.builtIn("cv_crosshair_stroke_size").value
        );
        const cursor = `url("${crosshair}") ${size / 2} ${size / 2}, crosshair`;

        $("#crosshair-image").css({
            backgroundImage: `url("${crosshair}")`,
            width: size,
            height: size
        });

        $("#crosshair-preview").css({ cursor });

        $("#game-ui").css({ cursor });
    }
    loadCrosshair();

    for (const crosshair of Crosshairs.definitions) {
        const crosshairItem = $(`
    <div id="crosshair-${crosshair.idString}" class="crosshairs-list-item-container">
        <div class="crosshairs-list-item"></div>
    </div>`);

        const size = consoleVariables.get.builtIn("cv_crosshair_size").value;
        const backgroundImage = `url("${getCrosshair(
            crosshair.idString,
            "#fff",
            size,
            "#0",
            0)}")`;

        // This method sucks but it's the only way to do it without breaking the crosshair image
        crosshairItem.find(".crosshairs-list-item").css({
            backgroundImage,
            "background-size": "contain",
            "background-repeat": "no-repeat"
        });

        crosshairItem.on("click", function() {
            consoleVariables.set.builtIn("cv_loadout_crosshair", crosshair.idString);
            loadCrosshair();
            $(this).addClass("selected").siblings().removeClass("selected");
        });

        $("#crosshairs-list").append(crosshairItem);
    }

    $(`#crosshair-${consoleVariables.get.builtIn("cv_loadout_crosshair").value}`).addClass("selected");

    addSliderListener("#slider-crosshair-size", "cv_crosshair_size", (value: number) => {
        consoleVariables.set.builtIn("cv_crosshair_size", 20 * value);
        loadCrosshair();
    });
    $("#slider-crosshair-size").val(consoleVariables.get.builtIn("cv_crosshair_size").value / 20);

    addSliderListener("#slider-crosshair-stroke-size", "cv_crosshair_stroke_size", () => {
        loadCrosshair();
    });
    $("#slider-crosshair-stroke-size").val(consoleVariables.get.builtIn("cv_crosshair_stroke_size").value);

    $<HTMLInputElement>("#crosshair-color-picker").on("input", e => {
        consoleVariables.set.builtIn("cv_crosshair_color", e.target.value);
        loadCrosshair();
    }).val(consoleVariables.get.builtIn("cv_crosshair_color").value);

    $<HTMLInputElement>("#crosshair-stroke-picker").on("input", (e) => {
        consoleVariables.set.builtIn("cv_crosshair_stroke_color", e.target.value);
        loadCrosshair();
    }).val(consoleVariables.get.builtIn("cv_crosshair_stroke_color").value);

    // Disable context menu
    $("#game-ui").on("contextmenu", e => { e.preventDefault(); });

    // Load settings values and event listeners
    function addSliderListener(elementId: string, settingName: keyof CVarTypeMapping, callback?: (value: number) => void): void {
        const element = $(elementId)[0] as HTMLInputElement;
        if (!element) console.error("Invalid element id");

        element.addEventListener("input", () => {
            const value = +element.value;
            consoleVariables.set(settingName, value);

            callback?.(value);
        });

        element.value = (consoleVariables.get.builtIn(settingName).value as number).toString();
    }

    function addCheckboxListener(elementId: string, settingName: keyof CVarTypeMapping, callback?: (value: boolean) => void): void {
        const element = $(elementId)[0] as HTMLInputElement;

        element.addEventListener("input", () => {
            const value = element.checked;
            consoleVariables.set(settingName, value);

            callback?.(value);
        });

        element.checked = consoleVariables.get.builtIn(settingName).value as boolean;
    }

    // Scope looping toggle
    addCheckboxListener("#toggle-scope-looping", "cv_loop_scope_selection");

    addCheckboxListener("#toggle-anonymous-player", "cv_anonymize_player_names");

    // Music volume
    addSliderListener("#slider-music-volume", "cv_music_volume", (value: number) => {
        game.music.volume(value);
    });

    // SFX volume
    addSliderListener("#slider-sfx-volume", "cv_sfx_volume", (value: number) => {
        game.soundManager.volume = value;
    });

    // Master volume
    addSliderListener("#slider-master-volume", "cv_master_volume", (value: number) => {
        Howler.volume(value);
    });
    Howler.volume(consoleVariables.get.builtIn("cv_master_volume").value);

    // Old menu music
    addCheckboxListener("#toggle-old-music", "cv_use_old_menu_music");

    // Camera shake
    addCheckboxListener("#toggle-camera-shake", "cv_camera_shake_fx");

    // FPS toggle
    addCheckboxListener("#toggle-fps", "pf_show_fps", (value: boolean) => {
        $("#fps-counter").toggle(value);
    });
    $("#fps-counter").toggle(consoleVariables.get.builtIn("pf_show_fps").value);

    // Ping toggle
    addCheckboxListener("#toggle-ping", "pf_show_ping", (value: boolean) => {
        $("#ping-counter").toggle(value);
    });
    $("#ping-counter").toggle(consoleVariables.get.builtIn("pf_show_ping").value);

    // Coordinates toggle
    addCheckboxListener("#toggle-coordinates", "pf_show_pos", (value: boolean) => {
        $("#coordinates-hud").toggle(value);
    });
    $("#coordinates-hud").toggle(consoleVariables.get.builtIn("pf_show_pos").value);

    // Client-side prediction choice
    {
        const element = $("#rotation-animation-style")[0] as HTMLInputElement;

        element.addEventListener("input", () => {
            consoleVariables.set.builtIn("cv_animate_rotation", element.checked ? "client" : "wait_for_server");
        });

        element.checked = consoleVariables.get.builtIn("cv_animate_rotation").value === "client";
    }

    // Text kill feed toggle
    {
        const element = $("#toggle-text-kill-feed")[0] as HTMLInputElement;

        element.addEventListener("input", () => {
            consoleVariables.set.builtIn("cv_killfeed_style", element.checked ? "text" : "icon");
        });

        element.checked = consoleVariables.get.builtIn("cv_killfeed_style").value === "text";
    }

    // Rotation smoothing toggle
    addCheckboxListener("#toggle-rotation-smoothing", "cv_rotation_smoothing");

    // Movement smoothing toggle
    addCheckboxListener("#toggle-movement-smoothing", "cv_movement_smoothing");

    // Mobile controls stuff
    addCheckboxListener("#toggle-mobile-controls", "mb_controls_enabled");
    addSliderListener("#slider-joystick-size", "mb_joystick_size");
    addSliderListener("#slider-joystick-transparency", "mb_joystick_transparency");

    // Minimap stuff
    addSliderListener("#slider-minimap-transparency", "cv_minimap_transparency", () => {
        game.map.updateTransparency();
    });

    addSliderListener("#slider-big-map-transparency", "cv_map_transparency", () => {
        game.map.updateTransparency();
    });

    addCheckboxListener("#toggle-hide-minimap", "cv_minimap_minimized", () => {
        game.map.toggleMiniMap(true);
    });

    // Leave warning
    addCheckboxListener("#toggle-leave-warning", "cv_leave_warning");

    // Hide rules button
    addCheckboxListener("#toggle-hide-rules", "cv_rules_acknowledged", (value: boolean) => {
        $("#btn-rules").toggle(!value);
    });
    $("#btn-rules").toggle(!consoleVariables.get.builtIn("cv_rules_acknowledged").value);

    // Switch weapon slots by clicking
    for (let i = 0; i < INVENTORY_MAX_WEAPONS; i++) {
        const slotElement = $(`#weapon-slot-${i + 1}`);
        slotElement[0].addEventListener(
            "pointerdown",
            (e: PointerEvent): void => {
                if (slotElement.hasClass("has-item")) {
                    e.stopImmediatePropagation();
                    if (e.button === 0) game.playerManager.equipItem(i);
                    else if (e.button === 2) game.playerManager.dropItem(i);
                }
            }
        );
    }

    // Generate the UI for scopes, healing items and ammos
    for (const scope of Scopes) {
        $("#scopes-container").append(`
        <div class="inventory-slot item-slot" id="${scope.idString
            }-slot" style="display: none;">
            <img class="item-image" src="./img/game/loot/${scope.idString
            }.svg" draggable="false">
            <div class="item-tooltip">${scope.name.split(" ")[0]}</div>
        </div>`);

        $(`#${scope.idString}-slot`)[0].addEventListener(
            "pointerdown",
            (e: PointerEvent) => {
                game.playerManager.useItem(scope.idString);
                e.stopPropagation();
            }
        );
        if (UI_DEBUG_MODE) {
            $(`#${scope.idString}-slot`).show();
        }
    }

    for (const item of HealingItems) {
        $("#healing-items-container").append(`
        <div class="inventory-slot item-slot" id="${item.idString}-slot">
            <img class="item-image" src="./img/game/loot/${item.idString
            }.svg" draggable="false">
            <span class="item-count" id="${item.idString}-count">0</span>
            <div class="item-tooltip">
                ${item.name}
                <br>
                Restores ${item.restoreAmount}${item.healType === HealType.Adrenaline ? "% adrenaline" : " health"
            }
            </div>
        </div>`);

        $(`#${item.idString}-slot`)[0].addEventListener(
            "pointerdown",
            (e: PointerEvent) => {
                game.playerManager.useItem(item.idString);
                e.stopPropagation();
            }
        );
    }

    for (const ammo of Ammos) {
        if (ammo.ephemeral === true) continue;

        $("#ammo-container").append(`
        <div class="inventory-slot item-slot ammo-slot" id="${ammo.idString}-slot">
            <img class="item-image" src="./img/game/loot/${ammo.idString}.svg" draggable="false">
            <span class="item-count" id="${ammo.idString}-count">0</span>
        </div>`);
    }

    // Hide mobile settings on desktop
    $("#tab-mobile").toggle(isMobile.any);

    // Mobile event listeners
    if (game.playerManager.isMobile) {
        // Interact message
        $("#interact-message").on("click", () => {
            game.playerManager.interact();
        });

        // Reload button
        $("#btn-reload")
            .show()
            .on("click", () => {
                game.playerManager.reload();
            });

        // Emote button & wheel
        $("#emote-wheel")
            .css("top", "50%")
            .css("left", "50%")
            .css("transform", "translate(-50%, -50%)");
        $("#btn-emotes").show().on("click", () => {
            $("#emote-wheel").show();
        });

        const createEmoteWheelListener = (slot: string, action: InputActions): void => {
            $(`#emote-wheel .emote-${slot}`).on("click", () => {
                $("#emote-wheel").hide();
                game.playerManager.action = action;
                game.playerManager.dirty.inputs = true;
            });
        };
        createEmoteWheelListener("top", InputActions.TopEmoteSlot);
        createEmoteWheelListener("right", InputActions.RightEmoteSlot);
        createEmoteWheelListener("bottom", InputActions.BottomEmoteSlot);
        createEmoteWheelListener("left", InputActions.LeftEmoteSlot);

        // Game menu
        $("#btn-game-menu")
            .show()
            .on("click", () => {
                $("#game-menu").toggle();
            });
    }

    // Prompt when trying to close the tab while playing
    window.addEventListener("beforeunload", (e: Event) => {
        if ($("canvas").hasClass("active") && consoleVariables.get.builtIn("cv_leave_warning").value && !game.gameOver) {
            e.preventDefault();
        }
    });

    // Hack to style range inputs background and add a label with the value :)
    function updateRangeInput(element: HTMLInputElement): void {
        const value = +element.value;
        const max = +element.max;
        const min = +element.min;
        const x = ((value - min) / (max - min)) * 100;
        $(element).css(
            "--background",
            `linear-gradient(to right, #ff7500 0%, #ff7500 ${x}%, #f8f9fa ${x}%, #f8f9fa 100%)`
        );
        $(element)
            .siblings(".range-input-value")
            .text(
                element.id !== "slider-joystick-size"
                    ? `${Math.round(value * 100)}%`
                    : value
            );
    }

    $("input[type=range]")
        .on("input", (e) => {
            updateRangeInput(e.target as HTMLInputElement);
        })
        .each((_i, element) => {
            updateRangeInput(element as HTMLInputElement);
        });

    $(".tab").on("click", (ev) => {
        const tab = $(ev.target);

        tab.siblings().removeClass("active");

        tab.addClass("active");

        const tabContent = $(`#${ev.target.id}-content`);

        tabContent.siblings().removeClass("active");
        tabContent.siblings().hide();

        tabContent.addClass("active");
        tabContent.show();
    });
}<|MERGE_RESOLUTION|>--- conflicted
+++ resolved
@@ -126,20 +126,6 @@
 
     createDropdown("#server-select");
 
-<<<<<<< HEAD
-    const serverSelect = $<HTMLSelectElement>("#server-select");
-
-    // Select region
-    serverSelect.on("change", () => {
-        const value = serverSelect.val() as string | undefined;
-
-        if (value !== undefined) {
-            consoleVariables.set.builtIn("cv_region", value);
-        }
-    });
-
-=======
->>>>>>> 5aacdf3e
     const rulesBtn = $("#btn-rules");
 
     // Highlight rules & tutorial button for new players
@@ -284,14 +270,10 @@
         });
         $("#emotes-list").append(emoteItem);
     }
-<<<<<<< HEAD
+
     for (const slot of ["top", "right", "bottom", "left"] as const) {
         const emote = consoleVariables.get.builtIn(`cv_loadout_${slot}_emote`).value;
-=======
-    for (const slot of ["top", "right", "bottom", "left"] as Array<
-        "top" | "right" | "bottom" | "left"
-    >) {
->>>>>>> 5aacdf3e
+
         $(`#emote-customize-wheel > .emote-${slot}`)
             .css("background-image", `url("./img/game/emotes/${emote}.svg")`)
             .on("click", () => {
