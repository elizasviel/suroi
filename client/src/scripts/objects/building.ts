--- conflicted
+++ resolved
@@ -1,12 +1,7 @@
 import { Container } from "pixi.js";
-<<<<<<< HEAD
 
 import { type ObjectCategory, ZIndexes } from "../../../../common/src/constants";
 import { type BuildingDefinition } from "../../../../common/src/definitions/buildings";
-=======
-import { ZIndexes, type ObjectCategory } from "../../../../common/src/constants";
-import { FloorTypes, type BuildingDefinition } from "../../../../common/src/definitions/buildings";
->>>>>>> 4fd06604
 import { type Orientation } from "../../../../common/src/typings";
 import { type Hitbox } from "../../../../common/src/utils/hitbox";
 import { velFromAngle } from "../../../../common/src/utils/math";
@@ -18,10 +13,9 @@
 
 import { HITBOX_COLORS, HITBOX_DEBUG_MODE } from "../utils/constants";
 import { orientationToRotation } from "../utils/misc";
-import { SuroiSprite, drawHitbox, toPixiCoords } from "../utils/pixi";
+import { drawHitbox, SuroiSprite, toPixiCoords } from "../utils/pixi";
 import { EaseFunctions, Tween } from "../utils/tween";
-
-
+import { FloorTypes } from "../../../../common/src/utils/mapUtils";
 
 export class Building extends GameObject {
     declare readonly type: ObjectType<ObjectCategory.Building, BuildingDefinition>;
@@ -133,20 +127,7 @@
 
             this.ceilingContainer.rotation = this.rotation;
 
-<<<<<<< HEAD
-            this.ceilingHitbox = definition.ceilingHitbox.transform(this.position, 1, this.orientation);
-=======
             this.ceilingHitbox = definition.ceilingHitbox?.transform(this.position, 1, this.orientation);
-
-            for (const floor of definition.floors) {
-                const floorHitbox = floor.hitbox.transform(this.position, 1, this.orientation);
-                this.floorHitboxes.push(floorHitbox);
-                this.game.floorHitboxes.set(
-                    floorHitbox,
-                    floor.type
-                );
-            }
->>>>>>> 4fd06604
         }
 
         if (HITBOX_DEBUG_MODE) {
@@ -156,22 +137,16 @@
             drawHitbox(definition.spawnHitbox.transform(this.position, 1, this.orientation),
                 HITBOX_COLORS.spawnHitbox,
                 this.debugGraphics);
-<<<<<<< HEAD
 
-            drawHitbox(definition.scopeHitbox.transform(this.position, 1, this.orientation),
-                HITBOX_COLORS.buildingZoomCeiling,
-                this.debugGraphics);
-=======
-            
             if (definition.scopeHitbox !== undefined) {
                 drawHitbox(definition.scopeHitbox.transform(this.position, 1, this.orientation),
                     HITBOX_COLORS.buildingZoomCeiling,
                     this.debugGraphics);
             }
+
             for (const floor of definition.floors) {
                 drawHitbox(floor.hitbox.transform(this.position, 1, this.orientation), FloorTypes[floor.type].debugColor, this.debugGraphics);
             }
->>>>>>> 4fd06604
         }
     }
 
