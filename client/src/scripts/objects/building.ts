<<<<<<< HEAD
import type { Game } from "../game";
import { GameObject } from "../types/gameObject";

import { zIndexes, type ObjectCategory } from "../../../../common/src/constants";
import { type ObjectType } from "../../../../common/src/utils/objectType";
import { type Hitbox } from "../../../../common/src/utils/hitbox";
import { FloorTypes, type BuildingDefinition } from "../../../../common/src/definitions/buildings";
import { type Orientation } from "../../../../common/src/typings";
import { orientationToRotation } from "../utils/misc";
import { SuroiSprite, drawHitbox, toPixiCoords } from "../utils/pixi";
import { Container, Renderer, Sprite, Texture } from "pixi.js";
import { randomFloat, randomRotation } from "../../../../common/src/utils/random";
=======
import { Container } from "pixi.js";
import { type ObjectCategory, ZIndexes } from "../../../../common/src/constants";
import { type BuildingDefinition, FloorTypes } from "../../../../common/src/definitions/buildings";
import { type Orientation } from "../../../../common/src/typings";
import { type Hitbox } from "../../../../common/src/utils/hitbox";
>>>>>>> 9108a721
import { velFromAngle } from "../../../../common/src/utils/math";
import { type ObjectType } from "../../../../common/src/utils/objectType";
import { type ObjectsNetData } from "../../../../common/src/utils/objectsSerializations";
<<<<<<< HEAD
import { HITBOX_COLORS, HITBOX_DEBUG_MODE, PIXI_SCALE } from "../utils/constants";
import { Obstacle } from "./obstacle";
import { Graphics, GenerateTextureSystem } from "pixi.js"
=======
import { randomFloat, randomRotation } from "../../../../common/src/utils/random";
import type { Game } from "../game";
import { GameObject } from "../types/gameObject";
import { HITBOX_COLORS, HITBOX_DEBUG_MODE } from "../utils/constants";
import { orientationToRotation } from "../utils/misc";
import { drawHitbox, SuroiSprite, toPixiCoords } from "../utils/pixi";
import { EaseFunctions, Tween } from "../utils/tween";
>>>>>>> 9108a721

export class Building extends GameObject {
    declare readonly type: ObjectType<ObjectCategory.Building, BuildingDefinition>;

    ceilingContainer: Container;

    ceilingHitbox?: Hitbox;

    orientation!: Orientation;

    ceilingTween?: Tween<Container>;

    ceilingVisible = true;

    isNew = true;

    floorHitboxes: Hitbox[] = [];

    constructor(game: Game, type: ObjectType, id: number) {
        super(game, type, id);

        const definition = this.type.definition;

        this.container.zIndex = ZIndexes.Ground;

        for (const image of definition.floorImages) {
            const sprite = new SuroiSprite(image.key);
            sprite.setVPos(toPixiCoords(image.position));
            if (image.tint !== undefined) sprite.setTint(image.tint);
            this.container.addChild(sprite);
        }

        this.ceilingContainer = new Container();
<<<<<<< HEAD
        this.ceilingContainer.zIndex = definition.ceilingZIndex ?? zIndexes.BuildingsCeiling;
=======
        this.ceilingContainer.zIndex = ZIndexes.BuildingsCeiling;
>>>>>>> 9108a721
        this.game.camera.container.addChild(this.ceilingContainer);
    }

    toggleCeiling(visible: boolean): void {
        if (this.ceilingVisible === visible) return;

        this.ceilingTween?.kill();

        this.ceilingTween = new Tween(this.game, {
            target: this.ceilingContainer,
            to: { alpha: visible ? 1 : 0 },
            duration: 200,
            ease: EaseFunctions.sineOut,
            onComplete: () => {
                this.ceilingVisible = visible;
            }
        });
    }

    override updateFromData(data: ObjectsNetData[ObjectCategory.Building]): void {
        const definition = this.type.definition;

        if (data.dead) {
            if (!this.dead && !this.isNew) {
                this.game.particleManager.spawnParticles(10, () => ({
                    frames: `${this.type.idString}_particle`,
                    // eslint-disable-next-line @typescript-eslint/no-non-null-assertion
                    position: this.ceilingHitbox!.randomPoint(),
                    zIndex: 10,
                    lifeTime: 2000,
                    rotation: {
                        start: randomRotation(),
                        end: randomRotation()
                    },
                    alpha: {
                        start: 1,
                        end: 0,
                        ease: EaseFunctions.sextIn
                    },
                    scale: { start: 1, end: 0.2 },
                    speed: velFromAngle(randomRotation(), randomFloat(1, 2))
                }));
                this.playSound("ceiling_collapse", 0.5, 96);
            }
            this.ceilingTween?.kill();
            this.ceilingContainer.zIndex = ZIndexes.DeadObstacles;
            this.ceilingContainer.alpha = 1;

            this.ceilingContainer.addChild(new SuroiSprite(`${this.type.idString}_residue`));
        }
        this.dead = data.dead;

        this.ceilingContainer.removeChildren();
        for (const image of definition.ceilingImages) {
            let key = image.key;
            if (this.dead && image.residue) key = image.residue;
            const sprite = new SuroiSprite(key);
            sprite.setVPos(toPixiCoords(image.position));
            if (image.tint !== undefined) sprite.setTint(image.tint);
            this.ceilingContainer.addChild(sprite);
        }

        this.isNew = false;

        if (data.fullUpdate) {
            this.position = data.position;

            const pos = toPixiCoords(this.position);
            this.container.position.copyFrom(pos);
            this.ceilingContainer.position.copyFrom(pos);

            this.orientation = data.rotation as Orientation;

            this.rotation = orientationToRotation(this.orientation);

            this.container.rotation = this.rotation;

            this.ceilingContainer.rotation = this.rotation;

            this.ceilingHitbox = definition.ceilingHitbox?.transform(this.position, 1, this.orientation);

            for (const floor of definition.floors) {
                const floorHitbox = floor.hitbox.transform(this.position, 1, this.orientation);
                this.floorHitboxes.push(floorHitbox);
                this.game.floorHitboxes.set(
                    floorHitbox,
                    floor.type
                );
            }
        }

        if (HITBOX_DEBUG_MODE) {
            this.debugGraphics.clear();
            if (this.ceilingHitbox !== undefined) drawHitbox(this.ceilingHitbox, HITBOX_COLORS.buildingScopeCeiling, this.debugGraphics);

            drawHitbox(definition.spawnHitbox.transform(this.position, 1, this.orientation),
                HITBOX_COLORS.spawnHitbox,
                this.debugGraphics);
            
            if (definition.scopeHitbox !== undefined) {
                drawHitbox(definition.scopeHitbox.transform(this.position, 1, this.orientation),
                    HITBOX_COLORS.buildingZoomCeiling,
                    this.debugGraphics);
            }
            for (const floor of definition.floors) {
                drawHitbox(floor.hitbox.transform(this.position, 1, this.orientation), FloorTypes[floor.type].debugColor, this.debugGraphics);
            }
        }
    }

    destroy(): void {
        super.destroy();
        this.ceilingTween?.kill();
        this.ceilingContainer.destroy();
        for (const floorHitbox of this.floorHitboxes) {
            this.game.floorHitboxes.delete(floorHitbox);
        }
    }
}<|MERGE_RESOLUTION|>--- conflicted
+++ resolved
@@ -1,39 +1,21 @@
-<<<<<<< HEAD
+import { Container } from "pixi.js";
+import { ZIndexes, type ObjectCategory } from "../../../../common/src/constants";
+import { FloorTypes, type BuildingDefinition } from "../../../../common/src/definitions/buildings";
+import { type Orientation } from "../../../../common/src/typings";
+import { type Hitbox } from "../../../../common/src/utils/hitbox";
+import { velFromAngle } from "../../../../common/src/utils/math";
+import { type ObjectType } from "../../../../common/src/utils/objectType";
+import { type ObjectsNetData } from "../../../../common/src/utils/objectsSerializations";
+import { randomFloat, randomRotation } from "../../../../common/src/utils/random";
 import type { Game } from "../game";
 import { GameObject } from "../types/gameObject";
 
-import { zIndexes, type ObjectCategory } from "../../../../common/src/constants";
-import { type ObjectType } from "../../../../common/src/utils/objectType";
-import { type Hitbox } from "../../../../common/src/utils/hitbox";
-import { FloorTypes, type BuildingDefinition } from "../../../../common/src/definitions/buildings";
-import { type Orientation } from "../../../../common/src/typings";
+import { HITBOX_COLORS, HITBOX_DEBUG_MODE } from "../utils/constants";
 import { orientationToRotation } from "../utils/misc";
 import { SuroiSprite, drawHitbox, toPixiCoords } from "../utils/pixi";
-import { Container, Renderer, Sprite, Texture } from "pixi.js";
-import { randomFloat, randomRotation } from "../../../../common/src/utils/random";
-=======
-import { Container } from "pixi.js";
-import { type ObjectCategory, ZIndexes } from "../../../../common/src/constants";
-import { type BuildingDefinition, FloorTypes } from "../../../../common/src/definitions/buildings";
-import { type Orientation } from "../../../../common/src/typings";
-import { type Hitbox } from "../../../../common/src/utils/hitbox";
->>>>>>> 9108a721
-import { velFromAngle } from "../../../../common/src/utils/math";
-import { type ObjectType } from "../../../../common/src/utils/objectType";
-import { type ObjectsNetData } from "../../../../common/src/utils/objectsSerializations";
-<<<<<<< HEAD
-import { HITBOX_COLORS, HITBOX_DEBUG_MODE, PIXI_SCALE } from "../utils/constants";
-import { Obstacle } from "./obstacle";
-import { Graphics, GenerateTextureSystem } from "pixi.js"
-=======
-import { randomFloat, randomRotation } from "../../../../common/src/utils/random";
-import type { Game } from "../game";
-import { GameObject } from "../types/gameObject";
-import { HITBOX_COLORS, HITBOX_DEBUG_MODE } from "../utils/constants";
-import { orientationToRotation } from "../utils/misc";
-import { drawHitbox, SuroiSprite, toPixiCoords } from "../utils/pixi";
 import { EaseFunctions, Tween } from "../utils/tween";
->>>>>>> 9108a721
+
+
 
 export class Building extends GameObject {
     declare readonly type: ObjectType<ObjectCategory.Building, BuildingDefinition>;
@@ -67,11 +49,7 @@
         }
 
         this.ceilingContainer = new Container();
-<<<<<<< HEAD
-        this.ceilingContainer.zIndex = definition.ceilingZIndex ?? zIndexes.BuildingsCeiling;
-=======
-        this.ceilingContainer.zIndex = ZIndexes.BuildingsCeiling;
->>>>>>> 9108a721
+        this.ceilingContainer.zIndex = definition.ceilingZIndex ?? ZIndexes.BuildingsCeiling;
         this.game.camera.container.addChild(this.ceilingContainer);
     }
 
