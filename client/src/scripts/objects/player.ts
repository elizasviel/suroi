import { type Game } from "../game";

import { localStorageInstance } from "../utils/localStorageHandler";

import {
    AnimationType,
    ObjectCategory,
    PLAYER_RADIUS,
    PlayerActions,
    SpectateActions,
    zIndexes
} from "../../../../common/src/constants";

import { v, vAdd, vAdd2, vClone, type Vector, vRotate } from "../../../../common/src/utils/vector";
import { random, randomBoolean, randomFloat, randomVector } from "../../../../common/src/utils/random";
import { angleBetween, distanceSquared, velFromAngle } from "../../../../common/src/utils/math";
import { ObjectType } from "../../../../common/src/utils/objectType";
import { type ItemDefinition, ItemType } from "../../../../common/src/utils/objectDefinitions";

import type { MeleeDefinition } from "../../../../common/src/definitions/melees";
import type { GunDefinition } from "../../../../common/src/definitions/guns";
import { HITBOX_COLORS, HITBOX_DEBUG_MODE, PIXI_SCALE, UI_DEBUG_MODE } from "../utils/constants";
import { type LootDefinition } from "../../../../common/src/definitions/loots";
import { Helmets } from "../../../../common/src/definitions/helmets";
import { Vests } from "../../../../common/src/definitions/vests";
import { Backpacks } from "../../../../common/src/definitions/backpacks";
import { type ArmorDefinition } from "../../../../common/src/definitions/armors";
import { CircleHitbox } from "../../../../common/src/utils/hitbox";
import { type EmoteDefinition } from "../../../../common/src/definitions/emotes";
import { drawHitbox, SuroiSprite, toPixiCoords } from "../utils/pixi";
import { Container } from "pixi.js";
import { type Sound } from "../utils/soundManager";
import { type HealingItemDefinition, HealType } from "../../../../common/src/definitions/healingItems";
import { Obstacle } from "./obstacle";
import { GameObject } from "../types/gameObject";
import { EaseFunctions, Tween } from "../utils/tween";
import { type ObjectsNetData } from "../../../../common/src/utils/objectsSerializations";
import { type ParticleEmitter } from "./particles";
import { SpectatePacket } from "../packets/sending/spectatePacket";

export class Player extends GameObject {
    declare readonly type: ObjectType<ObjectCategory.Player>;

    name!: string;

    activeItem = ObjectType.fromString<ObjectCategory.Loot, ItemDefinition>(ObjectCategory.Loot, "fists");

    oldItem = this.activeItem.idNumber;

    isNew = true;

    get isActivePlayer(): boolean {
        return this.id === this.game.activePlayerID;
    }

    animationSeq!: boolean;

    footstepSound?: Sound;
    actionSound?: Sound;

    action = {
        type: PlayerActions.None,
        seq: 0,
        item: undefined as undefined | ObjectType<ObjectCategory.Loot, HealingItemDefinition>
    };

    damageable = true;

    readonly images: {
        readonly vest: SuroiSprite
        readonly body: SuroiSprite
        readonly leftFist: SuroiSprite
        readonly rightFist: SuroiSprite
        readonly backpack: SuroiSprite
        readonly helmet: SuroiSprite
        readonly weapon: SuroiSprite
        readonly muzzleFlash: SuroiSprite
        readonly emoteBackground: SuroiSprite
        readonly emoteImage: SuroiSprite
    };

    readonly emoteContainer: Container;
    healingParticlesEmitter: ParticleEmitter;

    emoteAnim?: Tween<Container>;
    emoteHideAnim?: Tween<Container>;

    leftFistAnim?: Tween<SuroiSprite>;
    rightFistAnim?: Tween<SuroiSprite>;
    weaponAnim?: Tween<SuroiSprite>;
    muzzleFlashFadeAnim?: Tween<SuroiSprite>;
    muzzleFlashRecoilAnim?: Tween<SuroiSprite>;

    _emoteHideTimeoutID?: NodeJS.Timeout;

    distSinceLastFootstep = 0;

    helmetLevel = 0;
    vestLevel = 0;
    backpackLevel = 0;

    readonly radius = PLAYER_RADIUS;

    hitbox = new CircleHitbox(this.radius);

    constructor(game: Game, id: number) {
        super(game, ObjectType.categoryOnly(ObjectCategory.Player), id);

        this.images = {
            vest: new SuroiSprite().setVisible(false),
            body: new SuroiSprite(),
            leftFist: new SuroiSprite(),
            rightFist: new SuroiSprite(),
            backpack: new SuroiSprite().setPos(-55, 0).setVisible(false).setZIndex(5),
            helmet: new SuroiSprite().setPos(-8, 0).setVisible(false).setZIndex(6),
            weapon: new SuroiSprite().setZIndex(3),
            muzzleFlash: new SuroiSprite("muzzle_flash").setVisible(false).setZIndex(7).setAnchor(v(0, 0.5)),
            emoteBackground: new SuroiSprite("emote_background").setPos(0, 0),
            emoteImage: new SuroiSprite().setPos(0, 0)
        };

        this.container.addChild(
            this.images.vest,
            this.images.body,
            this.images.leftFist,
            this.images.rightFist,
            this.images.weapon,
            this.images.muzzleFlash,
            this.images.backpack,
            this.images.helmet
        );
        this.container.eventMode = "static";

        this.game.camera.container.removeChild(this.container);
        this.game.playersContainer.addChild(this.container);

        this.emoteContainer = new Container();
        this.game.camera.container.addChild(this.emoteContainer);
        this.emoteContainer.addChild(this.images.emoteBackground, this.images.emoteImage);
        this.emoteContainer.zIndex = zIndexes.Emotes;
        this.emoteContainer.visible = false;

        this.updateFistsPosition(false);
        this.updateWeapon();

        this.healingParticlesEmitter = this.game.particleManager.addEmitter({
            delay: 350,
            active: false,
            spawnOptions: () => {
                let frame = "";
                if (this.action.item?.definition.itemType === ItemType.Healing) {
                    frame = HealType[this.action.item.definition.healType].toLowerCase();
                }
                return {
                    frames: `${frame}_particle`,
                    position: this.hitbox.randomPoint(),
                    lifeTime: 1000,
                    zIndex: zIndexes.Players,
                    rotation: 0,
                    alpha: {
                        start: 1,
                        end: 0
                    },
                    scale: {
                        start: 1,
                        end: 1.5
                    },
                    speed: v(randomFloat(-1, 1), -3)
                };
            }
        });

        this.container.on("pointerdown", () => {
            if (this.game.spectating && this.game.activePlayerID !== this.id) {
                this.game.sendPacket(new SpectatePacket(game.playerManager, SpectateActions.SpectateSpecific, this.id));
            }
        });
        this.container.on("click", () => {
            if (this.game.spectating && this.game.activePlayerID !== this.id) {
                this.game.sendPacket(new SpectatePacket(game.playerManager, SpectateActions.SpectateSpecific, this.id));
            }
        });
    }

    override updateContainerPosition(): void {
        super.updateContainerPosition();
        if (!this.destroyed) this.emoteContainer.position = vAdd2(this.container.position, 0, -175);
    }

    spawnCasingParticles(): void {
        const weaponDef = this.activeItem.definition as GunDefinition;
        const initialRotation = this.rotation + Math.PI / 2;
        const spinAmount = randomFloat(Math.PI / 2, Math.PI);
        if (weaponDef.casingParticles !== undefined) {
            this.game.particleManager.spawnParticle({
                frames: `${weaponDef.ammoType}_particle`,
                zIndex: zIndexes.Players,
                position: vAdd(this.position, vRotate(weaponDef.casingParticles.position, this.rotation)),
                lifeTime: 400,
                scale: {
                    start: 0.8,
                    end: 0.4
                },
                alpha: {
                    start: 1,
                    end: 0,
                    ease: EaseFunctions.sextIn
                },
                rotation: {
                    start: initialRotation,
                    end: initialRotation + spinAmount
                },
                speed: vRotate(vAdd2(randomVector(2, -5, 10, 15), -(spinAmount / 4), 0), this.rotation)
            });
        }
    }

    override updateFromData(data: ObjectsNetData[ObjectCategory.Player]): void {
        // Position and rotation
        if (this.position !== undefined) this.oldPosition = vClone(this.position);
        this.position = data.position;

        this.hitbox.position = this.position;

        if (this.isActivePlayer) {
            if (!localStorageInstance.config.movementSmoothing) {
                this.game.camera.position = toPixiCoords(this.position);
            }
            this.game.soundManager.position = this.position;
            this.game.map.setPosition(this.position);
            if (!localStorageInstance.config.clientSidePrediction) {
                this.game.map.indicator.setRotation(this.rotation);
            }

            if (localStorageInstance.config.showCoordinates) {
                $("#coordinates-hud").text(`X: ${this.position.x.toFixed(2)} Y: ${this.position.y.toFixed(2)}`);
            }
        }
        if (this.oldPosition !== undefined) {
            this.distSinceLastFootstep += distanceSquared(this.oldPosition, this.position);
            if (this.distSinceLastFootstep > 7) {
                let floorType = "grass";
                for (const [hitbox, type] of this.game.floorHitboxes) {
                    if (hitbox.collidesWith(this.hitbox)) {
                        floorType = type;
                        break;
                    }
                }
                this.footstepSound = this.playSound(`${floorType}_step_${random(1, 2)}`, 0.6, 48);
                this.distSinceLastFootstep = 0;
            }
        }

        this.rotation = data.rotation;

        if (!localStorageInstance.config.clientSidePrediction ||
            !(localStorageInstance.config.clientSidePrediction && this.isActivePlayer && !this.game.spectating)
        ) this.container.rotation = this.rotation;

        if (this.isNew || !localStorageInstance.config.movementSmoothing) {
            const pos = toPixiCoords(this.position);
            const emotePos = vAdd(pos, v(0, -175));
            this.container.position.copyFrom(pos);
            this.emoteContainer.position.copyFrom(emotePos);
        }

        // Animation
        if (this.animationSeq !== data.animation.seq && this.animationSeq !== undefined) {
            this.playAnimation(data.animation.type);
        }
        this.animationSeq = data.animation.seq;

        if (data.fullUpdate) {
            this.container.alpha = data.invulnerable ? 0.5 : 1;

            this.oldItem = this.activeItem.idNumber;
            this.activeItem = data.activeItem;
            if (this.isActivePlayer && !UI_DEBUG_MODE) {
                $("#weapon-ammo-container").toggle(this.activeItem.definition.itemType === ItemType.Gun);
            }

            const skinID = data.skin.idString;
            this.images.body.setFrame(`${skinID}_base`);
            this.images.leftFist.setFrame(`${skinID}_fist`);
            this.images.rightFist.setFrame(`${skinID}_fist`);

            this.helmetLevel = data.helmet;
            this.vestLevel = data.vest;
            this.backpackLevel = data.backpack;

            if (this.action.type !== data.action.type || this.action.seq !== data.action.seq) {
                let actionTime = 0;
                let actionSoundName = "";
                let actionName = "";
                this.healingParticlesEmitter.active = false;
                switch (data.action.type) {
                    case PlayerActions.None:
                        if (this.isActivePlayer) $("#action-container").hide().stop();
                        if (this.actionSound) this.game.soundManager.stop(this.actionSound);
                        break;
                    case PlayerActions.Reload: {
                        const weaponDef = (this.activeItem.definition as GunDefinition);
                        actionName = "Reloading...";
                        if (weaponDef.casingParticles?.spawnOnReload) this.spawnCasingParticles();
                        actionSoundName = `${this.activeItem.idString}_reload`;
                        actionTime = (this.activeItem.definition as GunDefinition).reloadTime;
                        break;
                    }
                    case PlayerActions.UseItem: {
                        const itemDef = (data.action.item as ObjectType<ObjectCategory.Loot, HealingItemDefinition>).definition;
                        actionName = `${itemDef.useText} ${itemDef.name}`;
                        actionTime = itemDef.useTime;
                        actionSoundName = itemDef.idString;
                        this.healingParticlesEmitter.active = true;
                        break;
                    }
                }
                if (this.isActivePlayer) {
                    if (actionName) {
                        $("#action-name").text(actionName);
                        $("#action-container").show();
                    }
                    if (actionTime > 0) {
                        $("#action-timer-anim").stop().width("0%").animate({ width: "100%" }, actionTime * 1000, "linear", () => {
                            $("#action-container").hide();
                        });
                    }
                }
                if (actionSoundName) this.actionSound = this.playSound(actionSoundName, 0.6, 48);
            }
            this.action.type = data.action.type;
            this.action.seq = data.action.seq;
            this.action.item = data.action.item;

            this.updateEquipment();

            this.updateFistsPosition(true);
            this.updateWeapon();
            this.isNew = false;
        }

        if (HITBOX_DEBUG_MODE) {
            const ctx = this.debugGraphics;
            ctx.clear();

            drawHitbox(this.hitbox, HITBOX_COLORS.player, ctx);

            switch (this.activeItem.definition.itemType) {
                case ItemType.Gun: {
                    const weaponDef = this.activeItem.definition as GunDefinition;
                    ctx.lineStyle({
                        color: HITBOX_COLORS.playerWeapon,
                        width: 4
                    });
                    ctx.moveTo(this.container.position.x, this.container.position.y);
                    const lineEnd = toPixiCoords(vAdd(this.position, vRotate(v(weaponDef.length, 0), this.rotation)));
                    ctx.lineTo(lineEnd.x, lineEnd.y);
                    ctx.endFill();
                    break;
                }
                case ItemType.Melee: {
                    const weaponDef = this.activeItem.definition as MeleeDefinition;
                    const rotated = vRotate(weaponDef.offset, this.rotation);
                    const position = vAdd(this.position, rotated);
                    const hitbox = new CircleHitbox(weaponDef.radius, position);
                    drawHitbox(hitbox, HITBOX_COLORS.playerWeapon, ctx);
                    break;
                }
            }
        }
    }

    updateFistsPosition(anim: boolean): void {
        this.leftFistAnim?.kill();
        this.rightFistAnim?.kill();
        this.weaponAnim?.kill();

        const weaponDef = this.activeItem.definition as GunDefinition | MeleeDefinition;
        const fists = weaponDef.fists;
        if (anim) {
            this.leftFistAnim = new Tween(this.game, {
                target: this.images.leftFist,
                to: { x: fists.left.x, y: fists.left.y },
                duration: fists.animationDuration
            });
            this.rightFistAnim = new Tween(this.game, {
                target: this.images.rightFist,
                to: { x: fists.right.x, y: fists.right.y },
                duration: fists.animationDuration
            });
        } else {
            this.images.leftFist.setPos(fists.left.x, fists.left.y);
            this.images.rightFist.setPos(fists.right.x, fists.right.y);
        }

        if (weaponDef.image) {
            this.images.weapon.setPos(weaponDef.image.position.x, weaponDef.image.position.y);
            this.images.weapon.setAngle(weaponDef.image.angle);
        }
    }

    updateWeapon(): void {
        const weaponDef = this.activeItem.definition as GunDefinition | MeleeDefinition;
        this.images.weapon.setVisible(weaponDef.image !== undefined);
        this.images.muzzleFlash.setVisible(weaponDef.image !== undefined);
        if (weaponDef.image) {
            if (weaponDef.itemType === ItemType.Melee) {
                this.images.weapon.setFrame(`${weaponDef.idString}`);
            } else if (weaponDef.itemType === ItemType.Gun) {
                this.images.weapon.setFrame(`${weaponDef.idString}_world`);
            }
            this.images.weapon.setPos(weaponDef.image.position.x, weaponDef.image.position.y);
            this.images.weapon.setAngle(weaponDef.image.angle);

            if (this.activeItem.idNumber !== this.oldItem) {
                this.muzzleFlashFadeAnim?.kill();
                this.muzzleFlashRecoilAnim?.kill();
                this.images.muzzleFlash.alpha = 0;
                if (this.isActivePlayer) this.playSound(`${this.activeItem.idString}_switch`, 0);
            }
        }

        if (weaponDef.itemType === ItemType.Gun) {
<<<<<<< HEAD

            this.images.rightFist.setZIndex(weaponDef.fists.rightZIndex ?? 1)
            this.images.leftFist.setZIndex(weaponDef.fists.leftZIndex ?? 1)
=======
            switch (weaponDef.idString) {
                case "ak47": case "aug": case "mini14": case "m3k": case "hp18":
                case "mosin": case "tango_51": case "sr25": case "lewis_gun": case "stoner_63":
                case "mcx_spear": case "arx160": case "saf_200": case "g19": case "micro_uzi": case "cz75a":
                    this.images.rightFist.setZIndex(4);
                    this.images.leftFist.setZIndex(1);
                    this.images.weapon.setZIndex(2);
                    if (weaponDef.idString === "mosin" || weaponDef.idString === "lewis_gun") this.images.leftFist.setZIndex(4);
                    break;
                default:
                    this.images.rightFist.setZIndex(1);
                    this.images.leftFist.setZIndex(1);
                    break;
            }
>>>>>>> 61f89af0
            this.images.weapon.setZIndex(2);
            this.images.body.setZIndex(3);
        } else if (weaponDef.itemType === ItemType.Melee) {
            this.images.leftFist.setZIndex(3);
            this.images.rightFist.setZIndex(3);
            this.images.body.setZIndex(2);
            this.images.weapon.setZIndex(1);
        }
        this.container.sortChildren();
    }

    updateEquipment(): void {
        this.updateEquipmentWorldImage("helmet", Helmets);
        this.updateEquipmentWorldImage("vest", Vests);
        this.updateEquipmentWorldImage("backpack", Backpacks);

        if (this.isActivePlayer) {
            this.updateEquipmentSlot("helmet", Helmets);
            this.updateEquipmentSlot("vest", Vests);
            this.updateEquipmentSlot("backpack", Backpacks);
        }
    }

    updateEquipmentWorldImage(equipmentType: "helmet" | "vest" | "backpack", definitions: LootDefinition[]): void {
        const level = this[`${equipmentType}Level`];
        const image = this.images[equipmentType];
        if (level > 0) {
            image.setFrame(`${definitions[equipmentType === "backpack" ? level : level - 1].idString}_world`).setVisible(true);
        } else {
            image.setVisible(false);
        }
    }

    updateEquipmentSlot(equipmentType: "helmet" | "vest" | "backpack", definitions: LootDefinition[]): void {
        const container = $(`#${equipmentType}-slot`);
        const level = this[`${equipmentType}Level`];
        if (level > 0) {
            const definition = definitions[equipmentType === "backpack" ? level : level - 1];
            container.children(".item-name").text(`Lvl. ${level}`);
            container.children(".item-image").attr("src", `./img/game/loot/${definition.idString}.svg`);

            let itemTooltip = definition.name;
            if (equipmentType === "helmet" || equipmentType === "vest") {
                itemTooltip += `<br>Reduces ${(definition as ArmorDefinition).damageReduction * 100}% damage`;
            }
            container.children(".item-tooltip").html(itemTooltip);
        }
        container.css("visibility", level > 0 ? "visible" : "hidden");
    }

    emote(type: ObjectType<ObjectCategory.Emote, EmoteDefinition>): void {
        this.emoteAnim?.kill();
        this.emoteHideAnim?.kill();
        clearTimeout(this._emoteHideTimeoutID);
        this.playSound("emote", 0.4, 128);
        this.images.emoteImage.setFrame(`${type.idString}`);

        this.emoteContainer.visible = true;
        this.emoteContainer.scale.set(0);
        this.emoteContainer.alpha = 0;

        this.emoteAnim = new Tween(this.game, {
            target: this.emoteContainer,
            to: { alpha: 1 },
            duration: 250,
            ease: EaseFunctions.backOut,
            onUpdate: () => {
                this.emoteContainer.scale.set(this.emoteContainer.alpha);
            }
        });

        this._emoteHideTimeoutID = setTimeout(() => {
            this.emoteHideAnim = new Tween(this.game, {
                target: this.emoteContainer,
                to: { alpha: 0 },
                duration: 200,
                onUpdate: () => {
                    this.emoteContainer.scale.set(this.emoteContainer.alpha);
                },
                onComplete: () => {
                    this.emoteContainer.visible = false;
                }
            });
        }, 4000);
    }

    playAnimation(anim: AnimationType): void {
        switch (anim) {
            case AnimationType.Melee: {
                this.updateFistsPosition(false);
                const weaponDef = this.activeItem.definition as MeleeDefinition;
                if (weaponDef.fists.useLeft === undefined) break;

                let altFist = Math.random() < 0.5;
                if (!weaponDef.fists.randomFist) altFist = true;

                const duration = weaponDef.fists.animationDuration;

                if (!weaponDef.fists.randomFist || !altFist) {
                    this.leftFistAnim = new Tween(this.game, {
                        target: this.images.leftFist,
                        to: { x: weaponDef.fists.useLeft.x, y: weaponDef.fists.useLeft.y },
                        duration,
                        ease: EaseFunctions.sineIn,
                        yoyo: true
                    });
                }
                if (altFist) {
                    this.rightFistAnim = new Tween(this.game, {
                        target: this.images.rightFist,
                        to: { x: weaponDef.fists.useRight.x, y: weaponDef.fists.useRight.y },
                        duration,
                        ease: EaseFunctions.sineIn,
                        yoyo: true
                    });
                }

                if (weaponDef.image !== undefined) {
                    this.weaponAnim = new Tween(this.game, {
                        target: this.images.weapon,
                        to: {
                            x: weaponDef.image.usePosition.x,
                            y: weaponDef.image.usePosition.y,
                            angle: weaponDef.image.useAngle
                        },
                        duration,
                        ease: EaseFunctions.sineIn,
                        yoyo: true
                    });
                }

                this.playSound("swing", 0.4, 96);

                setTimeout(() => {
                    // Play hit effect on closest object
                    // TODO: share this logic with the server
                    const rotated = vRotate(weaponDef.offset, this.rotation);
                    const position = vAdd(this.position, rotated);
                    const hitbox = new CircleHitbox(weaponDef.radius, position);

                    const damagedObjects: Array<Player | Obstacle> = [];

                    for (const object of this.game.objects) {
                        if (
                            !object.dead &&
                            object !== this &&
                            object.damageable &&
                            (object instanceof Obstacle || object instanceof Player)
                        ) {
                            if (object.hitbox?.collidesWith(hitbox)) {
                                damagedObjects.push(object);
                            }
                        }
                    }

                    damagedObjects
                        .sort((a: Player | Obstacle, b: Player | Obstacle): number => {
                            if (a instanceof Obstacle && a.type.definition.noMeleeCollision) return Infinity;
                            if (b instanceof Obstacle && b.type.definition.noMeleeCollision) return -Infinity;

                            return a.hitbox.distanceTo(this.hitbox).distance - b.hitbox.distanceTo(this.hitbox).distance;
                        })
                        .slice(0, Math.min(damagedObjects.length, weaponDef.maxTargets))
                        // eslint-disable-next-line @typescript-eslint/no-confusing-void-expression
                        .forEach(target => target.hitEffect(position, angleBetween(this.position, position)));
                }, 50);

                break;
            }
            case AnimationType.Gun: {
                const weaponDef = this.activeItem.definition as GunDefinition;
                this.playSound(`${weaponDef.idString}_fire`, 0.5);

                if (weaponDef.itemType === ItemType.Gun) {
                    this.updateFistsPosition(false);
                    const recoilAmount = PIXI_SCALE * (1 - weaponDef.recoilMultiplier);
                    this.weaponAnim = new Tween(this.game, {
                        target: this.images.weapon,
                        to: { x: weaponDef.image.position.x - recoilAmount },
                        duration: 50,
                        yoyo: true
                    });

                    if (!weaponDef.noMuzzleFlash) {
                        const muzzleFlash = this.images.muzzleFlash;
                        muzzleFlash.x = weaponDef.length * PIXI_SCALE;
                        muzzleFlash.setVisible(true);
                        muzzleFlash.alpha = 0.95;
                        const scale = randomFloat(0.75, 1);
                        muzzleFlash.scale = v(scale, scale * (randomBoolean() ? 1 : -1));
                        muzzleFlash.rotation += Math.PI * 2;
                        this.muzzleFlashFadeAnim?.kill();
                        this.muzzleFlashRecoilAnim?.kill();
                        this.muzzleFlashFadeAnim = new Tween(this.game, {
                            target: muzzleFlash,
                            to: { alpha: 0 },
                            duration: 100,
                            onComplete: () => muzzleFlash.setVisible(false)
                        });
                        this.muzzleFlashRecoilAnim = new Tween(this.game, {
                            target: muzzleFlash,
                            to: { x: muzzleFlash.x - recoilAmount },
                            duration: 50,
                            yoyo: true
                        });
                    }

                    this.leftFistAnim = new Tween(this.game, {
                        target: this.images.leftFist,
                        to: { x: weaponDef.fists.left.x - recoilAmount },
                        duration: 50,
                        yoyo: true
                    });

                    this.rightFistAnim = new Tween(this.game, {
                        target: this.images.rightFist,
                        to: { x: weaponDef.fists.right.x - recoilAmount },
                        duration: 50,
                        yoyo: true
                    });

                    if (!weaponDef.casingParticles?.spawnOnReload) this.spawnCasingParticles();
                }
                break;
            }
            case AnimationType.GunClick: {
                this.playSound("gun_click", 0.8, 48);
                break;
            }
        }
    }

    hitEffect(position: Vector, angle: number): void {
        this.game.soundManager.play(randomBoolean() ? "player_hit_1" : "player_hit_2", position, 0.2, 96);

        this.game.particleManager.spawnParticle({
            frames: "blood_particle",
            zIndex: zIndexes.Players + 1,
            position,
            lifeTime: 1000,
            scale: {
                start: 0.5,
                end: 1
            },
            alpha: {
                start: 1,
                end: 0
            },
            speed: velFromAngle(angle, randomFloat(0.5, 1))
        });
    }

    destroy(): void {
        super.destroy();
        this.healingParticlesEmitter.destroy();
        if (this.actionSound) this.game.soundManager.stop(this.actionSound);
        if (this.isActivePlayer) $("#action-container").hide();
        clearTimeout(this._emoteHideTimeoutID);
        this.emoteHideAnim?.kill();
        this.emoteAnim?.kill();
        this.emoteContainer.destroy();
        this.leftFistAnim?.kill();
        this.rightFistAnim?.kill();
        this.weaponAnim?.kill();
        this.muzzleFlashFadeAnim?.kill();
        this.muzzleFlashRecoilAnim?.kill();
    }
}<|MERGE_RESOLUTION|>--- conflicted
+++ resolved
@@ -421,26 +421,8 @@
         }
 
         if (weaponDef.itemType === ItemType.Gun) {
-<<<<<<< HEAD
-
             this.images.rightFist.setZIndex(weaponDef.fists.rightZIndex ?? 1)
             this.images.leftFist.setZIndex(weaponDef.fists.leftZIndex ?? 1)
-=======
-            switch (weaponDef.idString) {
-                case "ak47": case "aug": case "mini14": case "m3k": case "hp18":
-                case "mosin": case "tango_51": case "sr25": case "lewis_gun": case "stoner_63":
-                case "mcx_spear": case "arx160": case "saf_200": case "g19": case "micro_uzi": case "cz75a":
-                    this.images.rightFist.setZIndex(4);
-                    this.images.leftFist.setZIndex(1);
-                    this.images.weapon.setZIndex(2);
-                    if (weaponDef.idString === "mosin" || weaponDef.idString === "lewis_gun") this.images.leftFist.setZIndex(4);
-                    break;
-                default:
-                    this.images.rightFist.setZIndex(1);
-                    this.images.leftFist.setZIndex(1);
-                    break;
-            }
->>>>>>> 61f89af0
             this.images.weapon.setZIndex(2);
             this.images.body.setZIndex(3);
         } else if (weaponDef.itemType === ItemType.Melee) {
