--- conflicted
+++ resolved
@@ -1436,8 +1436,7 @@
                                     });
                                 }
 
-<<<<<<< HEAD
-                                if (weaponDef.image !== undefined) {
+                                if (weaponDef.image !== undefined && frame.image !== undefined) {
                                     this.anims.weapon = this.game.addTween({
                                         target: this.images.weapon,
                                         to: {
@@ -1452,20 +1451,6 @@
                             }
                         }, previousDuration);
                         previousDuration += duration;
-=======
-                    if (weaponDef.image?.usePosition !== undefined) {
-                        this.anims.weapon = this.game.addTween({
-                            target: this.images.weapon,
-                            to: {
-                                x: weaponDef.image.usePosition.x,
-                                y: weaponDef.image.usePosition.y,
-                                angle: weaponDef.image.useAngle
-                            },
-                            duration,
-                            ease: EaseFunctions.sineIn,
-                            yoyo: true
-                        });
->>>>>>> 7b41376a
                     }
                 }
 
