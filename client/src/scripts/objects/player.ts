import { AnimationType, GameConstants, InputActions, Layer, ObjectCategory, PlayerActions, SpectateActions, ZIndexes } from "@common/constants";
import { type EmoteDefinition } from "@common/definitions/emotes";
import { Explosions } from "@common/definitions/explosions";
import { Ammos } from "@common/definitions/items/ammos";
import { type ArmorDefinition } from "@common/definitions/items/armors";
import { type BackpackDefinition } from "@common/definitions/items/backpacks";
import { Guns, type GunDefinition, type SingleGunNarrowing } from "@common/definitions/items/guns";
import { HealType, type HealingItemDefinition } from "@common/definitions/items/healingItems";
import { DEFAULT_HAND_RIGGING, Melees, type MeleeDefinition } from "@common/definitions/items/melees";
import { PerkData, PerkIds } from "@common/definitions/items/perks";
import { Skins, type SkinDefinition } from "@common/definitions/items/skins";
import { Loots, type WeaponDefinition } from "@common/definitions/loots";
import { MaterialSounds, type ObstacleDefinition } from "@common/definitions/obstacles";
import { SpectatePacket } from "@common/packets/spectatePacket";
import { CircleHitbox } from "@common/utils/hitbox";
import { adjacentOrEqualLayer, getEffectiveZIndex } from "@common/utils/layer";
import { Angle, EaseFunctions, Geometry, Numeric } from "@common/utils/math";
import { type Timeout } from "@common/utils/misc";
import { ItemType, type ReferenceTo } from "@common/utils/objectDefinitions";
import { type ObjectsNetData } from "@common/utils/objectsSerializations";
import { random, randomBoolean, randomFloat, randomPointInsideCircle, randomRotation, randomSign, randomVector } from "@common/utils/random";
import { FloorNames, FloorTypes } from "@common/utils/terrain";
import { Vec, type Vector } from "@common/utils/vector";
import $ from "jquery";
import { DashLine } from "pixi-dashed-line";
import { Container, Graphics, Text, TilingSprite } from "pixi.js";
import { getTranslatedString } from "../../translations";
import { type TranslationKeys } from "../../typings/translations";
import { type Game } from "../game";
import { type GameSound } from "../managers/soundManager";
import { BULLET_WHIZ_SCALE, DIFF_LAYER_HITBOX_OPACITY, HITBOX_COLORS, PIXI_SCALE, TEAMMATE_COLORS } from "../utils/constants";
import type { DebugRenderer } from "../utils/debugRenderer";
import { SuroiSprite, toPixiCoords } from "../utils/pixi";
import { type Tween } from "../utils/tween";
import { GameObject } from "./gameObject";
import { Obstacle } from "./obstacle";
import { type Particle, type ParticleEmitter, type ParticleOptions } from "./particles";

export class Player extends GameObject.derive(ObjectCategory.Player) {
    teamID!: number;

    activeItem: WeaponDefinition = Loots.fromString("fists");

    // for common code
    get activeItemDefinition(): WeaponDefinition {
        return this.activeItem;
    }

    private _meleeSoundTimeoutID?: number;

    meleeStopSound?: GameSound;
    meleeAttackCounter = 0;

    blockEmoting = false;

    backEquippedMelee?: MeleeDefinition;

    private activeDisguise?: ObstacleDefinition;
    private readonly disguiseContainer: Container;
    halloweenThrowableSkin = false;

    private _oldItem = this.activeItem;

    equipment: {
        helmet?: ArmorDefinition
        vest?: ArmorDefinition
        backpack: BackpackDefinition
    } = {
            backpack: Loots.fromString("bag")
        };

    distTraveled = 0;

    get isActivePlayer(): boolean {
        return this.id === this.game.activePlayerID;
    }

    footstepSound?: GameSound;
    actionSound?: GameSound;

    action = {
        type: PlayerActions.None,
        item: undefined as undefined | HealingItemDefinition
    };

    animation = AnimationType.None;
    animationChangeTime = 0;

    damageable = true;

    hideEquipment = false;

    downed = false;
    beingRevived = false;
    bleedEffectInterval?: NodeJS.Timeout;

    private _skin: ReferenceTo<SkinDefinition> = "";

    readonly images: {
        readonly aimTrail: TilingSprite
        readonly vest: SuroiSprite
        readonly body: SuroiSprite
        readonly leftFist: SuroiSprite
        readonly rightFist: SuroiSprite
        readonly leftLeg?: SuroiSprite
        readonly rightLeg?: SuroiSprite
        readonly backpack: SuroiSprite
        readonly helmet: SuroiSprite
        readonly weapon: SuroiSprite
        readonly altWeapon: SuroiSprite
        readonly muzzleFlash: SuroiSprite
        readonly waterOverlay: SuroiSprite
        readonly blood: Container
        readonly disguiseSprite: SuroiSprite
        readonly backMeleeSprite: SuroiSprite
        readonly badge?: SuroiSprite
    };

    readonly emote: {
        image: SuroiSprite
        background: SuroiSprite
        container: Container
    };

    teammateName?: {
        text: Text
        badge?: SuroiSprite
        container: Container
    };

    healingParticlesEmitter: ParticleEmitter;

    readonly anims: {
        emote?: Tween<Container>
        emoteHide?: Tween<Container>

        leftFist?: Tween<SuroiSprite>
        rightFist?: Tween<SuroiSprite>
        leftLeg?: Tween<SuroiSprite>
        rightLeg?: Tween<SuroiSprite>
        weapon?: Tween<SuroiSprite>
        pin?: Tween<SuroiSprite>
        muzzleFlashFade?: Tween<SuroiSprite>
        muzzleFlashRecoil?: Tween<SuroiSprite>
        waterOverlay?: Tween<SuroiSprite>
    } = {};

    private _emoteHideTimeout?: Timeout;

    distSinceLastFootstep = 0;

    helmetLevel = NaN;
    vestLevel = NaN;
    backpackLevel = NaN;

    private _hitbox = new CircleHitbox(GameConstants.player.radius);
    get hitbox(): CircleHitbox { return this._hitbox; }

    private readonly _bulletWhizHitbox = new CircleHitbox(GameConstants.player.radius * BULLET_WHIZ_SCALE);
    get bulletWhizHitbox(): CircleHitbox { return this._bulletWhizHitbox; }

    floorType: FloorNames = FloorNames.Grass;

    sizeMod = 1;

    private grenadeImpactPreview?: Graphics;

    constructor(game: Game, id: number, data: ObjectsNetData[ObjectCategory.Player]) {
        super(game, id);

        this.game.camera.addObject(this.disguiseContainer = new Container());

        this.images = {
            aimTrail: new TilingSprite({ texture: SuroiSprite.getTexture("aimTrail"), width: 20, height: 6000 }),
            vest: new SuroiSprite().setVisible(false),
            body: new SuroiSprite(),
            leftFist: new SuroiSprite(),
            rightFist: new SuroiSprite(),
            leftLeg: game.teamMode ? new SuroiSprite().setPos(-35, 26).setZIndex(-1) : undefined,
            rightLeg: game.teamMode ? new SuroiSprite().setPos(-35, -26).setZIndex(-1) : undefined,
            backpack: new SuroiSprite().setPos(-35, 0).setVisible(false).setZIndex(-1),
            helmet: new SuroiSprite().setPos(-8, 0).setVisible(false).setZIndex(6),
            weapon: new SuroiSprite().setZIndex(3),
            altWeapon: new SuroiSprite().setZIndex(3),
            muzzleFlash: new SuroiSprite("muzzle_flash").setVisible(false).setZIndex(7).setAnchor(Vec.create(0, 0.5)),
            waterOverlay: new SuroiSprite("water_overlay").setVisible(false).setTint(game.colors.water),
            blood: new Container(),
            disguiseSprite: new SuroiSprite(),
            backMeleeSprite: new SuroiSprite().setZIndex(ZIndexes.Players + 0.1)
        };

        this.container.addChild(
            this.images.aimTrail,
            this.images.vest,
            this.images.body,
            this.images.leftFist,
            this.images.rightFist,
            ...(game.teamMode ? [this.images.leftLeg, this.images.rightLeg] as readonly SuroiSprite[] : []),
            this.images.backpack,
            this.images.helmet,
            this.images.weapon,
            this.images.altWeapon,
            this.images.muzzleFlash,
            this.images.waterOverlay,
            this.images.blood,
            this.images.backMeleeSprite
        );

        this.disguiseContainer.addChild(this.images.disguiseSprite);

        // this.images.blood.zIndex = getEffectiveZIndex(4, this.game.layer, this.game.layer);

        if (game.teamMode) {
            // teamMode guarantees these images' presence
            // eslint-disable-next-line @typescript-eslint/no-non-null-assertion
            this.images.leftLeg!.scale = this.images.rightLeg!.scale = Vec.create(1.5, 0.8);
        }

        this.images.aimTrail.angle = 90;
        this.images.aimTrail.position = Vec.create(6000, -8);
        this.images.aimTrail.alpha = 0;
        if (!this.isActivePlayer) this.images.aimTrail.alpha = 0;

        let emote: this["emote"];
        this.emote = emote = {
            background: new SuroiSprite("emote_background").setPos(0, 0),
            image: new SuroiSprite().setPos(0, 0),
            container: new Container()
        };

        game.camera.addObject(emote.container);
        emote.container.addChild(emote.background, emote.image);
        emote.container.zIndex = getEffectiveZIndex(ZIndexes.Emotes, this.layer, this.game.layer);
        emote.container.visible = false;

        this.updateFistsPosition(false);
        this.updateWeapon();

        this.healingParticlesEmitter = this.game.particleManager.addEmitter({
            delay: 350,
            active: false,
            spawnOptions: () => {
                let frame = "";
                if (this.action.item?.itemType === ItemType.Healing) {
                    frame = HealType[this.action.item.healType].toLowerCase();
                }

                return {
                    frames: `${frame}_particle`,
                    position: this._hitbox.randomPoint(),
                    lifetime: 1000,
                    zIndex: ZIndexes.Players,
                    layer: this.layer,
                    rotation: 0,
                    alpha: {
                        start: 1,
                        end: 0
                    },
                    scale: {
                        start: 1,
                        end: 1.5
                    },
                    speed: Vec.create(randomFloat(-1, 1), -3)
                };
            }
        });

        this.images.body.eventMode = "static";
        this.images.body.on("pointerdown", (): void => {
            if (!this.game.spectating || this.game.activePlayerID === this.id) return;
            this.game.sendPacket(
                SpectatePacket.create({
                    spectateAction: SpectateActions.SpectateSpecific,
                    playerID: this.id
                })
            );
        });

        this.updateFromData(data, true);
    }

    override updateContainerPosition(): void {
        super.updateContainerPosition();
        if (!this.destroyed) {
            this.emote.container.position = Vec.addComponent(this.container.position, 0, -175);
            this.disguiseContainer.position = this.container.position;
            if (this.teammateName) {
                this.teammateName.container.position = Vec.addComponent(this.container.position, 0, 95);
                this.teammateName.container.zIndex = getEffectiveZIndex(ZIndexes.TeammateName, this.layer, this.game.layer);
            }
        }
    }

    override update(): void {
        this.updateGrenadePreview();
    }

    override updateInterpolation(): void {
        this.updateContainerPosition();
        if (!this.isActivePlayer || !this.game.console.getBuiltInCVar("cv_responsive_rotation") || this.game.spectating) {
            this.updateContainerRotation();
        }
    }

    spawnCasingParticles(filterBy: "fire" | "reload", altFire = false): void {
        const weaponDef = this.activeItem as GunDefinition;
        const reference = this._getItemReference() as SingleGunNarrowing;
        const initialRotation = this.rotation + Math.PI / 2;
        const casings = reference.casingParticles?.filter(c => (c.on ?? "fire") === filterBy) as NonNullable<SingleGunNarrowing["casingParticles"]>;

        if (casings?.length === 0 || reference.casingParticles === undefined) return;

        for (const casingSpec of casings) {
            const position = Vec.scale(casingSpec.position, this.sizeMod);
            if (weaponDef.isDual) {
                position.y = (altFire ? -1 : 1) * (position.y + weaponDef.leftRightOffset);
            }

            const spawnCasings = (): void => {
                const casingVelX = casingSpec.velocity?.x;
                const casingVelY = casingSpec.velocity?.y;

                this.game.particleManager.spawnParticles(
                    casingSpec.count ?? 1,
                    () => {
                        const spinAmount = randomFloat(Math.PI / 2, Math.PI);
                        const displacement = Vec.scale(
                            randomVector(
                                casingVelX?.min ?? 2,
                                casingVelX?.max ?? -5,
                                casingVelY?.min ?? 10,
                                casingVelY?.max ?? 15
                            ), this.sizeMod
                        );

                        if (casingVelX?.randomSign) {
                            displacement.x *= randomSign();
                        }

                        if (casingVelY?.randomSign) {
                            displacement.y *= randomSign();
                        }

                        return {
                            frames: casingSpec.frame ?? Ammos.fromString(weaponDef.ammoType).defaultCasingFrame ?? "",
                            zIndex: ZIndexes.Players,
                            position: Vec.add(this.position, Vec.rotate(position, this.rotation)),
                            lifetime: 400,
                            layer: this.layer,
                            scale: {
                                start: 0.8 * this.sizeMod,
                                end: 0.4 * this.sizeMod
                            },
                            alpha: {
                                start: 1,
                                end: 0,
                                ease: EaseFunctions.sexticIn
                            },
                            rotation: {
                                start: initialRotation,
                                end: initialRotation + (
                                    Math.sign(displacement.y) || (randomSign() * randomFloat(0, 0.3))
                                //  ^^^^^^^^^ make casings spin clockwise or counterclockwise
                                //            depending on which way they're flying
                                ) * spinAmount
                            },
                            speed: Vec.rotate(
                                Vec.addComponent(
                                    displacement,
                                    -(spinAmount / 4),
                                    0
                                ),
                                this.rotation
                            )
                        } satisfies ParticleOptions;
                    }
                );
            };

            if (!casingSpec.ejectionDelay) {
                spawnCasings();
            } else {
                const reference = weaponDef.idString;
                this.addTimeout(
                    () => {
                        if (reference !== this.activeItem.idString) return;

                        spawnCasings();
                    },
                    casingSpec.ejectionDelay
                );
            }
        }
    }

    override updateFromData(data: ObjectsNetData[ObjectCategory.Player], isNew = false): void {
        const game = this.game;
        const { uiManager } = game;

        const previousLayer = this.layer;

        // Position and rotation
        const oldPosition = Vec.clone(this.position);
        this.position = data.position;
        this._hitbox.position = this.position;
        this._bulletWhizHitbox.position = this.position;

        this.rotation = data.rotation;

        const noMovementSmoothing = !game.console.getBuiltInCVar("cv_movement_smoothing");

        if (noMovementSmoothing || isNew) this.container.rotation = this.rotation;

        if (this.isActivePlayer) {
            game.soundManager.position = this.position;
            game.map.setPosition(this.position);

            if (noMovementSmoothing) game.camera.position = toPixiCoords(this.position);

            if (game.console.getBuiltInCVar("pf_show_pos")) {
                uiManager.ui.debugPos.text(
                    `X: ${this.position.x.toFixed(2)} Y: ${this.position.y.toFixed(2)} Z: ${this.layer}`
                );
            }
        }

        const floorType = game.map.terrain.getFloor(this.position, this.layer);

        const doOverlay = FloorTypes[floorType].overlay;
        const layerChanged = previousLayer !== this.layer || game.activePlayer?.layer !== this.layer || isNew;
        let updateContainerZIndex = isNew || FloorTypes[this.floorType].overlay !== doOverlay || layerChanged;

        if (floorType !== this.floorType) {
            if (doOverlay) this.images.waterOverlay.setVisible(true);

            this.anims.waterOverlay?.kill();
            this.anims.waterOverlay = game.addTween(
                {
                    target: this.images.waterOverlay,
                    to: {
                        alpha: doOverlay ? 1 : 0
                    },
                    duration: 200,
                    onComplete: () => {
                        if (!doOverlay) this.images.waterOverlay.setVisible(false);

                        this.anims.waterOverlay = undefined;
                    }
                }
            );
        }
        this.floorType = floorType;

        if (oldPosition !== undefined) {
            const dist = Geometry.distance(oldPosition, this.position);
            this.distSinceLastFootstep += dist;
            this.distTraveled += dist;

            if (this.distTraveled > 8 && this.downed) {
                this.playAnimation(AnimationType.Downed);

                this.distTraveled = 0;
            }

            if (this.distSinceLastFootstep > 10) {
                this.footstepSound = this.playSound(
                    `${this.floorType}_step_${random(1, 2)}`,
                    {
                        falloff: 0.6,
                        maxRange: 48
                    }
                );

                this.distSinceLastFootstep = 0;

                if (FloorTypes[floorType].particles && this.layer >= Layer.Ground) {
                    const options = {
                        frames: "ripple_particle",
                        zIndex: ZIndexes.Ground,
                        position: this._hitbox.randomPoint(),
                        lifetime: 1000,
                        layer: this.layer,
                        speed: Vec.create(0, 0)
                    };

                    // outer
                    game.particleManager.spawnParticle({
                        ...options,
                        scale: {
                            start: randomFloat(0.45, 0.55),
                            end: randomFloat(2.95, 3.05)
                        },
                        alpha: {
                            start: randomFloat(0.55, 0.65),
                            end: 0
                        }
                    });

                    // inner
                    game.particleManager.spawnParticle({
                        ...options,
                        scale: {
                            start: randomFloat(0.15, 0.35),
                            end: randomFloat(1.45, 1.55)
                        },
                        alpha: {
                            start: randomFloat(0.25, 0.35),
                            end: 0
                        }
                    });
                }
            }
        }

        if (isNew || !game.console.getBuiltInCVar("cv_movement_smoothing")) {
            this.container.position.copyFrom(toPixiCoords(this.position));
            this.disguiseContainer.position.copyFrom(toPixiCoords(this.position));
            this.emote.container.position.copyFrom(Vec.add(toPixiCoords(this.position), Vec.create(0, -175)));
            this.teammateName?.container.position.copyFrom(Vec.add(toPixiCoords(this.position), Vec.create(0, 95)));
        }

        if (data.animation !== undefined) {
            this.animation = data.animation;
            this.animationChangeTime = Date.now();
            this.playAnimation(data.animation);
        }

        this.updateGrenadePreview();

        if (data.full) {
            const {
                full: {
                    layer,
                    dead,
                    downed,
                    beingRevived,
                    teamID,
                    invulnerable,
                    activeItem,
                    sizeMod,
                    skin,
                    helmet,
                    vest,
                    backpack,
                    halloweenThrowableSkin,
                    activeDisguise,
                    blockEmoting,
                    backEquippedMelee
                }
            } = data;

            const layerChange = this.isActivePlayer && (this.layer !== layer || isNew);
            this.layer = layer;
            if (layerChange) game.changeLayer(this.layer);

            this.backEquippedMelee = backEquippedMelee;

            this.container.visible = !dead;
            this.disguiseContainer.visible = this.container.visible;

            const hadSkin = this.halloweenThrowableSkin;
            if (
                hadSkin !== (this.halloweenThrowableSkin = halloweenThrowableSkin)
                && this.activeItem.itemType === ItemType.Throwable
                && !this.activeItem.noSkin
            ) {
                this.images.weapon.setFrame(`${this.activeItem.idString}${this.halloweenThrowableSkin ? "_halloween" : ""}`);
            }

            // Blood particles on death (cooler graphics only)
            if (
                game.console.getBuiltInCVar("cv_cooler_graphics")
                && !isNew
                && !this.dead
                && dead
            ) {
                game.particleManager.spawnParticles(random(15, 30), () => ({
                    frames: "blood_particle",
                    lifetime: random(1000, 3000),
                    position: this.position,
                    layer: this.layer,
                    alpha: {
                        start: 1,
                        end: 0
                    },
                    scale: {
                        start: randomFloat(0.8, 1.6),
                        end: 0
                    },
                    speed: randomPointInsideCircle(Vec.create(0, 0), 4),
                    zIndex: ZIndexes.Players + 1
                }));
            }

            this.dead = dead;

            // this.layer = data.layer; - why assign again?

            this.teamID = teamID;
<<<<<<< HEAD

            const teammateIDs = [];
            for (const teammate of uiManager.teammates) teammateIDs.push(teammate.id);

=======

            const teammateIDs = [];
            for (const teammate of uiManager.teammates) teammateIDs.push(teammate.id);

>>>>>>> 7311f621
            void this.game.fontObserver.then(() => this.updateTeammateName());

            this.container.alpha = invulnerable ? 0.5 : 1;

            if (this.downed !== downed) {
                this.downed = downed;
                updateContainerZIndex = true;
                this.updateFistsPosition(false);
                this.updateWeapon(isNew);
                this.updateEquipment();
            }

            if (this.beingRevived !== beingRevived) {
                this.beingRevived = beingRevived;

                if (this.isActivePlayer) {
                    // somewhat an abuse of that system, but dedicating an
                    // entire "action" to this would be wasteful
                    if (this.beingRevived) {
                        uiManager.animateAction(getTranslatedString("action_being_revived"), GameConstants.player.reviveTime, true);
                    } else {
                        uiManager.cancelAction();
                    }
                }
            }

            if (this.downed && !this.beingRevived && !this.bleedEffectInterval) {
                const bleed = (): void => this.hitEffect(this.position, randomRotation(), "bleed");
                bleed();
                this.bleedEffectInterval = setInterval(bleed, 1000);
            }

            if (this.dead || this.beingRevived) {
                clearInterval(this.bleedEffectInterval);
                this.bleedEffectInterval = undefined;
            }

            if (this.dead) {
                if (this.teammateName !== undefined) this.teammateName.container.visible = false;
            }

            this._oldItem = this.activeItem;
            const itemDirty = this.activeItem !== activeItem;
            this.activeItem = activeItem;

            const skinID = skin.idString;
            if (this.isActivePlayer) {
                uiManager.skinID = skinID;
                uiManager.updateWeapons();
            }
            this._skin = skinID;
            const skinDef = Loots.fromString<SkinDefinition>(skinID);
            const tint = skinDef.grassTint ? this.game.colors.ghillie : 0xffffff;

            const { body, leftFist, rightFist, leftLeg, rightLeg } = this.images;

            body
                .setFrame(`${skinID}_base`)
                .setTint(tint);
            leftFist
                .setFrame(`${skinID}_fist`)
                .setTint(tint);
            rightFist
                .setFrame(`${skinID}_fist`)
                .setTint(tint);
            leftLeg
                ?.setFrame(`${skinID}_fist`)
                .setTint(tint);
            rightLeg
                ?.setFrame(`${skinID}_fist`)
                .setTint(tint);

            if (sizeMod !== undefined) {
                this.sizeMod = this.container.scale = sizeMod;
                this._hitbox = new CircleHitbox(GameConstants.player.radius * sizeMod, this._hitbox.position);
            }

            const { hideEquipment, helmetLevel, vestLevel, backpackLevel } = this;

            this.hideEquipment = skinDef.hideEquipment ?? false;

            this.helmetLevel = (this.equipment.helmet = helmet)?.level ?? 0;
            this.vestLevel = (this.equipment.vest = vest)?.level ?? 0;
            this.backpackLevel = (this.equipment.backpack = backpack).level;

            const backpackTint = skinDef.backpackTint
                ?? this.equipment.backpack?.defaultTint
                ?? 0xffffff;

            this.images.backpack.setTint(backpackTint);

            if (
                hideEquipment !== this.hideEquipment
                || helmetLevel !== this.helmetLevel
                || vestLevel !== this.vestLevel
                || backpackLevel !== this.backpackLevel
            ) {
                this.updateEquipment();
            }

            if (itemDirty) {
                this.updateFistsPosition(true);
                this.updateWeapon(isNew);
            }

            const oldDisguise = this.activeDisguise;
            if (oldDisguise !== (this.activeDisguise = activeDisguise)) {
                const def = this.activeDisguise;
                if (def !== undefined) {
                    this.images.disguiseSprite.setVisible(true);
                    this.images.disguiseSprite.setFrame(`${def.frames?.base ?? def.idString}${def.variations !== undefined ? `_${random(1, def.variations)}` : ""}`);
                } else {
                    this.images.disguiseSprite.setVisible(false);
                }
                updateContainerZIndex = true;
            }

            // Pan Image Display
            const backMeleeSprite = this.images.backMeleeSprite;
            const backMelee = this.backEquippedMelee;
            backMeleeSprite.setVisible(!!backMelee?.onBack);

            if (backMelee?.onBack) {
                const frame = `${backMelee.idString}${backMelee.image?.separateWorldImage ? "_world" : ""}`;
                backMeleeSprite.setFrame(frame);
                const { onBack } = backMelee;
                backMeleeSprite.setPos(onBack.position.x, onBack.position.y);
                backMeleeSprite.setAngle(onBack.angle);
            }

            // Rate Limiting: Team Pings & Emotes
            this.blockEmoting = blockEmoting;
            this.game.uiManager.ui.emoteWheel.css("opacity", this.blockEmoting ? "0.5" : "");
        }

        if (updateContainerZIndex) this.updateZIndex();

        if (data.action !== undefined) {
            const action = data.action;

            let actionSoundName = "";
            this.healingParticlesEmitter.active = false;

            this.actionSound?.stop();

            switch (action.type) {
                case PlayerActions.None: {
                    // Reset fists after reviving
                    if (this.action.type === PlayerActions.Revive) {
                        this.updateFistsPosition(true);
                        this.updateWeapon();
                    }

                    if (this.isActivePlayer) {
                        uiManager.cancelAction();
                    }
                    break;
                }
                case PlayerActions.Reload: {
                    const weaponDef = this.activeItem as GunDefinition;

                    if (weaponDef.isDual) {
                        this.spawnCasingParticles("reload", true);
                    }

                    this.spawnCasingParticles("reload", false);

                    const { weapons, activeWeaponIndex } = uiManager.inventory;
                    const reloadFullClip = weaponDef.reloadFullOnEmpty && (weapons[activeWeaponIndex]?.count ?? 0) <= 0;

                    actionSoundName = `${weaponDef.idString}_reload${reloadFullClip ? "_full" : ""}`;
                    if (this.isActivePlayer) {
                        uiManager.animateAction(
                            getTranslatedString("action_reloading"),
                            reloadFullClip ? weaponDef.fullReloadTime : weaponDef.reloadTime
                        );
                    }

                    break;
                }
                case PlayerActions.UseItem: {
                    const itemDef = action.item;
                    actionSoundName = itemDef.idString;
                    this.healingParticlesEmitter.active = true;
                    if (this.isActivePlayer) {
                        uiManager.animateAction(
                            getTranslatedString(
                                `action_${itemDef.idString}_use` as TranslationKeys,
                                { item: getTranslatedString(itemDef.idString as TranslationKeys) }
                            ),
                            itemDef.useTime / uiManager.perks.mapOrDefault(PerkIds.FieldMedic, ({ usageMod }) => usageMod, 1)
                        );
                    }
                    break;
                }
                case PlayerActions.Revive: {
                    if (this.isActivePlayer) {
                        uiManager.animateAction(
                            getTranslatedString("action_reviving"),
                            GameConstants.player.reviveTime / uiManager.perks.mapOrDefault(PerkIds.FieldMedic, ({ usageMod }) => usageMod, 1)
                        );
                    }
                    break;
                }
            }

            if (actionSoundName) {
                this.actionSound = this.playSound(
                    actionSoundName,
                    {
                        falloff: 0.6,
                        maxRange: 48,
                        speed: game.uiManager.perks.hasItem(PerkIds.FieldMedic) && actionSoundName === action.item?.idString ? PerkData[PerkIds.FieldMedic].usageMod : 1
                    }
                );
            }

            // @ts-expect-error 'item' not existing is okay
            this.action = action;
        }
    }

    updateGrenadePreview(): void {
        this.grenadeImpactPreview?.clear();
        if (
            this.animation === AnimationType.ThrowableCook
            && this.activeItem.itemType === ItemType.Throwable
            && this.isActivePlayer
        ) {
            // prediction for impact point is basically just done by yoinking sever
            // code and plopping it client-side lol
            if (this.game.uiManager.perks.hasItem(PerkIds.DemoExpert)) {
                if (this.grenadeImpactPreview === undefined) {
                    this.grenadeImpactPreview = new Graphics();
                    this.grenadeImpactPreview.zIndex = 999;
                    this.game.camera.addObject(this.grenadeImpactPreview);
                }

                const graphics = this.grenadeImpactPreview;
                const def = this.activeItem;

                // mirrors server logic
                const pos = Vec.add(
                    toPixiCoords(this.position),
                    Vec.rotate(toPixiCoords(def.animation.cook.rightFist), this.rotation)
                );

                const range = def.c4
                    ? 0
                    : Numeric.min(
                        this.game.inputManager.distanceToMouse * 0.9, // <- this constant is defined server-side
                        (def.maxThrowDistance ?? 128) * PerkData[PerkIds.DemoExpert].rangeMod
                    );

                const cookMod = def.cookable ? Date.now() - this.animationChangeTime : 0;
                const drag = 0.001; // defined server-side
                const physDist = (range / (985 * drag)) * (1 - Math.exp(-drag * (def.fuseTime - cookMod))); // also defined server-side

                const { x, y } = Vec.add(
                    pos,
                    Vec.fromPolar(
                        this.rotation,
                        physDist * PIXI_SCALE
                    )
                );

                const ln = new DashLine(graphics, { dash: [100, 50] });

                graphics.clear()
                    .setFillStyle({
                        color: 0xff0000,
                        alpha: 0.3
                    })
                    .setStrokeStyle({
                        color: 0xff0000,
                        width: 8,
                        alpha: 0.7
                    })
                    .beginPath();

                ln.moveTo(pos.x, pos.y)
                    .lineTo(x, y);

                graphics.stroke()
                    .setStrokeStyle({
                        color: 0xff0000,
                        width: 3,
                        alpha: 0.5
                    })
                    .beginPath();

                const explosionDef = Explosions.fromStringSafe(def.detonation.explosion ?? "");
                if (explosionDef !== undefined
                    && explosionDef.damage !== 0
                    && explosionDef.radius.min + explosionDef.radius.max !== 0) {
                    graphics.circle(x, y, explosionDef.radius.min * PIXI_SCALE)
                        .closePath()
                        .fill()
                        .stroke()
                        .beginPath()
                        .setFillStyle({
                            color: 0xFFFF00,
                            alpha: 0.8
                        })
                        .setStrokeStyle({
                            color: 0xFFFF00,
                            width: 3,
                            alpha: 0.1
                        })
                        .circle(x, y, 0.5 * PIXI_SCALE)
                        .closePath()
                        .fill()
                        .stroke();
                } else {
                    graphics.circle(x, y, 1.5 * PIXI_SCALE)
                        .closePath()
                        .fill()
                        .stroke();
                }
            } else {
                this.grenadeImpactPreview?.destroy();
                this.grenadeImpactPreview = undefined;
            }
        }
    }

    override updateDebugGraphics(debugRenderer: DebugRenderer): void {
        if (!DEBUG_CLIENT) return;

        debugRenderer.addHitbox(this.hitbox, HITBOX_COLORS.player);
        const alpha = this.layer === this.game.activePlayer?.layer ? 1 : DIFF_LAYER_HITBOX_OPACITY;

        if (this.downed) {
            debugRenderer.addCircle(5, this.position, HITBOX_COLORS.obstacleNoCollision, alpha);
        }

        const renderMeleeReflectionSurface = (surface: { pointA: Vector, pointB: Vector }): void => {
            const start = Vec.add(
                this.position,
                Vec.rotate(surface.pointA, this.rotation)
            );

            const lineEnd = (Vec.add(
                this.position,
                Vec.rotate(surface.pointB, this.rotation)
            ));

            debugRenderer.addLine(start, lineEnd, HITBOX_COLORS.playerWeapon, alpha);
        };

        switch (this.activeItem.itemType) {
            case ItemType.Gun: {
                const offset = this.activeItem.bulletOffset ?? 0;

                const start = Vec.add(this.position,
                    Vec.scale(
                        Vec.rotate(Vec.create(0, offset), this.rotation),
                        this.sizeMod
                    ));

                debugRenderer.addRay(
                    start,
                    this.rotation,
                    this.activeItem.length,
                    HITBOX_COLORS.playerWeapon,
                    alpha
                );
                break;
            }
            case ItemType.Melee: {
                debugRenderer.addCircle(
                    this.activeItem.radius * this.sizeMod,
                    Vec.add(
                        this.position,
                        Vec.scale(
                            Vec.rotate(this.activeItem.offset, this.rotation),
                            this.sizeMod
                        )
                    ),
                    HITBOX_COLORS.playerWeapon,
                    alpha
                );
                if (this.activeItem.reflectiveSurface) {
                    renderMeleeReflectionSurface(this.activeItem.reflectiveSurface);
                }

                if (this.activeItem.image?.pivot) {
                    debugRenderer.addCircle(
                        this.sizeMod,
                        Vec.add(
                            this.position,
                            Vec.scale(
                                Vec.rotate(this.activeItem.image.pivot, this.rotation),
                                this.sizeMod
                            )
                        ),
                        HITBOX_COLORS.pivot,
                        alpha
                    );
                }
                break;
            }
        }

        if (this.backEquippedMelee?.onBack?.reflectiveSurface) {
            renderMeleeReflectionSurface(this.backEquippedMelee?.onBack.reflectiveSurface);
        }
    }

    private _getItemReference(): SingleGunNarrowing | Exclude<WeaponDefinition, GunDefinition> {
        const weaponDef = this.activeItem;

        return weaponDef.itemType === ItemType.Gun && weaponDef.isDual
            ? Loots.fromString<SingleGunNarrowing>(weaponDef.singleVariant)
            : weaponDef as SingleGunNarrowing | Exclude<WeaponDefinition, GunDefinition>;
    }

    private _getOffset(): number {
        const weaponDef = this.activeItem;

        return weaponDef.itemType === ItemType.Gun && weaponDef.isDual
            ? weaponDef.leftRightOffset * PIXI_SCALE
            : 0;
    }

    updateTeammateName(): void {
        const game = this.game;
        if (
            game.teamMode
            && (
                !this.isActivePlayer
                && !this.teammateName
                && !this.dead
                && this.teamID === game.teamID
            )
        ) {
            const name = game.playerNames.get(this.id);
            this.teammateName = {
                text: new Text({
                    text: game.uiManager.getRawPlayerName(this.id),
                    style: {
                        fill: name?.hasColor ? name?.nameColor : TEAMMATE_COLORS[game.uiManager.getTeammateColorIndex(this.id) ?? 0],
                        fontSize: 36,
                        fontFamily: "Inter",
                        fontWeight: "600",
                        dropShadow: {
                            alpha: 0.8,
                            color: "black",
                            blur: 2,
                            distance: 2
                        }
                    }
                }),
                badge: name?.badge ? new SuroiSprite(name.badge.idString) : undefined,
                container: new Container()
            };
            const { text, badge, container } = this.teammateName;

            text.anchor.set(0.5);
            container.addChild(this.teammateName.text);

            if (badge) {
                const oldWidth = badge.width;
                badge.width = text.height / 1.25;
                badge.height *= badge.width / oldWidth;
                badge.position = Vec.create(
                    text.width / 2 + 20,
                    0
                );
                container.addChild(badge);
            }

            container.zIndex = getEffectiveZIndex(ZIndexes.DeathMarkers, game.layer, game.layer);
            game.camera.addObject(container);
        } else if (
            this.teammateName
            && (
                this.isActivePlayer
                || this.dead
                || this.teamID !== game.teamID
            )
        ) {
            const { text, badge, container } = this.teammateName;

            text?.destroy();
            badge?.destroy();
            container?.destroy();
            this.teammateName = undefined;
        }
    }

    updateFistsPosition(anim: boolean): void {
        this.anims.leftFist?.kill();
        this.anims.rightFist?.kill();
        this.anims.weapon?.kill();

        this.images.leftLeg?.setVisible(this.downed);
        this.images.rightLeg?.setVisible(this.downed);

        if (this.downed) {
            this.images.leftFist.setPos(38, -35);
            this.images.rightFist.setPos(38, 35);
            this.images.leftLeg?.setPos(-35, 26);
            this.images.rightLeg?.setPos(-35, -26);
            return;
        }

        type FistsRef = (SingleGunNarrowing | Exclude<WeaponDefinition, GunDefinition>)["fists"] & object;
        const fists: FistsRef = this.activeItemDefinition.fists ?? DEFAULT_HAND_RIGGING;

        const offset = this._getOffset();

        if (anim) {
            const duration: number = "animationDuration" in fists ? fists.animationDuration as number : 150;

            this.anims.leftFist = this.game.addTween({
                target: this.images.leftFist,
                to: { x: fists.left.x, y: fists.left.y - offset },
                duration,
                onComplete: () => {
                    this.anims.leftFist = undefined;
                }
            });

            this.anims.rightFist = this.game.addTween({
                target: this.images.rightFist,
                to: { x: fists.right.x, y: fists.right.y + offset },
                duration,
                onComplete: () => {
                    this.anims.rightFist = undefined;
                }
            });
        } else {
            this.images.leftFist.setPos(fists.left.x, fists.left.y - offset);
            this.images.rightFist.setPos(fists.right.x, fists.right.y + offset);
        }

        const reference = this._getItemReference();

        if (reference.image) {
            const { image: { position, angle } } = reference;

            if (reference.itemType === ItemType.Throwable && !reference.noSkin) {
                this.images.weapon.setFrame(`${reference.idString}${this.halloweenThrowableSkin ? "_halloween" : ""}`);
            }

            this.images.weapon.setPos(position.x, position.y + offset);
            this.images.altWeapon.setPos(position.x, position.y - offset);
            this.images.weapon.setAngle(angle);
        }
    }

    updateWeapon(isNew = false): void {
        if (this.downed) {
            this.images.weapon.setVisible(false);
            this.images.altWeapon.setVisible(false);
            this.images.muzzleFlash.setVisible(false);
            this.images.leftFist.setZIndex(-1);
            this.images.rightFist.setZIndex(-1);
            this.container.sortChildren();
            return;
        }

        const weaponDef = this.activeItem;
        const reference = this._getItemReference();

        const { image } = reference;
        const { fists } = weaponDef;

        const imagePresent = image !== undefined;
        if (imagePresent) {
            let frame = `${reference.idString}${weaponDef.itemType === ItemType.Gun || (image as NonNullable<MeleeDefinition["image"]>).separateWorldImage
                ? "_world"
                : ""
            }`;

            if (weaponDef.itemType === ItemType.Throwable && this.halloweenThrowableSkin && !weaponDef.noSkin) {
                frame += "_halloween";
            }

            const { angle, position: { x: pX, y: pY } } = image;

            this.images.weapon.setFrame(frame);
            this.images.altWeapon.setFrame(frame);
            this.images.weapon.setAngle(angle);
            this.images.altWeapon.setAngle(angle); // there's an ambiguity here as to whether the angle should be inverted or the same
            this.images.weapon.setPivot(reference.image && "pivot" in reference.image && reference.image.pivot ? reference.image.pivot : Vec.create(0, 0));

            if (this.activeItem !== this._oldItem) {
                this.anims.muzzleFlashFade?.kill();
                this.anims.muzzleFlashRecoil?.kill();
                this.images.muzzleFlash.alpha = 0;
            }

            const offset = this._getOffset();
            this.images.weapon.setPos(pX, pY + offset);
            this.images.altWeapon.setPos(pX, pY - offset);
        }

        this.images.weapon.setVisible(imagePresent);
        this.images.muzzleFlash.setVisible(imagePresent);

        this.images.altWeapon.setVisible(weaponDef.itemType === ItemType.Gun && (weaponDef.isDual ?? false));

        switch (weaponDef.itemType) {
            case ItemType.Gun: {
                this.images.rightFist.setZIndex((fists as SingleGunNarrowing["fists"]).rightZIndex ?? 1);
                this.images.leftFist.setZIndex((fists as SingleGunNarrowing["fists"]).leftZIndex ?? 1);
                this.images.weapon.setZIndex(image?.zIndex ?? 2);
                this.images.altWeapon.setZIndex(2);
                this.images.body.setZIndex(3);
                break;
            }
            case ItemType.Melee: {
                this.images.leftFist.setZIndex(4);
                this.images.rightFist.setZIndex(4);
                this.images.body.setZIndex(2);
                this.images.weapon.setZIndex(reference.image?.zIndex ?? 1);
                break;
            }
            case ItemType.Throwable: {
                this.images.leftFist.setZIndex(4);
                this.images.rightFist.setZIndex(4);
                this.images.body.setZIndex(2);
                this.images.weapon.setZIndex(reference.image?.zIndex ?? 5);
                break;
            }
        }

        this.images.waterOverlay.setZIndex(this.images.body.zIndex + 1);
        this.container.sortChildren();
    }

    updateEquipment(): void {
        for (const item of ["helmet", "vest", "backpack"] as const) {
            this.updateEquipmentWorldImage(item);

            if (this.isActivePlayer) {
                this.updateEquipmentSlot(item);
            }
        }
    }

    override updateZIndex(): void {
        // i love ternary spam
        const zIndex = FloorTypes[this.floorType].overlay
            ? this.downed
                ? ZIndexes.UnderwaterDownedPlayers
                : ZIndexes.UnderwaterPlayers
            : this.downed
                ? ZIndexes.DownedPlayers
                : ZIndexes.Players;

        this.container.zIndex = getEffectiveZIndex(zIndex, this.layer, this.game.layer);
        this.disguiseContainer.zIndex = this.container.zIndex + 1;
        this.emote.container.zIndex = getEffectiveZIndex(ZIndexes.Emotes, this.layer, this.game.layer);
        if (this.teammateName) this.teammateName.container.zIndex = getEffectiveZIndex(ZIndexes.DeathMarkers, this.game.layer, this.game.layer);
    }

    updateEquipmentWorldImage(type: "helmet" | "vest" | "backpack"): void {
        const image = this.images[type];
        const def = this.equipment[type];

        if (
            def
            && def.level > 0
            && !this.hideEquipment
            && (type !== "backpack" || !this.downed)
        ) {
            if (type !== "vest") {
                image.setFrame(`${def.idString}_world`).setVisible(true);

                if (type === "helmet") {
                    image.setPos(
                        this.downed ? 10 : -8,
                        0
                    );
                }
            } else {
                let color: number | undefined;
                if ((color = (def as { color?: number }).color) !== undefined) {
                    image.setFrame("vest_world")
                        .setVisible(true)
                        .setTint(color);
                }
            }
        } else {
            image.setVisible(false);
        }
    }

    updateEquipmentSlot(equipmentType: "helmet" | "vest" | "backpack"): void {
        const container = $(`#${equipmentType}-slot`);
        const def = this.equipment[equipmentType];

        if (def && def.level > 0) {
            container.children(".item-name").text(`Lvl. ${def.level}`);
            container.children(".item-image").attr("src", `./img/game/shared/loot/${def.idString}.svg`);

            let itemTooltip = getTranslatedString(def.idString as TranslationKeys);
            if (def.itemType === ItemType.Armor) {
                itemTooltip = getTranslatedString("tt_reduces", {
                    item: `<b>${getTranslatedString(def.idString as TranslationKeys)}</b><br>`,
                    percent: (def.damageReduction * 100).toString()
                });
            }

            container.children(".item-tooltip").html(itemTooltip);
        }

        container.css("visibility", (def?.level ?? 0) > 0 ? "visible" : "hidden");

        container[0].addEventListener(
            "pointerdown",
            e => {
                e.stopImmediatePropagation();
                if (e.button === 2 && def && this.game.teamMode) {
                    this.game.inputManager.addAction({
                        type: InputActions.DropItem,
                        item: def
                    });
                }
            }
        );

        if (equipmentType === "backpack") {
            this.game.uiManager.updateItems();
        }
    }

    getEquipment<
        const Type extends "helmet" | "vest" | "backpack"
    >(equipmentType: Type): Type extends "backpack" ? BackpackDefinition : ArmorDefinition | undefined {
        type Ret = Type extends "backpack" ? BackpackDefinition : ArmorDefinition | undefined;

        switch (equipmentType) {
            case "helmet": return this.equipment.helmet as Ret;
            case "vest": return this.equipment.vest as Ret;
            case "backpack": return this.equipment.backpack as Ret;
        }

        // never happens
        return undefined as Ret;
    }

    canInteract(player: Player): boolean {
        return this.game.teamMode
            && !player.downed
            && this.downed
            && !this.beingRevived
            && this !== player
            && this.teamID === player.teamID;
    }

    showEmote(emote: EmoteDefinition): void {
        this.anims.emote?.kill();
        this.anims.emoteHide?.kill();
        this._emoteHideTimeout?.kill();
        this.playSound(
            "emote",
            {
                falloff: 0.4,
                maxRange: 128
            }
        );
        this.emote.image.setFrame(emote.idString);

        const container = this.emote.container;
        container.visible = true;
        container.scale.set(0);
        container.alpha = 0;

        let backgroundFrame = "emote_background";

        const gun = Guns.fromStringSafe(emote.idString);
        const melee = Melees.fromStringSafe(emote.idString);

        if (gun) {
            backgroundFrame = `loot_background_gun_${gun.ammoType}`;
        }

        this.emote.image.setScale((gun || melee) ? 0.7 : 1);
        this.emote.background.setFrame(backgroundFrame);

        this.anims.emote = this.game.addTween({
            target: container,
            to: { alpha: 1 },
            duration: 250,
            ease: EaseFunctions.backOut,
            onUpdate: () => {
                container.scale.set(container.alpha);
            },
            onComplete: () => {
                this.anims.emote = undefined;
            }
        });

        this._emoteHideTimeout = this.addTimeout(() => {
            this.anims.emoteHide = this.game.addTween({
                target: container,
                to: { alpha: 0 },
                duration: 200,
                onUpdate: () => {
                    container.scale.set(container.alpha);
                },
                onComplete: () => {
                    this._emoteHideTimeout = undefined;
                    this.anims.emoteHide = undefined;

                    container.visible = false;
                    this.anims.emote?.kill();
                    this.anims.emote = undefined;
                    this._emoteHideTimeout = undefined;
                }
            });
        }, 2000);
    }

    playAnimation(anim: AnimationType): void {
        switch (anim) {
            case AnimationType.Melee: {
                if (this.activeItem.itemType !== ItemType.Melee) {
                    console.warn(`Attempted to play melee animation with non-melee item '${this.activeItem.idString}'`);
                    return;
                }
                this.updateFistsPosition(false);
                const weaponDef = this.activeItem;

                let altFist = Math.random() < 0.5;
                if (!weaponDef.fists.randomFist) altFist = true;
                let previousDuration = 0;

                if (weaponDef.animation) {
                    for (const frame of weaponDef.animation) {
                        const duration = frame.duration;
                        const currentWeapon = this.activeItem;
                        this.addTimeout(() => {
                            if (this.activeItem === currentWeapon) {
                                if (!weaponDef.fists.randomFist || !altFist) {
                                    this.anims.leftFist = this.game.addTween({
                                        target: this.images.leftFist,
                                        to: { x: frame.fists.left.x, y: frame.fists.left.y },
                                        duration,
                                        ease: EaseFunctions.sineIn
                                    });
                                }

                                if (altFist) {
                                    this.anims.rightFist = this.game.addTween({
                                        target: this.images.rightFist,
                                        to: { x: frame.fists.right.x, y: frame.fists.right.y },
                                        duration,
                                        ease: EaseFunctions.sineIn
                                    });
                                }

                                if (weaponDef.image !== undefined && frame.image !== undefined) {
                                    this.anims.weapon = this.game.addTween({
                                        target: this.images.weapon,
                                        to: {
                                            x: frame.image.position.x,
                                            y: frame.image.position.y,
                                            angle: frame.image.angle
                                        },
                                        duration,
                                        ease: EaseFunctions.sineIn
                                    });
                                }
                            }
                        }, previousDuration);
                        previousDuration += duration;
                    }
                }

                if (weaponDef.hitDelay) {
                    clearTimeout(this._meleeSoundTimeoutID);
                    this._meleeSoundTimeoutID = window.setTimeout(() => {
                        this.playSound(
                            weaponDef.swingSound ?? "swing",
                            {
                                falloff: 0.4,
                                maxRange: 96
                            }
                        );
                    }, weaponDef.hitDelay);
                } else {
                    this.playSound(
                        weaponDef.swingSound ?? "swing",
                        {
                            falloff: 0.4,
                            maxRange: 96
                        }
                    );
                }

                if (weaponDef.stopSound && this.meleeStopSound === undefined) {
                    this.meleeStopSound = this.playSound(
                        weaponDef.stopSound,
                        {
                            falloff: 0.4,
                            maxRange: 96
                        }
                    );
                } else {
                    this.meleeStopSound = undefined;
                }

                if (weaponDef.image?.animated) {
                    if (this.meleeAttackCounter >= 1) {
                        this.meleeAttackCounter--;
                    } else {
                        this.meleeAttackCounter++;
                    }
                    this.images.weapon.setFrame(`${weaponDef.idString}${this.meleeAttackCounter <= 0 ? "_used" : ""}`);
                }

                this.addTimeout(() => {
                    // Play hit effect on closest object
                    // TODO: share this logic with the server
                    const selfHitbox = this.hitbox;

                    const position = Vec.add(this.position, Vec.rotate(weaponDef.offset, this.rotation));
                    const hitbox = new CircleHitbox(weaponDef.radius, position);
                    const angleToPos = Angle.betweenPoints(this.position, position);

                    for (
                        const target of (
                            [...this.game.objects].filter(
                                object => !object.dead
                                    && object !== this
                                    && (
                                        (
                                            object.damageable
                                            && (object.isObstacle || object.isPlayer || object.isBuilding)
                                        ) || (object.isThrowableProjectile && object.definition.c4)
                                    )
                                    && object.hitbox?.collidesWith(hitbox)
                                    && adjacentOrEqualLayer(object.layer, this.layer)
                                    && (!object.isObstacle || (!object.definition.isStair))
                                    && (!object.isObstacle || (!object.definition.noMeleeCollision))
                            ) as Array<Player | Obstacle>
                        ).sort((a, b) => {
                            if (
                                (a.isObstacle && a.definition.noMeleeCollision)
                                || (this.game.teamMode && a.isPlayer && a.teamID === this.teamID)
                            ) return Infinity;

                            if (
                                (b.isObstacle && b.definition.noMeleeCollision)
                                || (this.game.teamMode && b.isPlayer && b.teamID === this.teamID)
                            ) return -Infinity;

                            return a.hitbox.distanceTo(selfHitbox).distance - b.hitbox.distanceTo(selfHitbox).distance;
                        }).slice(0, weaponDef.maxTargets ?? 1)
                    ) {
                        if (target.isPlayer) {
                            target.hitEffect(position, angleToPos, (this.activeItem as MeleeDefinition).hitSound);
                        } else {
                            target.hitEffect(position, angleToPos);
                        }
                    }
                }, 50 + (weaponDef.hitDelay ?? 0));

                break;
            }
            case AnimationType.Downed: {
                this.updateFistsPosition(false);

                if (this.images.rightLeg && !this.destroyed) {
                    this.anims.rightLeg = this.game.addTween({
                        target: this.images.rightLeg,
                        to: { x: this.images.rightLeg.x - 10, y: this.images.rightLeg.y },
                        duration: 200,
                        ease: EaseFunctions.sineIn,
                        yoyo: true,
                        onComplete: () => {
                            this.anims.rightLeg = undefined;
                        }
                    });

                    this.anims.leftFist = this.game.addTween({
                        target: this.images.leftFist,
                        to: { x: this.images.leftFist.x - 10, y: this.images.leftFist.y - 5 },
                        duration: 200,
                        ease: EaseFunctions.sineIn,
                        yoyo: true,
                        onComplete: () => {
                            this.anims.leftFist = undefined;
                        }
                    });
                }

                setTimeout(() => {
                    if (this.images.leftLeg && !this.destroyed) {
                        this.anims.leftLeg = this.game.addTween({
                            target: this.images.leftLeg,
                            to: { x: this.images.leftLeg.x - 10, y: this.images.leftLeg.y },
                            duration: 200,
                            ease: EaseFunctions.sineIn,
                            yoyo: true,
                            onComplete: () => {
                                this.anims.leftLeg = undefined;
                            }
                        });

                        this.anims.rightFist = this.game.addTween({
                            target: this.images.rightFist,
                            to: { x: this.images.rightFist.x - 10, y: this.images.rightFist.y + 5 },
                            duration: 200,
                            ease: EaseFunctions.sineIn,
                            yoyo: true,
                            onComplete: () => {
                                this.anims.rightFist = undefined;
                            }
                        });
                    }
                }, 200);
                break;
            }
            case AnimationType.GunFire:
            case AnimationType.GunFireAlt:
            case AnimationType.LastShot: {
                if (this.activeItem.itemType !== ItemType.Gun) {
                    const name = ({
                        [AnimationType.GunFire]: "GunFire",
                        [AnimationType.GunFireAlt]: "GunFireAlt",
                        [AnimationType.LastShot]: "LastShot"
                    })[anim];
                    console.warn(`Attempted to play gun animation (${name}) with non-gun item '${this.activeItem.idString}'`);
                    return;
                }
                const weaponDef = this.activeItem;
                const {
                    idString,
                    image: { position: { x: imgX } }
                } = this._getItemReference() as SingleGunNarrowing;
                const {
                    fists: {
                        left: { x: leftFistX },
                        right: { x: rightFistX }
                    }
                } = weaponDef;

                if (anim === AnimationType.LastShot) {
                    this.playSound(
                        `${idString}_fire_last`,
                        {
                            falloff: 0.5
                        }
                    );
                } else {
                    this.playSound(
                        `${idString}_fire`,
                        {
                            falloff: 0.5
                        }
                    );
                }

                const isAltFire = weaponDef.isDual
                    ? anim === AnimationType.GunFireAlt
                    : undefined;

                this.updateFistsPosition(false);
                const recoilAmount = PIXI_SCALE * (1 - weaponDef.recoilMultiplier);

                this.anims.weapon = this.game.addTween({
                    target: isAltFire ? this.images.altWeapon : this.images.weapon,
                    to: { x: imgX - recoilAmount },
                    duration: 50,
                    yoyo: true
                });

                if (weaponDef.gasParticles && this.game.console.getBuiltInCVar("cv_cooler_graphics")) {
                    const offset = weaponDef.isDual
                        ? (isAltFire ? -1 : 1) * weaponDef.leftRightOffset
                        : (weaponDef.bulletOffset ?? 0);

                    const position = Vec.add(
                        this.position,
                        Vec.scale(Vec.rotate(Vec.create(weaponDef.length, offset), this.rotation), this.sizeMod)
                    );

                    const gas = weaponDef.gasParticles;
                    const halfSpread = 0.5 * gas.spread;

                    this.game.particleManager.spawnParticles(gas.amount, () => ({
                        frames: "small_gas",
                        layer: this.layer,
                        lifetime: random(gas.minLife, gas.maxSize),
                        scale: {
                            start: 0, end: randomFloat(gas.minSize, gas.maxSize)
                        },
                        position,
                        speed: Vec.fromPolar(
                            this.rotation + Angle.degreesToRadians(
                                randomFloat(-halfSpread, halfSpread)
                            ),
                            randomFloat(gas.minSpeed, gas.maxSpeed)
                        ),
                        zIndex: ZIndexes.BuildingsCeiling - 2,
                        alpha: {
                            start: randomFloat(0.5, 1),
                            end: 0
                        },
                        tint: 0x555555
                    }));
                }

                if (!weaponDef.noMuzzleFlash) {
                    const muzzleFlash = this.images.muzzleFlash;

                    muzzleFlash.x = weaponDef.length * PIXI_SCALE;
                    muzzleFlash.y = (isAltFire ? -1 : 1) * this._getOffset();
                    muzzleFlash.setVisible(true);
                    muzzleFlash.alpha = 0.95;
                    muzzleFlash.scale = Vec.create(
                        randomFloat(0.75, 1.25),
                        randomFloat(0.5, 1.5) * (randomBoolean() ? 1 : -1)
                    );

                    this.anims.muzzleFlashFade?.kill();
                    this.anims.muzzleFlashRecoil?.kill();
                    this.anims.muzzleFlashFade = this.game.addTween({
                        target: muzzleFlash,
                        to: { alpha: 0 },
                        duration: 100,
                        onComplete: () => {
                            muzzleFlash.setVisible(false);
                            this.anims.muzzleFlashFade = undefined;
                        }
                    });

                    this.anims.muzzleFlashRecoil = this.game.addTween({
                        target: muzzleFlash,
                        to: { x: muzzleFlash.x - recoilAmount },
                        duration: 50,
                        yoyo: true,
                        onComplete: () => {
                            this.anims.muzzleFlashRecoil = undefined;
                        }
                    });
                }

                if (isAltFire !== false) {
                    this.anims.leftFist = this.game.addTween({
                        target: this.images.leftFist,
                        to: { x: leftFistX - recoilAmount },
                        duration: 50,
                        yoyo: true,
                        onComplete: () => {
                            this.anims.leftFist = undefined;
                        }
                    });
                }

                if (isAltFire !== true) {
                    this.anims.rightFist = this.game.addTween({
                        target: this.images.rightFist,
                        to: { x: rightFistX - recoilAmount },
                        duration: 50,
                        yoyo: true,
                        onComplete: () => {
                            this.anims.rightFist = undefined;
                        }
                    });
                }

                this.spawnCasingParticles("fire", isAltFire);
                break;
            }
            case AnimationType.GunClick: {
                this.playSound(
                    "gun_click",
                    {
                        falloff: 0.8,
                        maxRange: 48
                    }
                );
                break;
            }
            case AnimationType.ThrowableCook: {
                if (this.activeItem.itemType !== ItemType.Throwable) {
                    console.warn(`Attempted to play throwable cooking animation with non-throwable item '${this.activeItem.idString}'`);
                    return;
                }

                this.playSound(this.activeItem.c4 ? "c4_pin" : "throwable_pin");

                const def = this.activeItem;
                const projImage = this.images.weapon;
                const pinImage = this.images.altWeapon;

                projImage.visible = true;
                if (def.animation.pinImage) {
                    pinImage.setFrame(def.animation.pinImage);
                    pinImage.setPos(35, 0);
                    pinImage.setZIndex(ZIndexes.Players + 1);
                }

                let frame = def.animation.cook.cookingImage ?? def.animation.liveImage;

                if (this.halloweenThrowableSkin && !def.noSkin) {
                    frame += "_halloween";
                }

                this.updateFistsPosition(false);
                projImage.setFrame(frame);

                this.anims.leftFist = this.game.addTween({
                    target: this.images.leftFist,
                    to: { x: 35, y: 0 },
                    duration: def.cookTime / 2,
                    onComplete: () => {
                        this.anims.leftFist = this.game.addTween({
                            target: this.images.leftFist,
                            to: Vec.scale(def.animation.cook.leftFist, PIXI_SCALE),
                            duration: def.cookTime / 2,
                            onComplete: () => {
                                this.anims.leftFist = undefined;
                            }
                        });

                        if (def.animation.pinImage) {
                            pinImage.visible = true;
                            this.anims.pin = this.game.addTween({
                                target: pinImage,
                                duration: def.cookTime / 2,
                                to: {
                                    ...Vec.add(Vec.scale(def.animation.cook.leftFist, PIXI_SCALE), Vec.create(15, 0))
                                },
                                onComplete: () => {
                                    this.anims.pin = undefined;
                                }
                            });
                        }
                    }
                });

                if (def.cookable && def.animation.leverImage !== undefined) {
                    this.game.particleManager.spawnParticle({
                        frames: def.animation.leverImage,
                        lifetime: 600,
                        position: Vec.add(
                            this.position,
                            Vec.scale(def.animation.cook.rightFist, this.sizeMod)
                        ),
                        layer: this.layer,
                        zIndex: ZIndexes.Players + 1,
                        speed: Vec.rotate(Vec.create(8, 8), this.rotation),
                        rotation: this.rotation,
                        alpha: {
                            start: 1,
                            end: 0
                        },
                        scale: {
                            start: 0.8 * this.sizeMod,
                            end: this.sizeMod
                        }
                    });
                }

                this.anims.weapon = this.game.addTween({
                    target: projImage,
                    to: { x: 25, y: 10 },
                    duration: def.cookTime / 2,
                    onComplete: () => {
                        this.anims.weapon = undefined;
                    }
                });

                this.anims.rightFist = this.game.addTween({
                    target: this.images.rightFist,
                    to: { x: 25, y: 10 },
                    duration: def.cookTime / 2,
                    onComplete: () => {
                        this.anims.weapon = this.game.addTween({
                            target: projImage,
                            to: Vec.scale(def.animation.cook.rightFist, PIXI_SCALE),
                            duration: def.cookTime / 2,
                            onComplete: () => {
                                this.anims.weapon = undefined;
                            }
                        });

                        this.anims.rightFist = this.game.addTween({
                            target: this.images.rightFist,
                            to: Vec.scale(def.animation.cook.rightFist, PIXI_SCALE),
                            duration: def.cookTime / 2,
                            onComplete: () => {
                                this.anims.rightFist = undefined;
                            }
                        });
                    }
                });

                break;
            }
            case AnimationType.ThrowableThrow: {
                if (this.activeItem.itemType !== ItemType.Throwable) {
                    console.warn(`Attempted to play throwable throwing animation with non-throwable item '${this.activeItem.idString}'`);
                    return;
                }
                this.playSound("throwable_throw");

                const def = this.activeItem;

                this.images.altWeapon.visible = false;
                const projImage = this.images.weapon;
                projImage.visible = false;

                projImage.setFrame(`${def.idString}${this.halloweenThrowableSkin && !def.noSkin ? "_halloween" : ""}`);

                if (!def.cookable && def.animation.leverImage !== undefined) {
                    this.game.particleManager.spawnParticle({
                        frames: def.animation.leverImage,
                        lifetime: 600,
                        layer: this.layer,
                        position: Vec.add(
                            this.position,
                            Vec.scale(def.animation.cook.rightFist, this.sizeMod)
                        ),
                        zIndex: ZIndexes.Players + 1,
                        speed: Vec.rotate(Vec.create(8, 8), this.rotation),
                        rotation: this.rotation,
                        alpha: {
                            start: 1,
                            end: 0
                        },
                        scale: {
                            start: 0.8 * this.sizeMod,
                            end: this.sizeMod
                        }
                    });
                }

                this.anims.rightFist?.kill();
                this.anims.leftFist?.kill();
                this.anims.weapon?.kill();

                this.anims.leftFist = this.game.addTween({
                    target: this.images.leftFist,
                    to: Vec.scale(def.animation.throw.leftFist, PIXI_SCALE),
                    duration: def.throwTime,
                    onComplete: () => {
                        this.anims.leftFist = undefined;
                        projImage.setVisible(true);
                        projImage.setFrame(`${def.idString}${this.halloweenThrowableSkin && !def.noSkin ? "_halloween" : ""}`);
                        this.updateFistsPosition(true);
                    }
                });

                this.anims.rightFist = this.game.addTween({
                    target: this.images.rightFist,
                    to: Vec.scale(def.animation.throw.rightFist, PIXI_SCALE),
                    duration: def.throwTime,
                    onComplete: () => {
                        this.anims.rightFist = undefined;
                    }
                });

                break;
            }
            case AnimationType.Revive: {
                this.images.weapon.setVisible(false);
                this.images.altWeapon.setVisible(false);
                this.images.muzzleFlash.setVisible(false);
                this.images.leftFist.setZIndex(4);
                this.images.rightFist.setZIndex(4);
                this.anims.leftFist = this.game.addTween({
                    target: this.images.leftFist,
                    to: Vec.create(28, -45),
                    duration: 100,
                    onComplete: () => {
                        this.anims.leftFist = undefined;
                    }
                });
                this.anims.rightFist = this.game.addTween({
                    target: this.images.rightFist,
                    to: Vec.create(58, 48),
                    duration: 100,
                    onComplete: () => {
                        this.anims.rightFist = undefined;
                    }
                });
                break;
            }
        }
    }

    private readonly _bloodDecals = new Set<Particle>();
    get bloodDecals(): Set<Particle> { return this._bloodDecals; }

    hitEffect(position: Vector, angle: number, sound?: string): void {
        if (!this.game.gameOver) {
            this.game.soundManager.play(
                sound ?? `${
                    this.activeDisguise
                        ? MaterialSounds[this.activeDisguise.material]?.hit ?? this.activeDisguise.material
                        : "player"
                }_hit_${randomBoolean() ? "1" : "2"}`,
                {
                    position,
                    falloff: 0.2,
                    maxRange: 96,
                    layer: this.layer
                }
            );
        }

        let particle = this.activeDisguise ? (this.activeDisguise.frames?.particle ?? `${this.activeDisguise.idString}_particle`) : "blood_particle";

        if (this.activeDisguise?.particleVariations) particle += `_${random(1, this.activeDisguise.particleVariations)}`;

        this.game.particleManager.spawnParticle({
            frames: particle,
            zIndex: ZIndexes.Players + 0.5,
            layer: this.layer,
            position,
            lifetime: 1000,
            scale: {
                start: 0.5 * this.sizeMod,
                end: this.sizeMod
            },
            alpha: {
                start: 1,
                end: 0
            },
            speed: Vec.fromPolar(angle, randomFloat(0.5, 1))
        });

        if (this.game.console.getBuiltInCVar("cv_cooler_graphics") && !this.downed) {
            const isOnWater = this.floorType === FloorNames.Water;
            this._bloodDecals.add(
                this.game.particleManager.spawnParticle({
                    frames: "blood_particle",
                    zIndex: ZIndexes.Decals,
                    layer: this.layer,
                    position: randomPointInsideCircle(position, 2.5),
                    lifetime: 60000 * (isOnWater ? 0.1 : 1),
                    scale: randomFloat(0.8, 1.6),
                    alpha: {
                        start: isOnWater ? 0.5 : 1,
                        end: 0,
                        ease: EaseFunctions.expoIn
                    },
                    speed: Vec.create(0, 0),
                    tint: isOnWater ? 0xaaffff : 0xeeeeee,
                    onDeath: self => {
                        this._bloodDecals.delete(self);
                    }
                })
            );

            if (Skins.reify(this._skin).hideBlood || Math.random() > 0.6) return;

            const bodyBlood = new SuroiSprite("blood_particle");

            bodyBlood.position = randomPointInsideCircle(Vec.create(0, 0), 45);
            bodyBlood.rotation = randomRotation();
            bodyBlood.scale = randomFloat(0.4, 0.8);

            this.images.blood.addChild(bodyBlood);

            // eslint-disable-next-line @typescript-eslint/no-unused-expressions
            setTimeout(() => { bodyBlood.destroyed || bodyBlood.destroy(); }, 30000);
        }
    }

    destroy(): void {
        super.destroy();

        const { images, emote, teammateName, anims } = this;

        images.aimTrail.destroy();
        images.vest.destroy();
        images.body.destroy();
        images.leftFist.destroy();
        images.rightFist.destroy();
        images.backpack.destroy();
        images.helmet.destroy();
        images.weapon.destroy();
        images.altWeapon.destroy();
        images.muzzleFlash.destroy();
        images.waterOverlay.destroy();
        images.blood.destroy();
        images.disguiseSprite.destroy();

        emote.image.destroy();
        emote.background.destroy();
        emote.container.destroy();

        teammateName?.text.destroy();
        teammateName?.badge?.destroy();
        teammateName?.container.destroy();

        anims.emoteHide?.kill();
        anims.waterOverlay?.kill();
        anims.emote?.kill();
        anims.leftFist?.kill();
        anims.rightFist?.kill();
        anims.weapon?.kill();
        anims.muzzleFlashFade?.kill();
        anims.muzzleFlashRecoil?.kill();

        this.grenadeImpactPreview?.destroy();

        this.disguiseContainer.destroy();
        images.backMeleeSprite?.destroy();

        this.healingParticlesEmitter.destroy();
        this.actionSound?.stop();
        clearInterval(this.bleedEffectInterval);
        if (this.isActivePlayer) $("#action-container").hide();
    }
}<|MERGE_RESOLUTION|>--- conflicted
+++ resolved
@@ -597,17 +597,10 @@
             // this.layer = data.layer; - why assign again?
 
             this.teamID = teamID;
-<<<<<<< HEAD
 
             const teammateIDs = [];
             for (const teammate of uiManager.teammates) teammateIDs.push(teammate.id);
 
-=======
-
-            const teammateIDs = [];
-            for (const teammate of uiManager.teammates) teammateIDs.push(teammate.id);
-
->>>>>>> 7311f621
             void this.game.fontObserver.then(() => this.updateTeammateName());
 
             this.container.alpha = invulnerable ? 0.5 : 1;
