--- conflicted
+++ resolved
@@ -26,10 +26,7 @@
 import { GameObject } from "../types/gameObject";
 import { HITBOX_COLORS, HITBOX_DEBUG_MODE, PIXI_SCALE, UI_DEBUG_MODE } from "../utils/constants";
 import { drawHitbox, SuroiSprite, toPixiCoords } from "../utils/pixi";
-<<<<<<< HEAD
 import { Container, ObservablePoint, Texture, TilingSprite } from "pixi.js";
-=======
->>>>>>> ad150068
 import { type Sound } from "../utils/soundManager";
 import { EaseFunctions, Tween } from "../utils/tween";
 import { Obstacle } from "./obstacle";
