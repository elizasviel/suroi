--- conflicted
+++ resolved
@@ -13,11 +13,8 @@
 import { SuroiSprite, toPixiCoords } from "../utils/pixi";
 import { randomBoolean, randomFloat, randomRotation } from "../../../../common/src/utils/random";
 import { PIXI_SCALE } from "../utils/constants";
-<<<<<<< HEAD
 import { Tween } from "../utils/tween";
-=======
 import { type Vector } from "../../../../common/src/utils/vector";
->>>>>>> 50a1fcc8
 
 export class Obstacle extends GameObject<ObjectCategory.Obstacle, ObstacleDefinition> {
     scale!: number;
