--- conflicted
+++ resolved
@@ -307,11 +307,7 @@
                     layer: this.layer,
                     lifetime: Infinity,
                     speed: Vec(0, 0),
-<<<<<<< HEAD
-                    zIndex: glow.zIndex ?? this.container.zIndex - 0.5,
-=======
                     zIndex: this.container.zIndex - 0.5,
->>>>>>> 3d9136a0
                     tint: glow.tint,
                     scale: glow.scale
                 });
