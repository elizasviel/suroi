import {
    INPUT_ACTIONS_BITS,
    MAX_MOUSE_DISTANCE,
    ObjectCategory,
    PacketType
} from "../../../../../common/src/constants";
import { ObjectType } from "../../../../../common/src/utils/objectType";
import { type SuroiBitStream } from "../../../../../common/src/utils/suroiBitStream";
import { SendingPacket } from "../../types/sendingPacket";

export class InputPacket extends SendingPacket {
    override readonly allocBytes = 16;
    override readonly type = PacketType.Input;

    override serialize(stream: SuroiBitStream): void {
        super.serialize(stream);

        const inputs = this.game.inputManager;
        stream.writeBoolean(inputs.movement.up);
        stream.writeBoolean(inputs.movement.down);
        stream.writeBoolean(inputs.movement.left);
        stream.writeBoolean(inputs.movement.right);

        if (inputs.isMobile) {
            stream.writeBoolean(inputs.movement.moving);
            stream.writeRotation(inputs.movementAngle, 16);
        }

        stream.writeBoolean(inputs.attacking);
<<<<<<< HEAD
        if (inputs.resetAttacking) {
            inputs.attacking = false;
            inputs.resetAttacking = false;
        }

        stream.writeBoolean(inputs.turning);
        if (inputs.turning) {
            stream.writeRotation(inputs.rotation, 16);
            if (!inputs.isMobile) stream.writeFloat(inputs.distanceToMouse, 0, MAX_MOUSE_DISTANCE, 8);
            inputs.turning = false;
=======

        stream.writeBoolean(inputs.turning);
        if (inputs.turning) {
            stream.writeRotation(inputs.resetAttacking ? inputs.shootOnReleaseAngle : inputs.rotation, 16);
            if (!inputs.isMobile) stream.writeFloat(inputs.distanceToMouse, 0, MAX_MOUSE_DISTANCE, 8);
            inputs.turning = false;
        }

        if (inputs.resetAttacking) {
            inputs.attacking = false;
            inputs.resetAttacking = false;
>>>>>>> ec01208c
        }

        stream.writeBits(inputs.actions.length, 4);

        for (const action of inputs.actions) {
            stream.writeBits(action.type, INPUT_ACTIONS_BITS);

            if ("slot" in action) {
                stream.writeBits(action.slot, 2);
            }
            if ("item" in action) {
                stream.writeObjectTypeNoCategory(ObjectType.fromString(ObjectCategory.Loot, action.item.idString));
            }
        }

        inputs.actions = [];
    }
}<|MERGE_RESOLUTION|>--- conflicted
+++ resolved
@@ -27,18 +27,6 @@
         }
 
         stream.writeBoolean(inputs.attacking);
-<<<<<<< HEAD
-        if (inputs.resetAttacking) {
-            inputs.attacking = false;
-            inputs.resetAttacking = false;
-        }
-
-        stream.writeBoolean(inputs.turning);
-        if (inputs.turning) {
-            stream.writeRotation(inputs.rotation, 16);
-            if (!inputs.isMobile) stream.writeFloat(inputs.distanceToMouse, 0, MAX_MOUSE_DISTANCE, 8);
-            inputs.turning = false;
-=======
 
         stream.writeBoolean(inputs.turning);
         if (inputs.turning) {
@@ -50,7 +38,6 @@
         if (inputs.resetAttacking) {
             inputs.attacking = false;
             inputs.resetAttacking = false;
->>>>>>> ec01208c
         }
 
         stream.writeBits(inputs.actions.length, 4);
