import $ from "jquery";
import { GasState, ObjectCategory } from "../../../../../common/src/constants";
import { type EmoteDefinition } from "../../../../../common/src/definitions/emotes";
import { Explosions, type ExplosionDefinition } from "../../../../../common/src/definitions/explosions";
import { type GunDefinition } from "../../../../../common/src/definitions/guns";
import { lerp, vecLerp } from "../../../../../common/src/utils/math";
import type { ObjectType } from "../../../../../common/src/utils/objectType";
import { ObjectSerializations, type ObjectsNetData } from "../../../../../common/src/utils/objectsSerializations";
import type { SuroiBitStream } from "../../../../../common/src/utils/suroiBitStream";
import { vClone } from "../../../../../common/src/utils/vector";
import { Bullet } from "../../objects/bullet";
import { explosion } from "../../objects/explosion";
import { Player } from "../../objects/player";
import { ReceivingPacket } from "../../types/receivingPacket";
import { UI_DEBUG_MODE } from "../../utils/constants";
import { formatDate } from "../../utils/misc";
import { PlayerManager } from "../../utils/playerManager";

function adjustForLowValues(value: number): number {
    // this looks more math-y and easier to read, so eslint can shove it
    // eslint-disable-next-line yoda
    if (0 < value && value <= 1) return 1;
    return Math.round(value);
}

function safeRound(value: number): number {
    return adjustForLowValues(value);
}

export class UpdatePacket extends ReceivingPacket {
    readonly fullDirtyObjects = new Set<{
        readonly id: number
        readonly type: ObjectType
        readonly data: ObjectsNetData[ObjectCategory]
    }>();

    readonly partialDirtyObjects = new Set<{
        readonly id: number
        readonly data: ObjectsNetData[ObjectCategory]
    }>();

    readonly deletedObjects = new Array<number>();

    override deserialize(stream: SuroiBitStream): void {
        const game = this.game;
        const playerManager = this.playerManager;

        // Dirty values
        const maxMinStatsDirty = stream.readBoolean();
        const healthDirty = stream.readBoolean();
        const adrenalineDirty = stream.readBoolean();
        const zoomDirty = stream.readBoolean();
        const activePlayerDirty = stream.readBoolean();
        const fullObjectsDirty = stream.readBoolean();
        const partialObjectsDirty = stream.readBoolean();
        const deletedObjectsDirty = stream.readBoolean();
        const bulletsDirty = stream.readBoolean();
        const explosionsDirty = stream.readBoolean();
        const emotesDirty = stream.readBoolean();
        const gasDirty = stream.readBoolean();
        const gasPercentageDirty = stream.readBoolean();
        const aliveCountDirty = stream.readBoolean();

        //
        // Active player data
        //

        // Max / min adrenaline and health
        if (maxMinStatsDirty) {
            playerManager.maxHealth = stream.readFloat32();
            playerManager.minAdrenaline = stream.readFloat32();
            playerManager.maxAdrenaline = stream.readFloat32();

            const minMaxAdren = $<HTMLSpanElement>("#adrenaline-bar-min-max");
            const maxHealth = $<HTMLSpanElement>("#health-bar-max");

            if (playerManager.maxHealth === PlayerManager.defaultMaxHealth) {
                maxHealth.text("").hide();
            } else {
                maxHealth.text(safeRound(playerManager.maxHealth)).show();
            }

            if (
                playerManager.maxAdrenaline === PlayerManager.defaultMaxAdrenaline &&
                playerManager.minAdrenaline === PlayerManager.defaultMinAdrenaline
            ) {
                minMaxAdren.text("").hide();
            } else {
                minMaxAdren.text(`${playerManager.minAdrenaline === 0 ? "" : `${safeRound(playerManager.minAdrenaline)}/`}${safeRound(playerManager.maxAdrenaline)}`).show();
            }
        }

        // Health
        if (healthDirty) {
            const oldHealth = playerManager.health;
            playerManager.health = stream.readFloat(0, playerManager.maxHealth, 12);
            const absolute = playerManager.health;
            const realPercentage = 100 * absolute / playerManager.maxHealth;
            const percentage = safeRound(realPercentage);

            const healthBar = $<HTMLDivElement>("#health-bar");
            const healthBarAmount = $<HTMLSpanElement>("#health-bar-percentage");

            healthBar.width(`${realPercentage}%`);

            if (oldHealth > playerManager.health) $("#health-bar-animation").width(`${realPercentage}%`);

            healthBarAmount.text(safeRound(absolute));

            if (percentage === 100) {
                healthBar.css("background-color", "#bdc7d0");
            } else if (percentage < 60 && percentage > 25) {
                healthBar.css("background-color", `rgb(255, ${(percentage - 10) * 4}, ${(percentage - 10) * 4})`);
            } else if (percentage <= 25) {
                healthBar.css("background-color", "#ff0000");
            } else {
                healthBar.css("background-color", "#f8f9fa");
            }
            healthBar.toggleClass("flashing", percentage <= 25);

            healthBarAmount.css("color", percentage <= 40 ? "#ffffff" : "#000000");
        }

        // Adrenaline
        if (adrenalineDirty) {
            playerManager.adrenaline = stream.readFloat(playerManager.minAdrenaline, playerManager.maxAdrenaline, 10);

            const absolute = playerManager.adrenaline;
            const percentage = 100 * absolute / playerManager.maxAdrenaline;

            $("#adrenaline-bar").width(`${percentage}%`);

            const adrenalineBarPercentage = $<HTMLSpanElement>("#adrenaline-bar-percentage");
            adrenalineBarPercentage.text(safeRound(absolute));
            adrenalineBarPercentage.css("color", absolute < 7 ? "#ffffff" : "#000000");
        }

        // Zoom
        if (zoomDirty) {
            playerManager.zoom = stream.readUint8();
            game.camera.zoom = playerManager.zoom;
        }

        // Active player ID and name
        if (activePlayerDirty) {
            game.activePlayerID = stream.readObjectID();
            // Name dirty
            if (stream.readBoolean()) {
                const name = stream.readPlayerNameWithColor();
                if (game.spectating) {
                    $("#game-over-overlay").fadeOut();
                    $("#spectating-msg-info").html(`<span style="font-weight: 600">Spectating</span> <span style="margin-left: 3px">${name}</span>`);
                    $("#spectating-msg").show();
                    $("#spectating-buttons-container").show();
                }
            }
        }

        // Inventory
        playerManager.deserializeInventory(stream);

        //
        // Objects
        //

        type GeneralDeserializationFunction = (stream: SuroiBitStream, type: ObjectType) => ObjectsNetData[ObjectCategory];

        // Full objects
        if (fullObjectsDirty) {
            const fullObjectCount = stream.readUint16();
            for (let i = 0; i < fullObjectCount; i++) {
                const type = stream.readObjectType();
                const id = stream.readObjectID();
                const data = (ObjectSerializations[type.category].deserializeFull as GeneralDeserializationFunction)(stream, type);

                this.fullDirtyObjects.add({
                    id,
                    type,
                    data
                });
            }
        }

        // Partial objects
        if (partialObjectsDirty) {
            const partialObjectCount = stream.readUint16();
            for (let i = 0; i < partialObjectCount; i++) {
                const type = stream.readObjectType();
                const id = stream.readObjectID();

                const data = (ObjectSerializations[type.category].deserializePartial as GeneralDeserializationFunction)(stream, type);
                this.partialDirtyObjects.add({
                    id,
                    data
                });
            }
        }

        // Deleted objects
        if (deletedObjectsDirty) {
            const deletedObjectCount = stream.readUint16();
            for (let i = 0; i < deletedObjectCount; i++) {
                const id = stream.readObjectID();
                this.deletedObjects.push(id);
            }
        }

        // Bullets
        if (bulletsDirty) {
            const bulletCount = stream.readUint8();
            for (let i = 0; i < bulletCount; i++) {
<<<<<<< HEAD
                game.bullets.add(
                    new Bullet(
                        game,
                        {
                            source: stream.readObjectType<ObjectCategory.Loot | ObjectCategory.Explosion, GunDefinition | ExplosionDefinition>().definition,
                            position: stream.readPosition(),
                            rotation: stream.readRotation(16),
                            variance: stream.readFloat(0, 1, 4),
                            reflectionCount: stream.readBits(2),
                            sourceID: stream.readObjectID()
                        }
                    )
                );
=======
                // eslint-disable-next-line @typescript-eslint/no-unnecessary-type-assertion
                const source = stream.readObjectType() as Bullet["source"];
                const position = stream.readPosition();
                const rotation = stream.readRotation(16);
                const variance = stream.readFloat(0, 1, 4);
                const reflectionCount = stream.readBits(2);
                const sourceID = stream.readObjectID();

                let clipDistance: number | undefined;

                if (source.definition.ballistics.clipDistance) {
                    clipDistance = stream.readFloat(0, source.definition.ballistics.maxDistance, 16);
                }

                const bullet = new Bullet(game, {
                    source,
                    position,
                    rotation,
                    reflectionCount,
                    sourceID,
                    variance,
                    clipDistance
                });

                game.bullets.add(bullet);
>>>>>>> de8cd601
            }
        }

        // Explosions
        if (explosionsDirty) {
            const explosionCount = stream.readUint8();
            for (let i = 0; i < explosionCount; i++) {
                explosion(
                    game,
                    Explosions.definitions[stream.readUint8()],
                    stream.readPosition()
                );
            }
        }

        // Emotes
        if (emotesDirty) {
            const emoteCount = stream.readBits(7);
            for (let i = 0; i < emoteCount; i++) {
                const emoteType = stream.readObjectTypeNoCategory<ObjectCategory.Emote, EmoteDefinition>(ObjectCategory.Emote).definition;
                const player = game.objects.get(stream.readObjectID());
                if (player instanceof Player) player.emote(emoteType);
            }
        }

        // Gas
        const gas = game.gas;
        let gasPercentage: number | undefined;
        let [
            isInactive,
            isWaiting,
            isAdvancing
        ] = [
            gas.state === GasState.Inactive,
            gas.state === GasState.Waiting,
            gas.state === GasState.Advancing
        ];

        if (gasDirty) {
            gas.state = stream.readBits(2);
            gas.initialDuration = stream.readBits(7);
            gas.oldPosition = stream.readPosition();
            gas.newPosition = stream.readPosition();
            gas.oldRadius = stream.readFloat(0, 2048, 16);
            gas.newRadius = stream.readFloat(0, 2048, 16);

            [
                isInactive,
                isWaiting,
                isAdvancing
            ] = [
                gas.state === GasState.Inactive,
                gas.state === GasState.Waiting,
                gas.state === GasState.Advancing
            ];

            let currentDuration: number | undefined;
            const percentageDirty = stream.readBoolean();
            if (percentageDirty) { // Percentage dirty
                gasPercentage = stream.readFloat(0, 1, 16);
                currentDuration = gas.initialDuration - Math.round(gas.initialDuration * gasPercentage);
            } else {
                currentDuration = gas.initialDuration;
            }

            if (!(percentageDirty && gas.firstPercentageReceived)) {
                // Ensures that gas messages aren't displayed when switching between players when spectating
                let gasMessage = "";
                switch (true) {
                    case isWaiting: {
                        gasMessage = `Toxic gas advances in ${formatDate(currentDuration)}`;
                        break;
                    }
                    case isAdvancing: {
                        gasMessage = "Toxic gas is advancing! Move to the safe zone";
                        break;
                    }
                    case isInactive: {
                        gasMessage = "Waiting for players...";
                        break;
                    }
                }

                if (isAdvancing) {
                    $("#gas-timer").addClass("advancing");
                    $("#gas-timer-image").attr("src", "./img/misc/gas-advancing-icon.svg");
                } else {
                    $("#gas-timer").removeClass("advancing");
                    $("#gas-timer-image").attr("src", "./img/misc/gas-waiting-icon.svg");
                }

                if (
                    (isInactive || gas.initialDuration !== 0) &&
                    !UI_DEBUG_MODE &&
                    (!game.gameOver || game.spectating)
                ) {
                    $("#gas-msg-info").text(gasMessage);
                    $("#gas-msg").fadeIn();
                    if (isInactive) {
                        $("#gas-msg-info").css("color", "white");
                    } else {
                        $("#gas-msg-info").css("color", "cyan");
                        setTimeout(() => $("#gas-msg").fadeOut(1000), 5000);
                    }
                }
            }
            gas.firstPercentageReceived = true;
        }

        // Gas percentage
        if (gasPercentageDirty) {
            gasPercentage = stream.readFloat(0, 1, 16);
        }

        if (gasPercentage !== undefined) {
            const time = gas.initialDuration - Math.round(gas.initialDuration * gasPercentage);
            $("#gas-timer-text").text(`${Math.floor(time / 60)}:${(time % 60) < 10 ? "0" : ""}${time % 60}`);

            if (!gas.firstRadiusReceived && !isAdvancing) {
                gas.position = gas.oldPosition;
                gas.radius = gas.oldRadius;
                gas.firstRadiusReceived = true;
            }

            if (isAdvancing) {
                gas.lastPosition = vClone(gas.position);
                gas.lastRadius = gas.radius;
                gas.position = vecLerp(gas.oldPosition, gas.newPosition, gasPercentage);
                gas.radius = lerp(gas.oldRadius, gas.newRadius, gasPercentage);
                gas.lastUpdateTime = Date.now();
            }
        }

        // Alive count
        if (aliveCountDirty) {
            const aliveCount = stream.readBits(7);
            $("#ui-players-alive").text(aliveCount);
            $("#btn-spectate").toggle(aliveCount > 1);
        }
    }
}<|MERGE_RESOLUTION|>--- conflicted
+++ resolved
@@ -209,23 +209,8 @@
         if (bulletsDirty) {
             const bulletCount = stream.readUint8();
             for (let i = 0; i < bulletCount; i++) {
-<<<<<<< HEAD
-                game.bullets.add(
-                    new Bullet(
-                        game,
-                        {
-                            source: stream.readObjectType<ObjectCategory.Loot | ObjectCategory.Explosion, GunDefinition | ExplosionDefinition>().definition,
-                            position: stream.readPosition(),
-                            rotation: stream.readRotation(16),
-                            variance: stream.readFloat(0, 1, 4),
-                            reflectionCount: stream.readBits(2),
-                            sourceID: stream.readObjectID()
-                        }
-                    )
-                );
-=======
                 // eslint-disable-next-line @typescript-eslint/no-unnecessary-type-assertion
-                const source = stream.readObjectType() as Bullet["source"];
+                const source = stream.readObjectType<ObjectCategory.Loot | ObjectCategory.Explosion, GunDefinition | ExplosionDefinition>().definition;
                 const position = stream.readPosition();
                 const rotation = stream.readRotation(16);
                 const variance = stream.readFloat(0, 1, 4);
@@ -234,8 +219,8 @@
 
                 let clipDistance: number | undefined;
 
-                if (source.definition.ballistics.clipDistance) {
-                    clipDistance = stream.readFloat(0, source.definition.ballistics.maxDistance, 16);
+                if (source.ballistics.clipDistance) {
+                    clipDistance = stream.readFloat(0, source.ballistics.maxDistance, 16);
                 }
 
                 const bullet = new Bullet(game, {
@@ -249,7 +234,6 @@
                 });
 
                 game.bullets.add(bullet);
->>>>>>> de8cd601
             }
         }
 
@@ -283,10 +267,10 @@
             isWaiting,
             isAdvancing
         ] = [
-            gas.state === GasState.Inactive,
-            gas.state === GasState.Waiting,
-            gas.state === GasState.Advancing
-        ];
+                gas.state === GasState.Inactive,
+                gas.state === GasState.Waiting,
+                gas.state === GasState.Advancing
+            ];
 
         if (gasDirty) {
             gas.state = stream.readBits(2);
@@ -301,10 +285,10 @@
                 isWaiting,
                 isAdvancing
             ] = [
-                gas.state === GasState.Inactive,
-                gas.state === GasState.Waiting,
-                gas.state === GasState.Advancing
-            ];
+                    gas.state === GasState.Inactive,
+                    gas.state === GasState.Waiting,
+                    gas.state === GasState.Advancing
+                ];
 
             let currentDuration: number | undefined;
             const percentageDirty = stream.readBoolean();
