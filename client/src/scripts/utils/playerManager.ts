import { isMobile } from "pixi.js";
import { InputActions, INVENTORY_MAX_WEAPONS, ObjectCategory } from "../../../../common/src/constants";
import { Ammos } from "../../../../common/src/definitions/ammos";
import { Backpacks } from "../../../../common/src/definitions/backpacks";
import { type GunDefinition } from "../../../../common/src/definitions/guns";
import { HealingItems } from "../../../../common/src/definitions/healingItems";
import { type LootDefinition } from "../../../../common/src/definitions/loots";
import { type ScopeDefinition, Scopes } from "../../../../common/src/definitions/scopes";
import { absMod, clamp } from "../../../../common/src/utils/math";
import { ItemType } from "../../../../common/src/utils/objectDefinitions";
import { type ObjectType } from "../../../../common/src/utils/objectType";
import { type SuroiBitStream } from "../../../../common/src/utils/suroiBitStream";
import { v } from "../../../../common/src/utils/vector";
import { type Game } from "../game";
import { consoleVariables } from "./console/variables";
import { EmoteSlot, UI_DEBUG_MODE } from "./constants";

/**
 * This class manages the active player data and inventory
 */
export class PlayerManager {
    game: Game;

    name!: string;

    static readonly defaultMaxHealth = 100;
    static readonly defaultMinAdrenaline = 0;
    static readonly defaultMaxAdrenaline = 100;

    maxHealth = PlayerManager.defaultMaxHealth;
    health = this.maxHealth;

    maxAdrenaline = PlayerManager.defaultMaxAdrenaline;
    minAdrenaline = PlayerManager.defaultMinAdrenaline;
    adrenaline = 0;

    get isMobile(): boolean {
        return isMobile.any && consoleVariables.get.builtIn("mb_controls_enabled").value;
    }

<<<<<<< HEAD
    private _shootOnRelease = false;
    get shootOnRelease(): boolean { return this._shootOnRelease; }
    set shootOnRelease(attacking: boolean) {
        this._shootOnRelease = attacking;
        this.dirty.inputs = true;
    }


    readonly movement = {
        up: false,
        left: false,
        down: false,
        right: false,
        // mobile
        moving: false
    };
=======
    readonly movement = (() => {
        let up = false;
        let left = false;
        let down = false;
        let right = false;
        let moving = false;

        // eslint-disable-next-line @typescript-eslint/no-this-alias
        const T = this;

        return {
            get up() { return up; },
            set up(u: boolean) {
                up = u;
                T.dirty.inputs = true;
            },

            get left() { return left; },
            set left(l: boolean) {
                left = l;
                T.dirty.inputs = true;
            },

            get down() { return down; },
            set down(d: boolean) {
                down = d;
                T.dirty.inputs = true;
            },

            get right() { return right; },
            set right(r: boolean) {
                right = r;
                T.dirty.inputs = true;
            },

            get moving() { return moving; },
            set moving(m: boolean) {
                moving = m;
                T.dirty.inputs = true;
            }

        };
    })();
>>>>>>> ad150068

    // had to put it here because it's not a boolean
    // and inputManager assumes all keys of `movement` are booleans
    movementAngle = 0;

    mouseX = 0;
    mouseY = 0;

    emoteWheelActive = false;
    emoteWheelPosition = v(0, 0);
    selectedEmoteSlot = EmoteSlot.None;

    readonly dirty = {
        health: true,
        adrenaline: true,
        inputs: true
    };

    rotation = 0;

    private _action = InputActions.None;
    get action(): InputActions { return this._action; }
    set action(value) {
        this._action = value;
        this.dirty.inputs = true;
    }

    itemToSwitch = -1;
    itemToDrop = -1;
    consumableToConsume = "";

    private _attacking = false;
    get attacking(): boolean { return this._attacking; }
    set attacking(attacking: boolean) {
        this._attacking = attacking;
        this.dirty.inputs = true;
    }

    turning = false;

    zoom = 48;

    readonly itemKills: Array<number | undefined> = new Array(INVENTORY_MAX_WEAPONS).fill(undefined);

    readonly items: Record<string, number> = {};

    scope!: ObjectType<ObjectCategory.Loot, ScopeDefinition>;

    readonly weapons = new Array<ObjectType<ObjectCategory.Loot, LootDefinition> | undefined>(INVENTORY_MAX_WEAPONS);

    readonly weaponsAmmo = new Array<number>(INVENTORY_MAX_WEAPONS);

    private _lastItemIndex = 0;
    get lastItemIndex(): number { return this._lastItemIndex; }

    private _activeItemIndex = 2;
    get activeItemIndex(): number { return this._activeItemIndex; }
    set activeItemIndex(i: number) {
        if (this._lastItemIndex !== this._activeItemIndex) this._lastItemIndex = this._activeItemIndex;
        this._activeItemIndex = i;
    }

    equipItem(i: number): void {
        this.action = InputActions.EquipItem;
        this.itemToSwitch = i;
    }

    dropItem(i: number): void {
        this.action = InputActions.DropItem;
        this.itemToDrop = i;
    }

    swapGunSlots(): void {
        this.action = InputActions.SwapGunSlots;
    }

    interact(): void {
        this.action = InputActions.Interact;
    }

    reload(): void {
        this.action = InputActions.Reload;
    }

    cancelAction(): void {
        this.action = InputActions.Cancel;
    }

    useItem(item: string): void {
        this.action = InputActions.UseConsumableItem;
        this.consumableToConsume = item;
    }

    cycleScope(offset: number): void {
        const scopeId = Scopes.indexOf(this.scope.definition);
        let scopeString = this.scope.idString;
        let searchIndex = scopeId;

        let iterationCount = 0;
        // Prevent possible infinite loops
        while (iterationCount++ < 100) {
            searchIndex = consoleVariables.get.builtIn("cv_loop_scope_selection").value
                ? absMod(searchIndex + offset, Scopes.length)
                : clamp(0, Scopes.length - 1, searchIndex + offset);

            const scopeCandidate = Scopes[searchIndex].idString;
            if (this.items[scopeCandidate]) {
                scopeString = scopeCandidate;
                break;
            }
        }

        if (scopeString !== this.scope.idString) this.useItem(scopeString);
    }

    constructor(game: Game) {
        this.game = game;

        for (const item of [...HealingItems, ...Ammos, ...Scopes]) {
            this.items[item.idString] = 0;
        }
    }

    private _updateActiveWeaponUi(): void {
        if (!(this.weapons[this.activeItemIndex]?.definition.itemType === ItemType.Gun || UI_DEBUG_MODE)) {
            $("#weapon-ammo-container").hide();
        } else {
            $("#weapon-ammo-container").show();
            const ammo = this.weaponsAmmo[this.activeItemIndex];
            $("#weapon-clip-ammo").text(ammo).css("color", ammo > 0 ? "inherit" : "red");

            const ammoType = (this.weapons[this.activeItemIndex]?.definition as GunDefinition).ammoType;
            let totalAmmo: number | string = this.items[ammoType];

            for (const ammo of Ammos) {
                if (ammo.idString === ammoType && ammo.ephemeral) {
                    totalAmmo = "∞";
                    break;
                }
            }

            $("#weapon-inventory-ammo").text(totalAmmo).css("visibility", totalAmmo === 0 ? "hidden" : "visible");
        }

        const kills = this.itemKills[this._activeItemIndex];
        if (kills === undefined) { // killstreaks
            $("#killstreak-indicator-container").hide();
        } else {
            $("#killstreak-indicator-container").show();
            $("#killstreak-indicator-counter").text(`Streak: ${kills}`);
        }
    }

    deserializeInventory(stream: SuroiBitStream): void {
        // TODO: clean up this mess lmfao
        // Weapons dirty
        const weaponsDirty = stream.readBoolean();
        if (weaponsDirty) {
            for (let i = 0; i < INVENTORY_MAX_WEAPONS; i++) {
                const container = $(`#weapon-slot-${i + 1}`);
                if (stream.readBoolean()) {
                    // if the slot is not empty
                    container.addClass("has-item");
                    const item = stream.readObjectTypeNoCategory<ObjectCategory.Loot, LootDefinition>(ObjectCategory.Loot);

                    this.weapons[i] = item;
                    container.children(".item-name").text(item.definition.name);
                    const itemDef = item.definition;
                    container.children(".item-image").attr("src", `./img/game/weapons/${itemDef.idString}.svg`).show();

                    if (itemDef.itemType === ItemType.Gun) {
                        const ammo = stream.readUint8();
                        this.weaponsAmmo[i] = ammo;

                        container.children(".item-ammo").text(ammo)
                            .css("color", ammo > 0 ? "inherit" : "red");
                    }

                    this.itemKills[i] = stream.readBoolean() ? stream.readUint8() : undefined;
                } else {
                    // empty slot
                    this.itemKills[i] = this.weapons[i] = undefined;
                    container.removeClass("has-item");
                    container.children(".item-name").text("");
                    container.children(".item-image").removeAttr("src").hide();
                    container.children(".item-ammo").text("");
                }
            }
        }

        // Active item index
        const activeWeaponIndexDirty = stream.readBoolean();
        if (activeWeaponIndexDirty) {
            this.activeItemIndex = stream.readBits(2);
            $("#weapons-container").children(".inventory-slot").removeClass("active");
            $(`#weapon-slot-${this.activeItemIndex + 1}`).addClass("active");
        }

        // Inventory dirty
        const inventoryDirty = stream.readBoolean();
        if (inventoryDirty) {
            const backpackLevel = stream.readBits(2);
            const readInventoryCount = (): number => stream.readBoolean() ? stream.readBits(9) : 0;

            for (const item in this.items) {
                const num = readInventoryCount();
                this.items[item] = num;

                $(`#${item}-count`).text(num);

                const itemSlot = $(`#${item}-slot`);
                itemSlot.toggleClass("full", num >= Backpacks[backpackLevel].maxCapacity[item]);
                itemSlot.toggleClass("has-item", num > 0);

                if (item.includes("scope") && !UI_DEBUG_MODE) {
                    itemSlot.toggle(num > 0).removeClass("active");
                }
            }

            this.scope = stream.readObjectTypeNoCategory(ObjectCategory.Loot);
            $(`#${this.scope.idString}-slot`).addClass("active");
        }

        if (
            weaponsDirty ||
            activeWeaponIndexDirty ||
            inventoryDirty
        ) {
            this._updateActiveWeaponUi();
        }
    }
}<|MERGE_RESOLUTION|>--- conflicted
+++ resolved
@@ -38,7 +38,6 @@
         return isMobile.any && consoleVariables.get.builtIn("mb_controls_enabled").value;
     }
 
-<<<<<<< HEAD
     private _shootOnRelease = false;
     get shootOnRelease(): boolean { return this._shootOnRelease; }
     set shootOnRelease(attacking: boolean) {
@@ -46,16 +45,6 @@
         this.dirty.inputs = true;
     }
 
-
-    readonly movement = {
-        up: false,
-        left: false,
-        down: false,
-        right: false,
-        // mobile
-        moving: false
-    };
-=======
     readonly movement = (() => {
         let up = false;
         let left = false;
@@ -99,7 +88,6 @@
 
         };
     })();
->>>>>>> ad150068
 
     // had to put it here because it's not a boolean
     // and inputManager assumes all keys of `movement` are booleans
