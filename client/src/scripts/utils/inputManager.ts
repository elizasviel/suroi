import $ from "jquery";
import nipplejs, { type JoystickOutputData } from "nipplejs";
import { isMobile } from "pixi.js";
import { GameConstants, InputActions } from "../../../../common/src/constants";
import { Scopes } from "../../../../common/src/definitions/scopes";
import { InputPacket, type InputAction } from "../../../../common/src/packets/inputPacket";
import { Angle, Geometry, Numeric } from "../../../../common/src/utils/math";
import { ItemType } from "../../../../common/src/utils/objectDefinitions";
import { Vec } from "../../../../common/src/utils/vector";
import { type Game } from "../game";
import { defaultBinds } from "./console/defaultClientCVars";
import { type GameSettings } from "./console/gameConsole";
import { FIRST_EMOTE_ANGLE, FOURTH_EMOTE_ANGLE, PIXI_SCALE, SECOND_EMOTE_ANGLE, THIRD_EMOTE_ANGLE } from "./constants";
import { Throwables, type ThrowableDefinition } from "../../../../common/src/definitions/throwables";

export class InputManager {
    readonly game: Game;
    readonly binds: InputMapper;

    readonly isMobile!: boolean;

    readonly movement = {
        up: false,
        left: false,
        down: false,
        right: false,
        moving: false
    };

    // had to put it here because it's not a boolean
    // and inputManager assumes all keys of `movement` are booleans
    movementAngle = 0;

    mouseX = 0;
    mouseY = 0;

    emoteWheelActive = false;
    emoteWheelPosition = Vec.create(0, 0);

    rotation = 0;

    selectedEmote?: InputActions;

    readonly actions: InputAction[] = [];

    addAction(action: InputAction | InputActions): void {
        if (this.actions.length > 7) return;

        if (typeof action === "number") {
            // eslint-disable-next-line @typescript-eslint/consistent-type-assertions
            action = { type: action } as InputAction;
        }

        this.actions.push(action);
    }

    distanceToMouse = 0;

    attacking = false;

    resetAttacking = false;

    shootOnReleaseAngle = 0;

    turning = false;

    private _lastInputPacket: InputPacket | undefined;
    private _inputPacketTimer = 0;

    update(): void {
        if (this.game.gameOver) return;
        const packet = new InputPacket();

        // assigning it directly breaks comparing last and current input packet
        // since javascript will pass it by reference
        packet.movement = {
            up: this.movement.up,
            down: this.movement.down,
            left: this.movement.left,
            right: this.movement.right
        };

        packet.attacking = this.attacking;

        packet.turning = this.turning;
        if (this.turning) {
            packet.rotation = this.resetAttacking ? this.shootOnReleaseAngle : this.rotation;
            packet.distanceToMouse = this.distanceToMouse;
            this.turning = false;
        }

        packet.isMobile = this.isMobile;
        if (this.isMobile) {
            packet.mobile = {
                angle: this.movementAngle,
                moving: this.movement.moving
            };
        }

        if (this.resetAttacking) {
            this.attacking = false;
            this.resetAttacking = false;
        }
        packet.actions = this.actions;

<<<<<<< HEAD
        this._inputPacketTimer++;

        if (!this._lastInputPacket ||
            packet.didChange(this._lastInputPacket) ||
            this._inputPacketTimer >= GameConstants.tickrate
        ) {
            this.game.sendPacket(packet);
            this._lastInputPacket = packet;
        }

        this._inputPacketTimer %= GameConstants.tickrate;

=======
        this.game.sendPacket(packet);
>>>>>>> 9d9b903a
        this.actions.length = 0;
    }

    constructor(game: Game) {
        this.game = game;
        this.binds = new InputMapper();
    }

    private mWheelStopTimer: number | undefined;
    setupInputs(): void {
        // @ts-expect-error init code
        // noinspection JSConstantReassignment
        this.isMobile = isMobile.any && this.game.console.getBuiltInCVar("mb_controls_enabled");

        const game = this.game;
        const gameUi = $("#game-ui")[0];

        // different event targets… why?
        window.addEventListener("keydown", this.handleInputEvent.bind(this, true));
        window.addEventListener("keyup", this.handleInputEvent.bind(this, false));
        gameUi.addEventListener("pointerdown", this.handleInputEvent.bind(this, true));
        gameUi.addEventListener("pointerup", this.handleInputEvent.bind(this, false));
        gameUi.addEventListener("wheel", this.handleInputEvent.bind(this, true));

        gameUi.addEventListener("pointermove", (e: MouseEvent) => {
            if (this.isMobile) return;

            this.mouseX = e.clientX;
            this.mouseY = e.clientY;

            if (this.emoteWheelActive) {
                const mousePosition = Vec.create(e.clientX, e.clientY);
                if (Geometry.distanceSquared(this.emoteWheelPosition, mousePosition) > 500) {
                    const angle = Angle.betweenPoints(this.emoteWheelPosition, mousePosition);
                    let slotName: string | undefined;

                    if (SECOND_EMOTE_ANGLE <= angle && angle <= FOURTH_EMOTE_ANGLE) {
                        this.selectedEmote = InputActions.TopEmoteSlot;
                        slotName = "top";
                    } else if (!(angle >= FIRST_EMOTE_ANGLE && angle <= FOURTH_EMOTE_ANGLE)) {
                        this.selectedEmote = InputActions.RightEmoteSlot;
                        slotName = "right";
                    } else if (FIRST_EMOTE_ANGLE <= angle && angle <= THIRD_EMOTE_ANGLE) {
                        this.selectedEmote = InputActions.BottomEmoteSlot;
                        slotName = "bottom";
                    } else if (THIRD_EMOTE_ANGLE <= angle && angle <= SECOND_EMOTE_ANGLE) {
                        this.selectedEmote = InputActions.LeftEmoteSlot;
                        slotName = "left";
                    }
                    $("#emote-wheel").css("background-image", `url("./img/misc/emote_wheel_highlight_${slotName ?? "top"}.svg"), url("./img/misc/emote_wheel.svg")`);
                } else {
                    this.selectedEmote = undefined;
                    $("#emote-wheel").css("background-image", 'url("./img/misc/emote_wheel.svg")');
                }
            }

            this.rotation = Math.atan2(e.clientY - window.innerHeight / 2, e.clientX - window.innerWidth / 2);

            if (!game.gameOver && game.activePlayer) {
                const globalPos = Vec.create(e.clientX, e.clientY);
                const pixiPos = game.camera.container.toLocal(globalPos);
                const gamePos = Vec.scale(pixiPos, 1 / PIXI_SCALE);
                this.distanceToMouse = Geometry.distance(game.activePlayer.position, gamePos);

                if (game.console.getBuiltInCVar("cv_responsive_rotation")) {
                    game.activePlayer.container.rotation = this.rotation;
                    game.map.indicator.rotation = this.rotation;
                }
            }

            this.turning = true;
        });

        // Mobile joysticks
        if (this.isMobile) {
            const size = game.console.getBuiltInCVar("mb_joystick_size");
            const transparency = game.console.getBuiltInCVar("mb_joystick_transparency");

            const leftJoyStick = nipplejs.create({
                zone: $("#left-joystick-container")[0],
                size,
                color: `rgba(255, 255, 255, ${transparency})`
            });

            const rightJoyStick = nipplejs.create({
                zone: $("#right-joystick-container")[0],
                size,
                color: `rgba(255, 255, 255, ${transparency})`
            });

            let rightJoyStickUsed = false;
            let shootOnRelease = false;

            leftJoyStick.on("move", (_, data: JoystickOutputData) => {
                const movementAngle = -Math.atan2(data.vector.y, data.vector.x);

                this.movementAngle = movementAngle;
                this.movement.moving = true;

                if (!rightJoyStickUsed && !shootOnRelease) {
                    this.rotation = movementAngle;
                    this.turning = true;
                    if (game.console.getBuiltInCVar("cv_responsive_rotation") && !game.gameOver && game.activePlayer) {
                        game.activePlayer.container.rotation = this.rotation;
                        game.map.indicator.rotation = this.rotation;
                    }
                }
            });

            leftJoyStick.on("end", () => {
                this.movement.moving = false;
            });

            rightJoyStick.on("move", (_, data: JoystickOutputData) => {
                rightJoyStickUsed = true;
                this.rotation = -Math.atan2(data.vector.y, data.vector.x);
                this.turning = true;
                const activePlayer = game.activePlayer;
                if (game.console.getBuiltInCVar("cv_responsive_rotation") && !game.gameOver && activePlayer) {
                    game.activePlayer.container.rotation = this.rotation;
                }

                if (!activePlayer) return;

                const def = activePlayer.activeItem;

                if (def.itemType === ItemType.Gun) {
                    activePlayer.images.aimTrail.alpha = 1;
                }

                const attacking = data.distance > game.console.getBuiltInCVar("mb_joystick_size") / 3;
                if (def.itemType === ItemType.Gun && def.shootOnRelease) {
                    shootOnRelease = true;
                    this.shootOnReleaseAngle = this.rotation;
                } else {
                    this.attacking = attacking;
                }
            });

            rightJoyStick.on("end", () => {
                rightJoyStickUsed = false;
                if (game.activePlayer) game.activePlayer.images.aimTrail.alpha = 0;
                this.attacking = shootOnRelease;
                this.resetAttacking = true;
                shootOnRelease = false;
            });
        }
    }

    private handleInputEvent(down: boolean, event: KeyboardEvent | MouseEvent | WheelEvent): void {
        // Disable pointer events on mobile if mobile controls are enabled
        if (event instanceof PointerEvent && this.isMobile) return;

        // If the using is interacting with a text field or something of the sort, inputs should
        // not be honored
        if (document.activeElement !== document.body) {
            return;
        }

        /*
            We don't want to allow keybinds to work with modifiers, because firstly,
            pressing ctrl + R to reload is dumb and secondly, doing that refreshes the page

            We already fire preventDefault to allow Tab and right-click binds to not be totally
            unusable, and so we need to disallow modifiers. However, in the case that someone binds
            an action to shift or control, they should still be able to do that.

            In essence, we need to only process inputs which are a single modifier key or which are
            a normal key without modifiers.

            This only applies to keyboard events

            Also we allow shift and alt to be used normally, because keyboard shortcuts usually involve
            the meta or control key
        */

        if (event instanceof KeyboardEvent) {
            let modifierCount = 0;
            (
                [
                    "metaKey",
                    "ctrlKey"
                ] as Array<keyof KeyboardEvent>
            ).forEach(modifier => (event[modifier] && modifierCount++));

            // As stated before, more than one modifier or a modifier alongside another key should invalidate an input
            if (
                (
                    modifierCount > 1 ||
                    (modifierCount === 1 && !["Control", "Meta"].includes(event.key))
                ) && down
                // …but it only invalidates pressing a key, not releasing it
            ) return;
        }

        const key = this.getKeyFromInputEvent(event);
        let actionsFired = 0;

        if (event instanceof WheelEvent) {
            /*
                The browser doesn't emit mouse wheel "stop" events, so instead, we schedule the invocation
                of the stop callback to some time in the near future, cancelling the previous callback

                This has the effect of continuously cancelling the stop callback whenever a wheel event is
                detected, which is what we want
            */
            clearTimeout(this.mWheelStopTimer);
            this.mWheelStopTimer = window.setTimeout(() => {
                actionsFired = this.fireAllEventsAtKey(key, false);
            }, 50);

            actionsFired = this.fireAllEventsAtKey(key, true);
            return;
        }

        actionsFired = this.fireAllEventsAtKey(key, event.type === "keydown" || event.type === "pointerdown");

        if (actionsFired > 0 && this.game.gameStarted) {
            event.preventDefault();
        }
    }

    private fireAllEventsAtKey(input: string, down: boolean): number {
        const actions = this.binds.getActionsBoundToInput(input) ?? [];
        for (const action of actions) {
            let query = action;
            if (!down) {
                if (query.startsWith("+")) { // Invertible action
                    query = query.replace("+", "-");
                } else query = ""; // If the action isn't invertible, then we do nothing
            }

            this.game.console.handleQuery(query);
        }

        return actions.length;
    }

    private getKeyFromInputEvent(event: KeyboardEvent | MouseEvent | WheelEvent): string {
        let key = "";
        if (event instanceof KeyboardEvent) {
            key = event.key.length > 1 ? event.key : event.key.toUpperCase();
            if (key === " ") {
                key = "Space";
            }
        }

        if (event instanceof WheelEvent) {
            switch (true) {
                case event.deltaX > 0: { key = "MWheelRight"; break; }
                case event.deltaX < 0: { key = "MWheelLeft"; break; }
                case event.deltaY > 0: { key = "MWheelDown"; break; }
                case event.deltaY < 0: { key = "MWheelUp"; break; }
                case event.deltaZ > 0: { key = "MWheelForwards"; break; }
                case event.deltaZ < 0: { key = "MWheelBackwards"; break; }
            }

            if (key === "") {
                console.error("An unrecognized scroll wheel event was received: ", event);
            }

            return key;
        }

        if (event instanceof MouseEvent) {
            key = `Mouse${event.button}`;
        }

        return key;
    }

    private readonly actionsNames: Record<keyof typeof defaultBinds, string> = {
        "+up": "Move Up",
        "+down": "Move Down",
        "+left": "Move Left",
        "+right": "Move Right",
        interact: "Interact",
        "slot 0": "Equip Primary",
        "slot 1": "Equip Secondary",
        "slot 2": "Equip Melee",
        "equip_or_cycle_throwables 1": "Equip/Cycle Throwable",
        last_item: "Equip Last Weapon",
        other_weapon: "Equip Other Gun",
        swap_gun_slots: "Swap Gun Slots",
        "cycle_items -1": "Equip Previous Weapon",
        "cycle_items 1": "Equip Next Weapon",
        "+attack": "Use Weapon",
        drop: "Drop Active Weapon",
        reload: "Reload",
        "cycle_scopes -1": "Previous Scope",
        "cycle_scopes 1": "Next Scope",
        "use_consumable gauze": "Use Gauze",
        "use_consumable medikit": "Use Medikit",
        "use_consumable cola": "Use Cola",
        "use_consumable tablets": "Use Tablets",
        cancel_action: "Cancel Action",
        toggle_map: "Toggle Fullscreen Map",
        toggle_minimap: "Toggle Minimap",
        toggle_hud: "Toggle HUD",
        "+emote_wheel": "Emote Wheel",
        toggle_console: "Toggle Console"
    };

    cycleScope(offset: number): void {
        const scope = this.game.uiManager.inventory.scope;
        const scopeIndex = Scopes.definitions.indexOf(scope);
        let scopeTarget = scope;

        let searchIndex = scopeIndex;
        let iterationCount = 0;
        // Prevent possible infinite loops
        while (iterationCount++ < 100) {
            searchIndex = this.game.console.getBuiltInCVar("cv_loop_scope_selection")
                ? Numeric.absMod(searchIndex + offset, Scopes.definitions.length)
                : Numeric.clamp(searchIndex + offset, 0, Scopes.definitions.length - 1);

            const scopeCandidate = Scopes.definitions[searchIndex];

            if (this.game.uiManager.inventory.items[scopeCandidate.idString]) {
                scopeTarget = scopeCandidate;
                break;
            }
        }

        if (scopeTarget !== scope) {
            this.addAction({
                type: InputActions.UseItem,
                item: scopeTarget
            });
        }
    }

    cycleThrowable(offset: number): void {
        const throwable = this.game.uiManager.inventory.weapons
            .find(weapon => weapon?.definition.itemType === ItemType.Throwable)?.definition as ThrowableDefinition;

        if (!throwable) return;

        const throwableIndex = Throwables.indexOf(throwable);
        let throwableTarget = throwable;

        let searchIndex = throwableIndex;
        let iterationCount = 0;
        // Prevent possible infinite loops
        while (iterationCount++ < 100) {
            searchIndex = Numeric.absMod(searchIndex + offset, Throwables.length);

            const throwableCandidate = Throwables[searchIndex];

            if (this.game.uiManager.inventory.items[throwableCandidate.idString]) {
                throwableTarget = throwableCandidate;
                break;
            }
        }

        if (throwableTarget !== throwable) {
            this.addAction({
                type: InputActions.UseItem,
                item: throwableTarget
            });
        }
    }

    generateBindsConfigScreen(): void {
        const keybindsContainer = $("#tab-keybinds-content");
        keybindsContainer.html("").append(
            $("<div>",
                {
                    class: "modal-item",
                    id: "keybind-clear-tooltip"
                }
            ).append(
                "To remove a keybind, press the keybind and then press either ",
                $("<kbd>").text("Escape"),
                " or ",
                $("<kbd>").text("Backspace"),
                "."
            )
        );

        let activeButton: HTMLButtonElement | undefined;
        for (const a in defaultBinds) {
            const action = a as keyof (typeof defaultBinds);

            const bindContainer = $("<div/>", { class: "modal-item" }).appendTo(keybindsContainer);

            $("<div/>", {
                class: "setting-title",
                text: this.actionsNames[action]
            }).appendTo(bindContainer);

            const actions = this.binds.getInputsBoundToAction(action);

            while (actions.length < 2) {
                actions.push("None");
            }

            const buttons = actions.map(bind => {
                return $<HTMLButtonElement>("<button/>", {
                    class: "btn btn-darken btn-lg btn-secondary btn-bind",
                    text: bind || "None"
                }).appendTo(bindContainer)[0];
            });

            actions.forEach((bind, i) => {
                const bindButton = buttons[i];

                // eslint-disable-next-line no-inner-declarations
                const setKeyBind = (event: KeyboardEvent | MouseEvent | WheelEvent): void => {
                    event.stopImmediatePropagation();

                    if (
                        event instanceof MouseEvent &&
                        event.type === "mousedown" &&
                        !bindButton.classList.contains("active")
                    ) {
                        activeButton?.classList.remove("active");
                        bindButton.classList.add("active");
                        activeButton = bindButton;
                        return;
                    }

                    if (bindButton.classList.contains("active")) {
                        event.preventDefault();
                        const key = this.getKeyFromInputEvent(event);

                        if (bind) {
                            this.binds.remove(bind, action);
                        }

                        this.binds.unbindInput(key);
                        if (!(key === "Escape" || key === "Backspace")) {
                            this.binds.addActionsToInput(key, action);
                        }

                        this.game.console.writeToLocalStorage();
                        this.generateBindsConfigScreen();
                    }
                };

                bindButton.addEventListener("keydown", setKeyBind);
                bindButton.addEventListener("mousedown", setKeyBind);
                bindButton.addEventListener("wheel", setKeyBind);
                bindButton.addEventListener("contextmenu", e => { e.preventDefault(); });

                bindButton.addEventListener("scroll", evt => {
                    evt.preventDefault();
                    evt.stopPropagation();
                    evt.stopImmediatePropagation();
                });
            });
        }

        // Add the reset button
        $("<div/>", { class: "modal-item" }).append($("<button/>", {
            class: "btn btn-darken btn-lg btn-danger",
            html: '<span style="position: relative; top: -2px"><i class="fa-solid fa-trash" style="font-size: 17px; margin-right: 3px; position: relative; top: -1px"></i> Reset to defaults</span>'
        }).on("click", () => {
            this.binds.unbindAll();

            for (const [action, keys] of Object.entries(defaultBinds)) {
                this.binds.addInputsToAction(action, ...keys);
            }

            this.generateBindsConfigScreen();
            this.game.console.writeToLocalStorage();
        })).appendTo(keybindsContainer);

        // Change the weapons slots keybind text
        for (let i = 0, maxWeapons = GameConstants.player.maxWeapons; i < maxWeapons; i++) {
            const slotKeybinds = this.binds.getInputsBoundToAction(`slot ${i}`).filter(a => a !== "").slice(0, 2);
            $(`#weapon-slot-${i + 1}`).children(".slot-number").text(slotKeybinds.join(" / "));
        }
    }

    static getIconFromInputName(input: string): string | undefined {
        let name: string | undefined;

        const copy = input.toLowerCase();
        if ([
            "mouse",
            "mwheel",
            "tab",
            "enter",
            "capslock",
            "shift",
            "alt",
            "meta",
            "control",
            "arrow",
            "backspace",
            "escape",
            "space"
        ].some(query => copy.startsWith(query))) {
            if (copy === "meta") { // "meta" means different things depending on the OS
                name = navigator.userAgent.match(/mac|darwin/ig) ? "command" : "windows";
            } else {
                name = copy.replace(/ /g, "");
            }
        }

        return name === undefined ? name : `./img/misc/${name}_icon.svg`;
    }
}

class InputMapper {
    // These two maps must be kept in sync!!
    private readonly _inputToAction = new Map<string, Set<string>>();
    private readonly _actionToInput = new Map<string, Set<string>>();

    /* eslint-disable @typescript-eslint/indent, indent, no-sequences */
    private static readonly _generateGetAndSetIfAbsent =
        <K, V>(map: Map<K, V>, defaultValue: V) =>
            (key: K) =>
                map.get(key) ?? (() => (map.set(key, defaultValue), defaultValue))();

    private static readonly _generateAdder =
        <K, V, T>(forwardsMap: Map<K, Set<V>>, backwardsMap: Map<V, Set<K>>, thisValue: T) =>
            (key: K, ...values: V[]): T => {
                const forwardSet = InputMapper._generateGetAndSetIfAbsent(forwardsMap, new Set())(key);

                for (const value of values) {
                    forwardSet.add(value);
                    InputMapper._generateGetAndSetIfAbsent(backwardsMap, new Set())(value).add(key);
                }

                return thisValue;
            };

    /**
     * Binds actions to a certain input. Note that an action (either a `Command` object or
     * a console query `string`) may only appear once per input
     * @param key The input to attach the actions to
     * @param values A list of actions to be bound
     * @returns This input mapper object
     */
    readonly addActionsToInput = InputMapper._generateAdder(this._inputToAction, this._actionToInput, this);
    /**
     * Binds inputs to a certain action. Note that an action (either a `Command` object or
     * a console query `string`) may only appear once per action
     * @param key The action to attach the inputs to
     * @param values A list of inputs to be bound
     * @returns This input mapper object
     */
    readonly addInputsToAction = InputMapper._generateAdder(this._actionToInput, this._inputToAction, this);

    /**
     * Removes an action that was bound to an input
     * @param input The input that the action to be removed is currently bound to
     * @param action The action to remove
     * @returns `true` if the action existed and was removed, `false` if it was never
     * there to begin with (and therefore was not removed)
     */
    remove(input: string, action: string): boolean {
        const actions = this._inputToAction.get(input);
        if (actions === undefined) return false;

        actions.delete(action);
        this._actionToInput.get(action)!.delete(input);
        return true;
    }

    private static readonly _generateRemover =
        <K, V, T>(forwardsMap: Map<K, Set<V>>, backwardsMap: Map<V, Set<K>>, thisValue: T) =>
            (key: K) => {
                forwardsMap.delete(key);

                for (const set of backwardsMap.values()) {
                    set.delete(key);
                }

                return thisValue;
            };

    /**
     * Removes all actions bound to a particular input
     * @param key The input from which to remove all actions
     * @returns This input mapper object
     */
    readonly unbindInput = InputMapper._generateRemover(this._inputToAction, this._actionToInput, this);
    /**
     * Removes all inputs bound to a particular action
     * @param key The action from which to remove all inputs
     * @returns This input mapper object
     */
    readonly unbindAction = InputMapper._generateRemover(this._actionToInput, this._inputToAction, this);

    /**
     * Removes all bindings
     * @returns This input mapper object
     */
    unbindAll(): this {
        this._inputToAction.clear();
        this._actionToInput.clear();
        return this;
    }

    private static readonly _generateGetter =
        <K, V>(map: Map<K, Set<V>>) =>
            (key: K) => [...(map.get(key)?.values?.() ?? [])];

    /**
     * Gets all the inputs bound to a particular action
     * @param key The action from which to retrieve the inputs
     * @returns An array of inputs bound to the action
     */
    readonly getInputsBoundToAction = InputMapper._generateGetter(this._actionToInput);
    /**
     * Gets all the actions bound to a particular input
     * @param key The input from which to retrieve the actions
     * @returns An array of actions bound to the input
     */
    readonly getActionsBoundToInput = InputMapper._generateGetter(this._inputToAction);

    private static readonly _generateLister =
        <K, V>(map: Map<K, V>) =>
            () => [...map.keys()];

    /**
     * Lists all the inputs that are currently bound to at least one action
     *
     * **This list does *not* update in real time, and changes to said list
     * are *not* reflected in the input manager**
     */
    readonly listBoundInputs = InputMapper._generateLister(this._inputToAction);
    /**
     * Lists all the actions to which at least one input is bound
     *
     * **This list does *not* update in real time, and changes to said list
     * are *not* reflected in the input manager**
     */
    readonly listBoundActions = InputMapper._generateLister(this._actionToInput);

    getAll(): GameSettings["binds"] {
        return [...this._actionToInput.entries()].reduce<GameSettings["binds"]>(
            (acc, [action, bindSet]) => {
                acc[action] = [...bindSet];
                return acc;
            },
            {}
        );
    }
}<|MERGE_RESOLUTION|>--- conflicted
+++ resolved
@@ -103,7 +103,6 @@
         }
         packet.actions = this.actions;
 
-<<<<<<< HEAD
         this._inputPacketTimer++;
 
         if (!this._lastInputPacket ||
@@ -116,9 +115,6 @@
 
         this._inputPacketTimer %= GameConstants.tickrate;
 
-=======
-        this.game.sendPacket(packet);
->>>>>>> 9d9b903a
         this.actions.length = 0;
     }
 
