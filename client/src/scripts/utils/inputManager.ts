import nipplejs, { type JoystickOutputData } from "nipplejs";
import { angleBetweenPoints, distanceSquared } from "../../../../common/src/utils/math";
import { v } from "../../../../common/src/utils/vector";
import { type Game } from "../game";
import { defaultBinds } from "./console/defaultClientCVars";
import { gameConsole, keybinds } from "./console/gameConsole";
import { EmoteSlot, FIRST_EMOTE_ANGLE, FOURTH_EMOTE_ANGLE, SECOND_EMOTE_ANGLE, THIRD_EMOTE_ANGLE } from "./constants";
import { consoleVariables } from "./console/variables";

function fireAllEventsAtKey(input: string, down: boolean): number {
    const actions = keybinds.getActionsBoundToInput(input) ?? [];
    for (const action of actions) {
        let query = action;
        if (!down) {
            if (query.startsWith("+")) { // Invertible action
                query = query.replace("+", "-");
            } else query = ""; // If the action isn't invertible, then we do nothing
        }

        gameConsole.handleQuery(query);
    }

    return actions.length;
}

export function setupInputs(game: Game): void {
    let mWheelStopTimer: number | undefined;
    function handleInputEvent(down: boolean, event: KeyboardEvent | MouseEvent | WheelEvent): void {
        // Disable pointer events on mobile if mobile controls are enabled
        if (event instanceof PointerEvent && game.playerManager.isMobile) return;

        // If the using is interacting with a text field or something of the sort, inputs should
        // not be honored
        if (document.activeElement !== document.body) {
            return;
        }

        /*
            We don't want to allow keybinds to work with modifiers, because firstly,
            pressing ctrl + R to reload is dumb and secondly, doing that refreshes the page

            We already fire preventDefault to allow Tab and right-click binds to not be totally
            unusable, and so we need to disallow modifiers. However, in the case that someone binds
            an action to shift or control, they should still be able to do that.

            In essence, we need to only process inputs which are a single modifier key or which are
            a normal key without modifiers.

            This only applies to keyboard events
        */

        if (event instanceof KeyboardEvent) {
            let modifierCount = 0;
            (
                [
                    "altKey",
                    "metaKey",
                    "ctrlKey",
                    "shiftKey"
                ] as Array<keyof KeyboardEvent>
            ).forEach(modifier => (event[modifier] && modifierCount++));

            // As stated before, more than one modifier or a modifier alongside another key should invalidate an input
            if (
                (
                    modifierCount > 1 ||
                    (modifierCount === 1 && !["Shift", "Control", "Alt", "Meta"].includes(event.key))
                ) && down
                // …but it only invalidates pressing a key, not releasing it
            ) return;
        }

        const key = getKeyFromInputEvent(event);
        let actionsFired = 0;

        if (event instanceof WheelEvent) {
            /*
                The browser doesn't emit mouse wheel "stop" events, so instead, we schedule the invocation
                of the stop callback to some time in the near future, cancelling the previous callback

                This has the effect of continuously cancelling the stop callback whenever a wheel event is
                detected, which is what we want
            */
            clearTimeout(mWheelStopTimer);
            mWheelStopTimer = window.setTimeout(() => {
                actionsFired = fireAllEventsAtKey(key, false);
            }, 50);

            actionsFired = fireAllEventsAtKey(key, true);
            return;
        }

        actionsFired = fireAllEventsAtKey(key, event.type === "keydown" || event.type === "pointerdown");

        if (actionsFired > 0 && game.gameStarted) {
            event.preventDefault();
        }
    }

    const gameUi = $("#game-ui")[0];

    // different event targets… why?
    window.addEventListener("keydown", handleInputEvent.bind(null, true));
    window.addEventListener("keyup", handleInputEvent.bind(null, false));
    gameUi.addEventListener("pointerdown", handleInputEvent.bind(null, true));
    gameUi.addEventListener("pointerup", handleInputEvent.bind(null, false));
    gameUi.addEventListener("wheel", handleInputEvent.bind(null, true));

    gameUi.addEventListener("pointermove", (e: MouseEvent) => {
        if (game.playerManager === undefined || game.playerManager.isMobile) return;
        const player = game.playerManager;
        player.mouseX = e.clientX;
        player.mouseY = e.clientY;

        if (player.emoteWheelActive) {
            const mousePosition = v(e.clientX, e.clientY);
            if (distanceSquared(player.emoteWheelPosition, mousePosition) > 500) {
                const angle = angleBetweenPoints(player.emoteWheelPosition, mousePosition);
                let slotName: string | undefined;

                if (SECOND_EMOTE_ANGLE <= angle && angle <= FOURTH_EMOTE_ANGLE) {
                    player.selectedEmoteSlot = EmoteSlot.Top;
                    slotName = "top";
                } else if (!(angle >= FIRST_EMOTE_ANGLE && angle <= FOURTH_EMOTE_ANGLE)) {
                    player.selectedEmoteSlot = EmoteSlot.Right;
                    slotName = "right";
                } else if (FIRST_EMOTE_ANGLE <= angle && angle <= THIRD_EMOTE_ANGLE) {
                    player.selectedEmoteSlot = EmoteSlot.Bottom;
                    slotName = "bottom";
                } else if (THIRD_EMOTE_ANGLE <= angle && angle <= SECOND_EMOTE_ANGLE) {
                    player.selectedEmoteSlot = EmoteSlot.Left;
                    slotName = "left";
                }
                $("#emote-wheel").css("background-image", `url("./img/misc/emote_wheel_highlight_${slotName ?? "top"}.svg"), url("./img/misc/emote_wheel.svg")`);
            } else {
                player.selectedEmoteSlot = EmoteSlot.None;
                $("#emote-wheel").css("background-image", 'url("./img/misc/emote_wheel.svg")');
            }
        }

        player.rotation = Math.atan2(e.clientY - window.innerHeight / 2, e.clientX - window.innerWidth / 2);
        if (consoleVariables.get.builtIn("cv_animate_rotation").value === "client" && !game.gameOver && game.activePlayer) {
            game.activePlayer.container.rotation = player.rotation;
            game.map.indicator.rotation = player.rotation;
        }
        player.turning = true;
        player.dirty.inputs = true;
    });

    // Mobile joysticks
    if (game.playerManager.isMobile) {
        const size = consoleVariables.get.builtIn("mb_joystick_size").value;
        const transparency = consoleVariables.get.builtIn("mb_joystick_transparency").value;

        const leftJoyStick = nipplejs.create({
            zone: $("#left-joystick-container")[0],
            size,
            color: `rgba(255, 255, 255, ${transparency})`
        });

        const rightJoyStick = nipplejs.create({
            zone: $("#right-joystick-container")[0],
            size: config.joystickSize,
            color: `rgba(255, 255, 255, ${config.joystickTransparency})`
        });

        let rightJoyStickUsed = false;

        leftJoyStick.on("move", (_, data: JoystickOutputData) => {
            if (!rightJoyStickUsed) {
                game.playerManager.rotation = -Math.atan2(data.vector.y, data.vector.x);
                if (localStorageInstance.config.clientSidePrediction && !game.gameOver && game.activePlayer) {
                    game.activePlayer.container.rotation = game.playerManager.rotation;
                }
            }

            game.playerManager.movementAngle = -Math.atan2(data.vector.y, data.vector.x);
            game.playerManager.movement.moving = true;
            game.playerManager.dirty.inputs = true;
        });

        leftJoyStick.on("end", () => {
            game.playerManager.movement.moving = false;
            game.playerManager.dirty.inputs = true;
        });

<<<<<<< HEAD
=======
        const rightJoyStick = nipplejs.create({
            zone: $("#right-joystick-container")[0],
            size,
            color: `rgba(255, 255, 255, ${transparency})`
        });

>>>>>>> caee1931
        rightJoyStick.on("move", (_, data: JoystickOutputData) => {
            rightJoyStickUsed = true;
            game.playerManager.rotation = -Math.atan2(data.vector.y, data.vector.x);
            if (consoleVariables.get.builtIn("cv_animate_rotation").value === "client" && !game.gameOver && game.activePlayer) {
                game.activePlayer.container.rotation = game.playerManager.rotation;
            }
            game.playerManager.turning = true;
            game.playerManager.attacking = data.distance > size / 3;
        });

        rightJoyStick.on("end", () => {
            rightJoyStickUsed = false;
            game.playerManager.attacking = false;
        });
    }

    generateBindsConfigScreen();
}

function getKeyFromInputEvent(event: KeyboardEvent | MouseEvent | WheelEvent): string {
    let key = "";
    if (event instanceof KeyboardEvent) {
        key = event.key.length > 1 ? event.key : event.key.toUpperCase();
        if (key === " ") {
            key = "Space";
        }
    }

    if (event instanceof WheelEvent) {
        switch (true) {
            case event.deltaX > 0: { key = "MWheelRight"; break; }
            case event.deltaX < 0: { key = "MWheelLeft"; break; }
            case event.deltaY > 0: { key = "MWheelDown"; break; }
            case event.deltaY < 0: { key = "MWheelUp"; break; }
            case event.deltaZ > 0: { key = "MWheelForwards"; break; }
            case event.deltaZ < 0: { key = "MWheelBackwards"; break; }
        }
        if (key === "") {
            console.error("An unrecognized scroll wheel event was received: ", event);
        }
        return key;
    }

    if (event instanceof MouseEvent) {
        key = `Mouse${event.button}`;
    }

    return key;
}

// Nowhere else to put this…
export function getIconFromInputName(input: string): string {
    let name: string | undefined;

    input = input.toLowerCase();
    if (
        [
            "mouse",
            "mwheel",
            "tab",
            "enter",
            "capslock",
            "shift",
            "alt",
            "meta",
            "control",
            "arrow",
            "backspace",
            "escape",
            "space"
        ].some(query => input.startsWith(query))
    ) {
        if (input === "meta") { // "meta" means different things depending on the OS
            name = navigator.userAgent.match(/mac|darwin/ig) ? "command" : "windows";
        } else {
            name = input.toLowerCase().replace(/ /g, "");
        }
    }

    return name === undefined ? input : `./img/misc/${name}_icon.svg`;
}

const actionsNames: Record<keyof (typeof defaultBinds), string> = {
    "+up": "Move Up",
    "+down": "Move Down",
    "+left": "Move Left",
    "+right": "Move Right",
    interact: "Interact",
    "slot 0": "Equip Primary",
    "slot 1": "Equip Secondary",
    "slot 2": "Equip Melee",
    last_item: "Equip Last Weapon",
    other_weapon: "Equip Other Gun",
    swap_gun_slots: "Swap Gun Slots",
    "cycle_items -1": "Equip Previous Weapon",
    "cycle_items 1": "Equip Next Weapon",
    "+attack": "Use Weapon",
    drop: "Drop Active Weapon",
    reload: "Reload",
    "cycle_scopes -1": "Previous Scope",
    "cycle_scopes +1": "Next Scope",
    "use_consumable gauze": "Use Gauze",
    "use_consumable medikit": "Use Medikit",
    "use_consumable cola": "Use Cola",
    "use_consumable tablets": "Use Tablets",
    cancel_action: "Cancel Action",
    toggle_map: "Toggle Fullscreen Map",
    toggle_minimap: "Toggle Minimap",
    "+emote_wheel": "Emote Wheel",
    toggle_console: "Toggle Console"
};

// Generate the input settings
export function generateBindsConfigScreen(): void {
    const keybindsContainer = $("#tab-keybinds-content");
    keybindsContainer.html("");

    let activeButton: HTMLButtonElement | undefined;
    for (const a in defaultBinds) {
        const action = a as keyof (typeof defaultBinds);

        const bindContainer = $("<div/>", { class: "modal-item" }).appendTo(keybindsContainer);

        $("<div/>", {
            class: "setting-title",
            text: actionsNames[action]
        }).appendTo(bindContainer);

        const actions = keybinds.getInputsBoundToAction(action);

        while (actions.length < 2) {
            actions.push("None");
        }

        const buttons = actions.map(bind => {
            return $<HTMLButtonElement>("<button/>", {
                class: "btn btn-darken btn-lg btn-secondary btn-bind",
                text: bind !== "" ? bind : "None"
            }).appendTo(bindContainer)[0];
        });

        actions.forEach((bind, i) => {
            const bindButton = buttons[i];

            // eslint-disable-next-line no-inner-declarations
            function setKeyBind(event: KeyboardEvent | MouseEvent | WheelEvent): void {
                event.stopImmediatePropagation();

                if (
                    event instanceof MouseEvent &&
                    event.type === "mousedown" &&
                    !bindButton.classList.contains("active")
                ) {
                    activeButton?.classList.remove("active");
                    bindButton.classList.add("active");
                    activeButton = bindButton;
                    return;
                }

                if (bindButton.classList.contains("active")) {
                    event.preventDefault();
                    let key = getKeyFromInputEvent(event);

                    if (bind) {
                        keybinds.remove(bind, action);
                    }

                    if (key === "Escape" || key === "Backspace") {
                        key = "";
                    }
                    keybinds.unbindInput(key);
                    keybinds.addActionsToInput(key, action);

                    gameConsole.writeToLocalStorage();
                    generateBindsConfigScreen();
                }
            }

            bindButton.addEventListener("keydown", setKeyBind);
            bindButton.addEventListener("mousedown", setKeyBind);
            bindButton.addEventListener("wheel", setKeyBind);
            bindButton.addEventListener("contextmenu", e => { e.preventDefault(); });

            bindButton.addEventListener("scroll", evt => {
                evt.preventDefault();
                evt.stopPropagation();
                evt.stopImmediatePropagation();
            });
        });
    }

    // Add the reset button
    $("<div/>", { class: "modal-item" }).append($("<button/>", {
        class: "btn btn-darken btn-lg btn-danger",
        html: '<span style="position: relative; top: -2px"><i class="fa-solid fa-trash" style="font-size: 17px; margin-right: 3px; position: relative; top: -1px"></i> Reset to defaults</span>'
    }).on("click", () => {
        keybinds.unbindAll();

        for (const [action, keys] of Object.entries(defaultBinds)) {
            keybinds.addInputsToAction(action, ...keys);
        }

        generateBindsConfigScreen();
    })).appendTo(keybindsContainer);

    // Change the weapons slots keybind text
    for (let i = 1; i <= 3; i++) {
        const slotKeybinds = keybinds.getInputsBoundToAction(`slot ${i - 1}`).filter(a => a !== "").slice(0, 2);
        $(`#weapon-slot-${i}`).children(".slot-number").text(slotKeybinds.join(" / "));
    }
}<|MERGE_RESOLUTION|>--- conflicted
+++ resolved
@@ -160,8 +160,8 @@
 
         const rightJoyStick = nipplejs.create({
             zone: $("#right-joystick-container")[0],
-            size: config.joystickSize,
-            color: `rgba(255, 255, 255, ${config.joystickTransparency})`
+            size,
+            color: `rgba(255, 255, 255, ${transparency})`
         });
 
         let rightJoyStickUsed = false;
@@ -169,7 +169,7 @@
         leftJoyStick.on("move", (_, data: JoystickOutputData) => {
             if (!rightJoyStickUsed) {
                 game.playerManager.rotation = -Math.atan2(data.vector.y, data.vector.x);
-                if (localStorageInstance.config.clientSidePrediction && !game.gameOver && game.activePlayer) {
+                if (consoleVariables.get.builtIn("cv_animate_rotation").value === "client" && !game.gameOver && game.activePlayer) {
                     game.activePlayer.container.rotation = game.playerManager.rotation;
                 }
             }
@@ -184,15 +184,6 @@
             game.playerManager.dirty.inputs = true;
         });
 
-<<<<<<< HEAD
-=======
-        const rightJoyStick = nipplejs.create({
-            zone: $("#right-joystick-container")[0],
-            size,
-            color: `rgba(255, 255, 255, ${transparency})`
-        });
-
->>>>>>> caee1931
         rightJoyStick.on("move", (_, data: JoystickOutputData) => {
             rightJoyStickUsed = true;
             game.playerManager.rotation = -Math.atan2(data.vector.y, data.vector.x);
