--- conflicted
+++ resolved
@@ -14,12 +14,8 @@
 import { Config } from "../../config";
 import { type Game } from "../../game";
 import { COLORS } from "../constants";
-<<<<<<< HEAD
 import { type InputManager } from "../../managers/inputManager";
-=======
-import { type InputManager } from "../inputManager";
 import { sanitizeHTML, stringify } from "../misc";
->>>>>>> b6fb5ab8
 import { type PossibleError, type Stringable } from "./gameConsole";
 import { Casters, ConVar } from "./variables";
 
