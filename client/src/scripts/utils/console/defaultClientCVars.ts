--- conflicted
+++ resolved
@@ -261,9 +261,5 @@
     toggle_map: ["G", "M"],
     toggle_minimap: ["N"],
     "+emote_wheel": ["Mouse2"],
-<<<<<<< HEAD
-    toggle_console: ["`"]
-=======
     toggle_console: [] as string[]
->>>>>>> ec01208c
 });