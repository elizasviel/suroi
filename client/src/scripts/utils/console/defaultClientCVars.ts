--- conflicted
+++ resolved
@@ -97,12 +97,9 @@
     mb_controls_enabled: Casters.toBoolean,
     mb_joystick_size: Casters.toNumber,
     mb_joystick_transparency: Casters.toNumber,
-<<<<<<< HEAD
     mb_left_joystick_color: Casters.toString,
     mb_right_joystick_color: Casters.toString,
-=======
     mb_joystick_lock: Casters.toBoolean,
->>>>>>> ed78fbb0
     mb_gyro_angle: Casters.toNumber,
     mb_haptics: Casters.toBoolean,
     mb_high_res_textures: Casters.toBoolean,
@@ -238,12 +235,9 @@
     mb_controls_enabled: true,
     mb_joystick_size: 150,
     mb_joystick_transparency: 0.8,
-<<<<<<< HEAD
     mb_left_joystick_color: "#FFFFFF",
     mb_right_joystick_color: "#FFFFFF",
-=======
     mb_joystick_lock: false,
->>>>>>> ed78fbb0
     mb_gyro_angle: 0,
     mb_haptics: true,
     mb_high_res_textures: false,
