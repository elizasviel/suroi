import { DEFAULT_INVENTORY, GameConstants, KillFeedMessageType, KillType } from "../../../../common/src/constants";
import { Ammos } from "../../../../common/src/definitions/ammos";
import { Loots } from "../../../../common/src/definitions/loots";
import { type ScopeDefinition } from "../../../../common/src/definitions/scopes";
import { type GameOverPacket } from "../../../../common/src/packets/gameOverPacket";
import { type KillFeedMessage, type PlayerData } from "../../../../common/src/packets/updatePacket";
import { ItemType } from "../../../../common/src/utils/objectDefinitions";
import { type Game } from "../game";
import { UI_DEBUG_MODE } from "./constants";
import { formatDate } from "./misc";
import $ from "jquery";

function safeRound(value: number): number {
    // this looks more math-y and easier to read, so eslint can shove it
    // eslint-disable-next-line yoda
    if (0 < value && value <= 1) return 1;
    return Math.round(value);
}

/**
 * This class manages the game UI
 */
export class UIManager {
    readonly game: Game;

    maxHealth = GameConstants.player.defaultHealth;
    health = GameConstants.player.defaultHealth;

    maxAdrenaline = GameConstants.player.maxAdrenaline;
    minAdrenaline = 0;
    adrenaline = 0;

    inventory = {
        activeWeaponIndex: 0,
        weapons: new Array(GameConstants.player.maxWeapons).fill(undefined) as PlayerData["inventory"]["weapons"],
        items: JSON.parse(JSON.stringify(DEFAULT_INVENTORY)),
        scope: Loots.fromString<ScopeDefinition>("1x_scope")
    };

    constructor(game: Game) {
        this.game = game;
    }

    getPlayerName(id: number): string {
        const element = $("<span>");
        const player = this.game.playerNames.get(id);

        let name: string;

        if (!player) {
            console.warn(`Unknown player name with id ${id}`);
            name = "[Unknown Player]";
        } else if (this.game.console.getBuiltInCVar("cv_anonymize_player_names")) {
            name = GameConstants.player.defaultName;
        } else {
            name = player.name;
            if (player.hasColor) {
                element.css("color", player.nameColor.toHex());
            }
        }
        element.text(name);

        return element.prop("outerHTML");
    }

    readonly ui = {
        ammoCounterContainer: $("#weapon-ammo-container"),
        activeAmmo: $("#weapon-clip-ammo"),
        reserveAmmo: $("#weapon-inventory-ammo"),
        killStreakIndicator: $("#killstreak-indicator-container"),
        killStreakCounter: $("#killstreak-indicator-counter"),

        weaponsContainer: $("#weapons-container"),

        minMaxAdren: $("#adrenaline-bar-min-max"),
        maxHealth: $("#health-bar-max"),

        healthBar: $("#health-bar"),
        healthBarAmount: $("#health-bar-percentage"),
        healthAnim: $("#health-bar-animation"),

        adrenalineBar: $("#adrenaline-bar"),
        adrenalineBarPercentage: $("#adrenaline-bar-percentage"),

        killModal: $("#kill-msg"),
        killFeed: $("#kill-feed"),

        interactMsg: $("#interact-message"),
        interactKey: $("#interact-key")
    };

    action = {
        active: false,
        start: -1,
        time: 0
    };

    animateAction(name: string, time: number): void {
        if (time > 0) {
            this.action.start = Date.now();
            $("#action-timer-anim").stop()
                .css({ "stroke-dashoffset": "226" })
                .animate(
                    { "stroke-dashoffset": "0" },
                    time * 1000,
                    "linear",
                    () => {
                        $("#action-container").hide();
                        this.action.active = false;
                    });
        }
        if (name) {
            $("#action-name").text(name);
            $("#action-container").show();
        }
        this.action.active = true;
        this.action.time = time;
    }

    updateAction(): void {
        const amount = this.action.time - (Date.now() - this.action.start) / 1000;
        if (amount > 0) $("#action-time").text(amount.toFixed(1));
    }

    cancelAction(): void {
        $("#action-container").hide().stop();
        this.action.active = false;
    }

    gameOverScreenTimeout: number | undefined;

    showGameOverScreen(packet: GameOverPacket): void {
        const game = this.game;

        $("#interact-message").hide();
        $("#spectating-container").hide();

        const activePlayer = game.activePlayer;
        if (activePlayer?.actionSound) game.soundManager.stop(activePlayer.actionSound);

        $("#gas-msg").fadeOut(500);

        // Disable joysticks div so you can click on players to spectate
        $("#joysticks-containers").hide();

        const gameOverScreen = $("#game-over-overlay");

        game.gameOver = true;

        if (!packet.won) {
            $("#btn-spectate").removeClass("btn-disabled").show();
            game.map.indicator.setFrame("player_indicator_dead").setRotation(0);
        } else {
            $("#btn-spectate").hide();
        }

        $("#chicken-dinner").toggle(packet.won);

        $("#game-over-text").html(
            packet.won
                ? "Winner winner chicken dinner!"
                : `${this.game.spectating ? this.getPlayerName(packet.playerID) : "You"} died.`
        );

        $("#game-over-player-name").html(this.getPlayerName(packet.playerID));

        $("#game-over-kills").text(packet.kills);
        $("#game-over-damage-done").text(packet.damageDone);
        $("#game-over-damage-taken").text(packet.damageTaken);
        $("#game-over-time").text(formatDate(packet.timeAlive));

        if (packet.won) {
            const volume = game.console.getBuiltInCVar("cv_music_volume");
            if (volume) {
                void game.music.play();
            }
            game.music.loop();
            game.music.volume(volume);
            game.musicPlaying = true;
        }

        this.gameOverScreenTimeout = window.setTimeout(() => gameOverScreen.fadeIn(500), 500);

        // Player rank
        $("#game-over-rank").text(`#${packet.rank}`).toggleClass("won", packet.won);
    }

    updateUI(data: PlayerData): void {
        if (data.id !== undefined) this.game.activePlayerID = data.id;

        if (data.dirty.id) {
            this.game.spectating = data.spectating;
            if (data.spectating) {
                $("#game-over-overlay").fadeOut();
                $("#spectating-msg-player").html(this.getPlayerName(data.id));
            }
            $("#spectating-container").toggle(data.spectating);
        }

        if (data.zoom) this.game.camera.zoom = data.zoom;

        if (data.dirty.maxMinStats) {
            this.maxHealth = data.maxHealth;
            this.minAdrenaline = data.minAdrenaline;
            this.maxAdrenaline = data.maxAdrenaline;

            if (this.maxHealth === GameConstants.player.defaultHealth) {
                this.ui.maxHealth.text("").hide();
            } else {
                this.ui.maxHealth.text(safeRound(this.maxHealth)).show();
            }

            if (
                this.maxAdrenaline === GameConstants.player.maxAdrenaline &&
                this.minAdrenaline === 0
            ) {
                this.ui.minMaxAdren.text("").hide();
            } else {
                this.ui.minMaxAdren.text(`${this.minAdrenaline === 0 ? "" : `${safeRound(this.minAdrenaline)}/`}${safeRound(this.maxAdrenaline)}`).show();
            }
        }

        if (data.dirty.health) {
            const oldHealth = this.health;
            this.health = data.health;

            const realPercentage = 100 * this.health / this.maxHealth;
            const percentage = safeRound(realPercentage);

            this.ui.healthBar.width(`${realPercentage}%`);

            if (oldHealth > this.health) this.ui.healthAnim.width(`${realPercentage}%`);

            this.ui.healthBarAmount.text(safeRound(this.health));

            if (percentage === 100) {
                this.ui.healthBar.css("background-color", "#bdc7d0");
            } else if (percentage < 60 && percentage > 25) {
                this.ui.healthBar.css("background-color", `rgb(255, ${(percentage - 10) * 4}, ${(percentage - 10) * 4})`);
            } else if (percentage <= 25) {
                this.ui.healthBar.css("background-color", "#ff0000");
            } else {
                this.ui.healthBar.css("background-color", "#f8f9fa");
            }
            this.ui.healthBar.toggleClass("flashing", percentage <= 25);

            this.ui.healthBarAmount.css("color", percentage <= 40 ? "#ffffff" : "#000000");
        }

        if (data.dirty.adrenaline) {
            this.adrenaline = data.adrenaline;

            const percentage = 100 * this.adrenaline / this.maxAdrenaline;

            this.ui.adrenalineBar.width(`${percentage}%`);

            this.ui.adrenalineBarPercentage.text(safeRound(this.adrenaline))
                .css("color", this.adrenaline < 7 ? "#ffffff" : "#000000");
        }

        const inventory = data.inventory;

        if (inventory.weapons) {
            this.inventory.weapons = inventory.weapons;
            this.inventory.activeWeaponIndex = inventory.activeWeaponIndex;
        }

        if (inventory.items) {
            this.inventory.items = inventory.items;
            this.inventory.scope = inventory.scope;
            this.updateItems();
        }
        // idiot
        // eslint-disable-next-line @typescript-eslint/prefer-nullish-coalescing
        if (inventory.weapons || inventory.items) {
            this.updateWeapons();
        }
    }

    updateWeapons(): void {
        const inventory = this.inventory;
        const activeIndex = inventory.activeWeaponIndex;
        const activeWeapon = inventory.weapons[activeIndex];
        const count = activeWeapon?.count;

        if (activeWeapon === undefined || count === undefined || UI_DEBUG_MODE) {
            this.ui.ammoCounterContainer.hide();
        } else {
            this.ui.ammoCounterContainer.show();

            this.ui.activeAmmo
                .text(count)
                .css("color", count > 0 ? "inherit" : "red");

            let showReserve = false;
            if (activeWeapon.definition.itemType === ItemType.Gun) {
                const ammoType = activeWeapon.definition.ammoType;
                let totalAmmo: number | string = this.inventory.items[ammoType];

                for (const ammo of Ammos) {
                    if (ammo.idString === ammoType && ammo.ephemeral) {
                        totalAmmo = "∞";
                        break;
                    }
                }

                showReserve = totalAmmo !== 0;

                this.ui.reserveAmmo
                    .show()
                    .text(totalAmmo);
            }

            if (!showReserve) {
                this.ui.reserveAmmo.hide();
            }
        }

        if (activeWeapon?.stats?.kills === undefined) { // killstreaks
            this.ui.killStreakIndicator.hide();
        } else {
            this.ui.killStreakIndicator.show();
            this.ui.killStreakCounter.text(`Streak: ${activeWeapon.stats.kills}`);
        }

        for (let i = 0; i < GameConstants.player.maxWeapons; i++) {
            const container = $(`#weapon-slot-${i + 1}`);

            const weapon = inventory.weapons[i];

            if (weapon) {
                container.addClass("has-item");

                container.children(".item-name").text((weapon.dual ? "Dual " : "") + weapon.definition.name);

<<<<<<< HEAD
=======
                const imagePath = `./img/game/weapons/${weapon.definition.idString}.svg`;
                container.children(".item-image").attr("src", imagePath).show().toggleClass("dual", weapon.dual);
                container.children(".dual-image").toggle(weapon.dual);
>>>>>>> 9d9b903a
                if (weapon.count !== undefined) {
                    container
                        .children(".item-ammo")
                        .text(weapon.count)
                        .css("color", weapon.count > 0 ? "inherit" : "red");
                }
            } else {
                container.removeClass("has-item");
                container.children(".item-name").text("");
                container.children(".item-image").removeAttr("src").hide();
                container.children(".item-ammo").text("");
            }
        }

        this.ui.weaponsContainer.children(".inventory-slot").removeClass("active");
        $(`#weapon-slot-${this.inventory.activeWeaponIndex + 1}`).addClass("active");
    }

    updateItems(): void {
        for (const item in this.inventory.items) {
            const count = this.inventory.items[item];

            const itemDef = Loots.fromString(item);

            $(`#${item}-count`).text(count);

            const itemSlot = $(`#${item}-slot`);
            if (this.game.activePlayer) {
                const backpack = this.game.activePlayer.equipment.backpack;
                itemSlot.toggleClass("full", count >= backpack.maxCapacity[item]);
            }
            itemSlot.toggleClass("has-item", count > 0);

            if (itemDef.itemType === ItemType.Ammo && itemDef.hideUnlessPresent) {
                itemSlot.css("visibility", count > 0 ? "visible" : "hidden");
            }

            if (itemDef.itemType === ItemType.Scope && !UI_DEBUG_MODE) {
                itemSlot.toggle(count > 0).removeClass("active");
            }
        }

        $(`#${this.inventory.scope.idString}-slot`).addClass("active");
    }

    private _killMessageTimeoutID?: number;

    private _addKillMessage(kills: number, name: string, weaponUsed: string, streak?: number): void {
        const killText = `Kills: ${kills}`;
        $("#ui-kills").text(kills);

        $("#kill-msg-kills").text(killText);
        $("#kill-msg-player-name").html(name);
        $("#kill-msg-weapon-used").text(` with ${weaponUsed}${streak ? ` (streak: ${streak})` : ""}`);

        this.ui.killModal.fadeIn(350, () => {
            // clear the previous fade out timeout so it won't fade away too
            // fast if the player makes more than one kill in a short time span
            clearTimeout(this._killMessageTimeoutID);

            this._killMessageTimeoutID = window.setTimeout(() => {
                this.ui.killModal.fadeOut(350);
            }, 3000);
        });
    }

    private _addKillFeedMessage(text: string, classes: string[]): void {
        const killFeedItem = $('<div class="kill-feed-item">');

        killFeedItem.html(text);
        killFeedItem.addClass(classes);

        this.ui.killFeed.prepend(killFeedItem);
        if (!UI_DEBUG_MODE) {
            while (this.ui.killFeed.children().length > 5) {
                this.ui.killFeed.children().last().remove();
            }
        }

        setTimeout(
            () => killFeedItem.fadeOut(1000, killFeedItem.remove.bind(killFeedItem)),
            7000
        );
    }

    processKillFeedMessage(message: KillFeedMessage): void {
        const {
            messageType,
            playerID,

            killType,
            killerID,
            kills,
            weaponUsed,
            killstreak,

            hideInKillFeed
        } = message;

        const weaponPresent = weaponUsed === undefined;
        const isGrenadeImpactKill = "itemType" in weaponUsed! && weaponUsed.itemType === ItemType.Throwable;
        // this nna is okay, because even if ts doesn't allow `"a" in undefined`, the runtime is quite
        // happy in accepting it before promptly returning `false`, which is what we want

        const playerName = playerID !== undefined ? this.getPlayerName(playerID) : "";

        let messageText: string | undefined;
        const classes: string[] = [];

        switch (messageType) {
            case KillFeedMessageType.Kill: {
                const hasKillstreak = killstreak! > 1;
                switch (this.game.console.getBuiltInCVar("cv_killfeed_style")) {
                    case "text": {
                        let message = "";
                        switch (killType) {
                            case KillType.Suicide:
                                message = `${playerName} committed suicide`;
                                break;
                            case KillType.TwoPartyInteraction:
                                message = `${this.getPlayerName(killerID!)} killed ${playerName}`;
                                break;
                            case KillType.Gas:
                                message = `${playerName} died to the gas`;
                                break;
                            case KillType.Airdrop:
                                message = `${playerName} was crushed by an airdrop`;
                                break;
                        }

                        const fullyQualifiedName = weaponPresent ? "" : `${"dual" in message && message.dual ? "Dual " : ""}${weaponUsed.name}`;
                        /**
                         * English being complicated means that this will sometimes return bad results (ex: "hour", "NSA", "one" and "university")
                         * but to be honest, short of downloading a library off of somewhere, this'll have to do
                         */
                        const article = `a${"aeiou".includes(fullyQualifiedName[0]) ? "n" : ""}`;
                        const weaponNameText = weaponPresent ? "" : ` with ${isGrenadeImpactKill ? `the impact of ${article} ` : ""}${"dual" in message && message.dual ? "Dual " : ""}${fullyQualifiedName}`;

                        messageText = `
                        ${hasKillstreak ? killstreak : ""}
                        <img class="kill-icon" src="./img/misc/skull_icon.svg" alt="Skull">
<<<<<<< HEAD
                        ${killMessage}${weaponNameText}`;
=======
                        ${message}${weaponUsed === undefined ? "" : ` with ${weaponUsed.name}`}`;
>>>>>>> 9d9b903a
                        break;
                    }
                    case "icon": {
                        const killerName = killType === KillType.TwoPartyInteraction ? this.getPlayerName(killerID!) : "";
                        let iconName = "";
                        switch (killType) {
                            case KillType.Gas:
                                iconName = "gas";
                                break;
                            case KillType.Airdrop:
                                iconName = "airdrop";
                                break;
                            default:
                                iconName = weaponUsed?.idString ?? "";
                                break;
                        }
                        const altText = weaponUsed ? weaponUsed.name : iconName;
                        const killstreakText = hasKillstreak
                            ? `
                            <span style="font-size: 80%">(${killstreak}
                                <img class="kill-icon" src="./img/misc/skull_icon.svg" alt="Skull" height=12>)
                            </span>`
                            : "";

                        messageText = `
                        ${killerName}
                        <img class="kill-icon" src="./img/killfeed/${iconName}_killfeed.svg" alt="${altText}">
                        ${killstreakText}
                        ${playerName}`;
                        break;
                    }
                }

                switch (true) {
                    case playerID === this.game.activePlayerID: { // was killed
                        classes.push("kill-feed-item-victim");
                        break;
                    }
                    case killerID === this.game.activePlayerID: { // killed other
                        classes.push("kill-feed-item-killer");
                        this._addKillMessage(kills!, playerName, weaponUsed?.name ?? "", killstreak);
                        break;
                    }
                }
                break;
            }

            case KillFeedMessageType.KillLeaderAssigned: {
                if (playerID === this.game.activePlayerID) classes.push("kill-feed-item-killer");

                $("#kill-leader-leader").html(playerName);
                $("#kill-leader-kills-counter").text(kills!);

                if (!hideInKillFeed) {
                    messageText = `<i class="fa-solid fa-crown"></i> ${playerName} promoted to Kill Leader!`;
                    this.game.soundManager.play("kill_leader_assigned");
                }
                $("#btn-spectate-kill-leader").show();
                break;
            }

            case KillFeedMessageType.KillLeaderUpdated: {
                $("#kill-leader-kills-counter").text(kills!);
                break;
            }

            case KillFeedMessageType.KillLeaderDead: {
                $("#kill-leader-leader").text("Waiting for leader");
                $("#kill-leader-kills-counter").text("0");
                // noinspection HtmlUnknownTarget
                messageText = `<img class="kill-icon" src="./img/misc/skull_icon.svg" alt="Skull"> ${killerID ? `${this.getPlayerName(killerID)} killed Kill Leader!` : "The Kill Leader is dead!"}`;
                if (killerID === this.game.activePlayerID) classes.push("kill-feed-item-killer");
                else if (playerID === this.game.activePlayerID) classes.push("kill-feed-item-victim");
                this.game.soundManager.play("kill_leader_dead");
                $("#btn-spectate-kill-leader").hide();
                break;
            }
        }

        if (messageText) this._addKillFeedMessage(messageText, classes);
    }
}<|MERGE_RESOLUTION|>--- conflicted
+++ resolved
@@ -333,12 +333,9 @@
 
                 container.children(".item-name").text((weapon.dual ? "Dual " : "") + weapon.definition.name);
 
-<<<<<<< HEAD
-=======
                 const imagePath = `./img/game/weapons/${weapon.definition.idString}.svg`;
                 container.children(".item-image").attr("src", imagePath).show().toggleClass("dual", weapon.dual);
                 container.children(".dual-image").toggle(weapon.dual);
->>>>>>> 9d9b903a
                 if (weapon.count !== undefined) {
                     container
                         .children(".item-ammo")
@@ -480,11 +477,7 @@
                         messageText = `
                         ${hasKillstreak ? killstreak : ""}
                         <img class="kill-icon" src="./img/misc/skull_icon.svg" alt="Skull">
-<<<<<<< HEAD
                         ${killMessage}${weaponNameText}`;
-=======
-                        ${message}${weaponUsed === undefined ? "" : ` with ${weaponUsed.name}`}`;
->>>>>>> 9d9b903a
                         break;
                     }
                     case "icon": {
