--- conflicted
+++ resolved
@@ -286,20 +286,11 @@
         if (activeWeapon === undefined || count === undefined || UI_DEBUG_MODE) {
             this.ui.ammoCounterContainer.hide();
         } else {
-<<<<<<< HEAD
-            this.ui.activeWeapon.show();
-            const ammo = activeWeapon?.ammo;
-
-            this.ui.activeAmmo
-                .text(ammo)
-                .css("color", ammo > 0 ? "inherit" : "red");
-=======
             this.ui.ammoCounterContainer.show();
 
             this.ui.activeAmmo
                 .text(count)
                 .css("color", count > 0 ? "inherit" : "red");
->>>>>>> 15e1cd77
 
             let showReserve = false;
             if (activeWeapon.definition.itemType === ItemType.Gun) {
@@ -313,17 +304,11 @@
                     }
                 }
 
-<<<<<<< HEAD
-                this.ui.weaponInventoryAmmo
-                    .text(totalAmmo)
-                    .css("visibility", totalAmmo === 0 ? "hidden" : "visible");
-=======
                 showReserve = totalAmmo !== 0;
 
                 this.ui.reserveAmmo
                     .show()
                     .text(totalAmmo);
->>>>>>> 15e1cd77
             }
 
             this.ui.reserveAmmo.css("visibility", showReserve ? "visible" : "hidden");
