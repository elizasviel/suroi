import { BaseTexture, Sprite, type SpriteSheetJson, Spritesheet, Texture, type Graphics, type ColorSource } from "pixi.js";
import { type Vector, vMul } from "../../../../common/src/utils/vector";
import { PIXI_SCALE } from "./constants";
import { CircleHitbox, ComplexHitbox, type Hitbox, RectangleHitbox } from "../../../../common/src/utils/hitbox";
import { Buildings } from "../../../../common/src/definitions/buildings";

declare const ATLAS_HASH: string;

const textures: Record<string, Texture> = {};

async function loadImage(key: string, path: string): Promise<void> {
    console.log(`Loading image ${path}`);
    textures[key] = await Texture.fromURL(path);
}

export async function loadAtlases(): Promise<void> {
    for (const atlas of ["main"]) {
        const path = `img/atlases/${atlas}.${ATLAS_HASH}`;

        const spritesheetData = await (await fetch(`./${path}.json`)).json() as SpriteSheetJson;

        console.log(`Loading atlas: ${location.toString()}${path}.png`);

        const spriteSheet = new Spritesheet(BaseTexture.from(`./${path}.png`), spritesheetData);

        await spriteSheet.parse();

        for (const frame in spriteSheet.textures) {
            const frameName = frame.replace(/(.svg|.png)/, "");
            if (textures[frameName]) console.warn(`Duplicated atlas frame key: ${frame}`);
            textures[frameName] = spriteSheet.textures[frame];
        }
    }
    for (const building of Buildings.definitions) {
        for (const image of building.floorImages) {
            await loadImage(image.key, require(`/public/img/buildings/${image.key}.png`));
        }
        for (const image of building.ceilingImages) {
            await loadImage(image.key, require(`/public/img/buildings/${image.key}.png`));
            if (image.residue) await loadImage(image.residue, require(`/public/img/buildings/${image.residue}.png`));
        }
    }
}

export class SuroiSprite extends Sprite {
    constructor(frame?: string) {
        let texture: Texture | undefined;

        if (frame) {
            if (!textures[frame]) frame = "_missing_texture.svg";
            texture = textures[frame];
        }
        super(texture);

        this.anchor.set(0.5);
        this.setPos(0, 0);
    }

    setFrame(frame: string): SuroiSprite {
        if (!textures[frame]) frame = "_missing_texture.svg";
        this.texture = textures[frame];
        return this;
    }

<<<<<<< HEAD
    setTint(tint: ColorSource): SuroiSprite {
        this.tint = tint;
=======
    setAnchor(anchor: Vector): SuroiSprite {
        this.anchor.copyFrom(anchor);
>>>>>>> 58b23e87
        return this;
    }

    setPos(x: number, y: number): SuroiSprite {
        this.position.set(x, y);
        return this;
    }

    setVPos(pos: Vector): SuroiSprite {
        this.position.set(pos.x, pos.y);
        return this;
    }

    setVisible(visible: boolean): SuroiSprite {
        this.visible = visible;
        return this;
    }

    setAngle(angle?: number): SuroiSprite {
        this.angle = angle ?? 0;
        return this;
    }

    setRotation(rotation?: number): SuroiSprite {
        this.rotation = rotation ?? 0;
        return this;
    }

    setDepth(depth: number): SuroiSprite {
        this.zIndex = depth;
        return this;
    }

    setAlpha(alpha: number): SuroiSprite {
        this.alpha = alpha;
        return this;
    }
}

export function toPixiCoords(pos: Vector): Vector {
    return vMul(pos, PIXI_SCALE);
}

export function drawHitbox(hitbox: Hitbox, color: ColorSource, graphics: Graphics): Graphics {
    graphics.lineStyle({
        color,
        width: 2
    });
    graphics.beginFill();
    graphics.fill.alpha = 0;
    if (hitbox instanceof RectangleHitbox) {
        const min = toPixiCoords(hitbox.min);
        const max = toPixiCoords(hitbox.max);
        graphics.moveTo(min.x, min.y)
            .lineTo(max.x, min.y)
            .lineTo(max.x, max.y)
            .lineTo(min.x, max.y)
            .lineTo(min.x, min.y);
    } else if (hitbox instanceof CircleHitbox) {
        const pos = toPixiCoords(hitbox.position);
        graphics.arc(pos.x, pos.y, hitbox.radius * PIXI_SCALE, 0, Math.PI * 2);
    } else if (hitbox instanceof ComplexHitbox) {
        for (const h of hitbox.hitboxes) drawHitbox(h, color, graphics);
    }
    graphics.closePath().endFill();

    return graphics;
}<|MERGE_RESOLUTION|>--- conflicted
+++ resolved
@@ -62,13 +62,13 @@
         return this;
     }
 
-<<<<<<< HEAD
     setTint(tint: ColorSource): SuroiSprite {
         this.tint = tint;
-=======
+        return this;
+    }
+
     setAnchor(anchor: Vector): SuroiSprite {
         this.anchor.copyFrom(anchor);
->>>>>>> 58b23e87
         return this;
     }
 
