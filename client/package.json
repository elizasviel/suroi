--- conflicted
+++ resolved
@@ -30,12 +30,8 @@
     "postcss-preset-env": "^9.3.0",
     "sass": "^1.69.6",
     "sirv-cli": "^2.0.2",
-<<<<<<< HEAD
     "svelte": "^4.2.3",
-    "svgo": "^3.1.0",
-=======
     "svgo": "^3.2.0",
->>>>>>> 3768e367
     "ts-node": "^10.9.2",
     "tslib": "^2.6.2",
     "typescript": "5.3.3",
