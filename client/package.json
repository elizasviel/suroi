--- conflicted
+++ resolved
@@ -34,13 +34,8 @@
     "svgo": "^3.2.0",
     "ts-node": "^10.9.2",
     "tslib": "^2.6.2",
-<<<<<<< HEAD
     "typescript": "^5.4.2",
-    "vite": "^5.1.3",
-=======
-    "typescript": "5.3.3",
     "vite": "^5.1.5",
->>>>>>> 3550aa4a
     "vite-plugin-image-optimizer": "^1.1.7",
     "vite-spritesheet-plugin": "1.0.0"
   },
