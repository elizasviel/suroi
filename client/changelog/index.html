<!--suppress HtmlUnknownTarget -->
<!DOCTYPE html>
<html lang="en">

<head>
  <meta charset="UTF-8">
  <meta name="viewport" content="width=device-width, initial-scale=1.0">

  <meta name="title" content="Suroi - Changelog">
  <meta name="description"
    content="Miss surviv.io and Surviv Reloaded? Suroi is an open-source 2D battle royale game inspired by surviv.io. Work in progress.">
  <meta name="keywords" content="battle royale, io game, browser game, open source">

  <meta property="og:title" content="Suroi - Changelog">
  <meta property="og:description"
    content="Miss surviv.io and Surviv Reloaded? Suroi is an open-source 2D battle royale game inspired by surviv.io. Work in progress.">

  <title>Suroi - Changelog</title>

  <link rel="icon" type="image/x-icon" href="./favicon.ico">
  <link rel="icon" type="image/svg+xml" sizes="any" href="../img/logos/suroi_small_winter.svg">

  <link rel="icon" type="image/x-icon" sizes="16x16" href="../img/logos/suroi_favicon_16x16.png">
  <link rel="icon" type="image/x-icon" sizes="32x32" href="../img/logos/suroi_favicon_32x32.png">
  <link rel="icon" type="image/x-icon" sizes="96x96" href="../img/logos/suroi_favicon_96x96.png">
</head>

<body>
  <pre>
# Changelog
<<<<<<< HEAD
[VERSION] - [RELEASE_DATE]
- Removed oil tanker ship.
- Ship Carrier skin now spawns on the control room of the new cargo ship.
- Completely reworked the port complex.
- Added new obstacles: buoy, small sandbags, lamp, powered vault door, silo, mutated forklift (yellow thing that lifts containers).
- Added new buildings: control center office (port), large truck, small truck, truck container(s), cargo ship, AEGIS warehouse (port).
- Added new container variants: damaged, military, gas can.
- Added new weapon: ShAK-12, a 50 caliber auto.
- Pallets now have spawn variations. There are 6 different layouts.
- Added water overlay functionality for obstacles. Currently applies to crates, sandbags, control panels, barrels and the buoy.
- Added a new functionality for building ceilings.
- Added a new ambient sound for the cargo ship.
- Added new skins: cargo wave, military camo.
- Added river and ocean ambience.
=======
v0.26.0 - [5/5/2025]
- **New structures!** Added 2 structures exclusive to harvest mode.
  - **Campsite:** An outdoor getaway with a fire pit, tents, pumpkin patches, and more.
  - **Breached Dam:** While it no longer serves its original purpose, this dam remains a useful bridge across larger rivers.
- **New perks!** Added 2 new perks, also exclusive to harvest mode.
  - **Combat Expert:** Decreased reload time.
  - **Precision Recycling:** Hitting an enemy with two bullets in a row refunds two bullets back into the magazine. Does not apply to shotguns.
- **New gun!** Added the **MP-153**, a powerful slug shotgun also exclusive to harvest. Found at the Campsite and in golden airdrops.
- **New consumable!** Added the **Vaccine Syringe** to infection mode. It cures infection, grants temporary immunity, and restores 50 adrenaline.
- **Layer overhaul!**
  - You can now hear sounds on all layers. Sounds below/above you are muffled.
  - Transitions between layers are smoother.
  - Stairs are less buggy.
- New emote! Added Hot Face emote.
- Improved building ceiling logic.
  - Fixed an issue where ceilings were hidden when they shouldn't be in certain cases.
  - You can now see inside buildings from slightly further away.
- The Sickle is now an automatic melee.
- Added translations for perks.
>>>>>>> 22d978cb

v0.25.1 - [4/11/2025]
- Switched back to normal mode. The new schedule is as follows: 1 week normal, 1 week harvest, 1 week normal, 1 week infection.
- **UI improvements!** The menu now scales much better on smaller screens. We have a full UI overhaul planned for the accounts update.
- **Client optimizations!** Several optimizations have been made to reduce the game's resource usage.
  - Audio is now loaded from a single file, improving loading times and reducing RAM usage by ~100 MB.
  - All audio in the game has been reprocessed, reducing file sizes and loading times, and RAM by another ~40 MB for a total of ~140 MB savings this update.
  - Spritesheet metadata is now loaded only for the active mode, not for every mode, which should also help loading times.
- Added 2 emotes: Whale, Sun and Moon.
- Added backlinks to a number of .io game websites. Promotion by these sites will help boost player counts.
- Fixed an issue with guns being able to shoot through walls. This fix should also improve server performance.
- Adjusted the health of various obstacles.
  - Desks: 120 -> 100 (6 hits with fists -> 5)
  - Filing cabinet: 125 -> 100 (6 hits -> 5)
  - RSh-12 case: 80 -> 150 (4 hits -> 8)
- Adjusted desks loot table.
- Improved M1895 fire sound.
- Made Vaccinator more common from airdrops.
- Fixed explosive weapons not swapping when killing players/destroying plumpkins with the explosion.
- Fixed weapons not swapping when a downed player bleeds out.
- Certain explosion decals now fade after 30 seconds.

v0.25.0 - [4/1/2025]
- Infection mode! Added a brand new gamemode.
  - A deadly virus has taken over the normal map, turning it purple.
  - Baby plumpkins, with 2 new variants, cover the map. They now regenerate every 30 seconds.
- New perks!
  - Infected: Increases speed by 25% and damage by 20%, but health is decreased by 25% and drops over time. Adrenaline decays 10x faster. Every second, there's a 5% chance of infecting players within 20 map units.
  - Immunity: Cures infection and makes you immune to it for 15 seconds. Granted by the Vaccinator (see below).
- New guns!
  - Seedshot: Shoots explosive seeds that stick to players and obstacles. Infinite ammo. Found in the blue house basement.
  - Vaccinator: Shoots needles which grant Immunity (see above), heal teammates, and slow down enemies. Infinite ammo. Found in the headquarters and airdrops.
- Added 4 new emotes: Plumpkin, Satisfied Face, Lag, Logged.
- Added a new skin: Celestial.
- Added Dutch language.
- Added default switch sound for weapons.
- Updated Lewis gun reload sound.
- Edited the generator sound to be quieter and loop more cleanly.
- Removed the big oak tree from normal (and infection) mode.
- UI performance optimizations.
- Changed loading screen background color.
- Changed the way textures are loaded to prevent potential issues and lag when initially joining.
- Fixed an issue with the airdrop plane sound continuing to play at a constant volume after the game ends.
- Fixed an issue where attempting to pick up a 2nd dual wieldable gun while the slot was locked would delete the 2nd gun.
- Fixed an issue where destroying a bush while inside of it would break bush particles.

v0.24.2 - [3/22/2025]
- Grenade overhaul!
  - Grenades now have visible height.
  - C4 is now a proper throwable. Nerfed explosion damage from 150 to 130.
- Team improvements!
  - Leaders now get a Ready button like everyone else.
  - Games only start when everyone is ready.
  - Added a "Force Start" toggle allowing leaders to start the game even if everyone isn't ready.
  - Leaders can now kick players.
  - Removed capital letters from team codes to avoid confusion.
  - The team URL is now displayed in a monospace font.
- New gun sounds!
  - Trimmed all weapon sounds, and converted from stereo to mono.
  - Adjusted gun reload sound durations to more closely match reload time.
  - Replaced the following sounds:
    - ACR: reload, switch
    - CZ-75A: reload, dual reload, switch
    - HP18: switch
    - L115A1: reload
    - MG36: reload, switch
    - Mk-18 Mjölnir: reload, switch
    - Mosin-Nagant: switch
    - Negev SF: reload
    - PP-19: reload, switch
    - SAF-200: reload, switch
    - Tango 51: switch
- Fixed issues with some settings not loading correctly.
- Fixed badges not working in the team menu.
- Fixed an issue with smoke position over/underflowing at the edges of the map.
- Reverted baseball bat animation.
- Reverted fridge texture.

v0.24.1 - [3/16/2025]
- Added 3 new emotes: side eye face, man face, zombie face.
- Rewrote the killfeed code.
- Rewrote server to use uWebSockets.js.
- Various client performance improvements.
- Added particles and sound effects when entering/exiting bushes.
- Updated AUG world and killfeed images.
- New washing machine, cooler, and refrigerator textures.
- Added an option for an alternate texture loading method, which can help with high RAM usage in Chromium based browsers.
- Fixed dead players not being ignored in the spawning algorithm checks.
- Updated some translations.

v0.24.0 - [2/25/2025]
- Added the memorial.
- Added 2 new guns: MP5k, PK-61.
- Added an experimental screen recording feature.
- Added more customization options for mobile joysticks.
- Added leek and emoji_50 emotes.
- Rebalanced the gas. Games are now 6 and a half minutes long, up from 5 and a half, and the gas is less aggressive with a more exciting final circle.
- Player movement speed has been increased.
- Adrenaline is now more effective at lower levels, and slightly less effective at higher levels.
- Players now naturally regenerate health at a rate of 1/second.
- Gauze now heals 20 health, up from 15.
- The time to use tablets has been reduced to 4 seconds, down from 5.
- 2x is now the default scope across all modes.
- All snipers except the CZ-600 now spawn with a scope.
  - Mosin-Nagant, RG Scout, Mk-18 Mjölnir: 4x
  - Tango 51, VKS Vykhlop: 8x
  - L115A1: 16x
- Made the pan smaller.
- Buffed M590M, BLR 556, SAF-200, and Negev.
- Nerfed Vector range.
- The HP-18 is now twice as effective against obstacles (obstacle multiplier 0.5 -> 1).
- Reduced the health of several obstacles, including the box, trash bag, dumpster, trash can, and large refinery barrel.
- Increased obstacle damage multiplier to 2x for most explosions.
- Tweaked dumpster loot table.

- Redesigned scope sprites.
- The 15x scope has been renamed to 16x.
- Updated world sprites for 14 guns.
- Reduced the bullet opacity of suppressed guns.
- Rewrote code for the news page, and added pagination.
- Added Model 37 and SKS gun mounts to the green house.
- Decreased the chance for the pan stove to spawn from 5% to 3%.
- Increased the chance for the Stoner 63 to spawn in the refinery from 1% to 5%.
- Player names in team modes now match the color of the player indicator.
- Optimized smoke grenade performance.
- Added new melee weapon animations. They will be further improved in the next update.
- Added cracks to the breakable wall in the bombed armory to make it more obvious.
- Removed casing sounds from SAF-200 and VSS firing sounds.
- Mobile UI tweaks.
- Updated DEagle loot image.
- Updated Negev killfeed image.
- New K-bar switch sound.
- Removed background noise from Stoner 63 reload sound.
- In team modes, the death screen now shows "You died." instead of "Your team was eliminated." unless everyone on your team is dead.
- The "your did it" badge is now only shown when winning with 0 kills and 0 damage.
- Updated various translations.
- Refactored server code, allowing for easier scalability and making the game easier to deploy for server hosters.

- Fixed players spawning too close to each other.
- Fixed the news and rules pages not being scrollable.
- Fixed perks not showing when movement smoothing is disabled.
- Fixed perks not updating when spectating.
- Fixed some issues with river obstacle generation.
- Fixed missing game over stats translations.
- Fixed a pan collision bug.
- Fixed the barn spawn hitbox not including the adjacent hay shed.
- Fixed the action timer being hidden when switching between players when spectating.
- Fixed switch sound not playing for dual guns.
- Fixed some issues with reporting.
- Fixed a bug with cooler graphics gun gas particles.
- Fixed the plumpkin bunker mixers spinning too slowly.
- Fixed the Rules & Tutorial close button being too wide on mobile.

v0.23.1 - [1/27/2025]
- Added the pan and the pan stove.
- Added 10 new emotes.
- The gas now shrinks more gradually.
- Increased movement speed slightly.
- Redesigned equipment loot and world images.
- Bridges are now more common, thanks to improvements and fixes in generation code.
- Optimized sounds and improved sound loading, reducing RAM usage by about 150 MB.
- Various under-the-hood optimizations.
- Improved mobile UI.
- Improved performance on main menu.
- Added a scope to the Mosin-Nagant to help differentiate it from other guns.
- Limited radios to 3 uses to prevent abuse.
- Slowed down scope animation.
- Added the ghillie suit as a possible drop from the washing machine, and increased the chance of the basic outfit dropping.
- Downed players no longer play bleeding noises after the game has ended.
- New floor patterns in armory and refinery.
- Decreased box texture outline thickness.
- Updated some translations.
- Fixed the page reloading after winning the game in some cases.
- Fixed the game switching to spectating immediately on death.
- Fixed teammate names not updating when spectating.
- Fixed the font for teammate names not loading.
- Fixed issues with several textures:
  - Plumpkin bunker floor
  - Airdrop crate
  - Speaker
  - Fire hatchet case
  - Container ceiling
  - Port warehouse door
  - Refinery explosion debris
  - Sound Designr badge
  - Donatr badge
- Fixed the color of the ghillie suit exactly matching the color of grass (it's supposed to be slightly darker).
- Fixed objects visibly disappearing when switching from a higher to a lower scope.
- Fixed the "Hide Emotes" option making it impossible to use map pings, and hiding team emotes (i.e. requesting healing items and ammo).
- Fixed menu music not looping.
- Fixed some server crash exploits and improved error handling.

v0.23.0 - [1/15/2025]
- Added mode switching.
- Added a variation of the blue house with a basement.
- Added the river hut.
- Stats are now shown for everyone on your team on the game over screen.
- Added an improved debug readout, accessible by binding the "Adjust Network Graph Style" keybind.
- Added back most of the emotes removed in the previous update, tweaked some emotes, and added 1 new emote.
- Better textures for healing items.
- Improved textures for grenade, melee, AEGIS, Flint, and ammo crates, and boxes.
- Changed the way textures are loaded, improving loading times.
- Improved socials on main menu.
- Improved barn layout.
- Nerfed USAS-12 and M590M.
- Rebalanced Negev.
- Removed RSh-12 from the headquarters, as it's now found in the blue house basement.
- Removed SR-25 from airdrops in Harvest mode.
- Dual M1895 now spawns with 42 rounds of 7.62mm instead of 28.
- The briefcase in Harvest mode now has a chance to contain the M1 Garand.
- New CZ-600 and MP40 sounds.
- Adjusted Micro Uzi and MP40 sounds.
- Adjusted Lewis Gun and USAS-12 killfeed images.
- Adjusted Lewis Gun, USAS-12, and M1895 loot images.
- Renamed RGS to RG Scout, Negev to Negev SF, and MG-36 to MG36.
- Adjusted container colors.
- Improved textures for the bunk bed and life preserver.
- Ambient sounds now fade in/out when entering or exiting bunkers instead of pausing abruptly.
- Obstacles that are normally hidden on the minimap (e.g. Flint crates) that generate as part of a building are now shown on the minimap.
- Keybinds are now more permissive and will autocorrect invalid keybinds.
- Updated various translations.
- Fixed bugs with explosions.
- Fixed "JoinPacket not received after 5 seconds" error.
- Fixed page reloading when the game switches between solos/duos/squads.
- Fixed 2x scope dropping from players in Harvest mode.
- Fixed poor distribution of obstacles in rivers.
- Fixed being able to throw grenades over the vault door in the Plumpkin bunker.
- Fixed an issue with fonts occasionally not loading in game.
- Fixed translation/language percentages going higher than 100%.

v0.22.2 - [1/1/2025]
- Replaced world images for all guns, and renamed some guns.
- Switched the game back to Harvest mode.
- Removed spread penalty from dual pistols.
- New CZ-600 sounds.
- Buffed G19 and CZ-75A.
- Increased SKS ammo spawn count (30 -> 60).
- Buffed Sickle.
- Removed 8 rarely used emotes.
- Fixed glass automatic doors continuing to play sounds after destroyed.
- Fixed loot collisions not checking for layers.
- Mobile improvements.
- Updated languages (and added a new one).
- Tweaked gun casings.

v0.22.1 - [12/22/2024]
- Switched to Harvest mode. The game will switch back to normal mode Dec 23 at 8 PM EST, then back to Harvest on Dec 31, 8 PM EST.
- Fixed badges in the custom team menu not rendering.
- Fixed CZ-75A killfeed image scale.
- Fixed teammate container UI overlapping with the gas timer.
- Fixed teammate container UI scaling incorrectly at some screen sizes.
- Fixed game crashes with a language other than English selected.
- Fixed some obstacles not having snow in port and large bridge.
- Fixed downed players not being able to see door interact messages.
- Fixed bullet whiz sounds playing for bullets on different layers.
- Fixed the large bridge occasionally spawning in the ocean.
- Fixed a bug where the killfeed wouldn't show who finished off a downed player.
- Added a new language select dropdown menu.
- Gun mounts are now drawn dynamically, freeing up spritesheet space.
- Updated Vietnamese and Estonian translations.
- Added Brazilian Portuguese translations.
- Decreased the emotes' lifetime to 2 seconds (from 4).
- Shortened SKS full reload time from 3.2s -> 2.4s.


v0.22.0 - [12/10/2024]
- Implemented a rate limiting function for Emotes and Team Pings. Continuously spamming emotes or pings will now disable your emote wheel for 5 seconds.
- Added a new blue house vault layout.
- Added a new warehouse layout.
- Fixed an issue where mode/map particles would spawn in underground layers (Note that this might also affect higher-level layers than Ground layer).
- Implemented additional code to make event button switching easier.
- Fixed the rotation of the two "Dumpster" obstacles in Port.
- Pallets can now be destroyed (with explosions only).
- Reworked sickle's swing animation.
- Fixed the scale of team/item-requesting emotes (Cola, Medikit, Gauze, Tablets and the ammos).
- Added an exclusive Donatr badge. It can be obtained by donating to the game and messaging a game manager.
- Added new guns: blr (5.56mm low-capacity DMR), rgs (5.56mm high-capacity sniper rifle).
- Replaced cz-600 with rgs in red tugboat's crate.
- Updated the loot images for the following guns: tango 51, cz-75a, flues, mini-14, mosin-nagant, model 37, hp-18, m16a4.
- Changed the name of VSS to "VSS Vintorez".
- Changed the name of PP-19 to "PP-19 Vityaz".
- Changed the world image of cz-75a.
- Added new obstacles: ice pick case, frozen crate, red gift, green gift, blue gift, black gift, purple gift (winter map only).
- Added new skins: light choco, frosty (winter map only).
- Added new building: celebration place (winter map only).
- Reworked Ice Pick (obtainable only in winter map now).
- Removed the singular christmas tree spawn from the winter map (spawns in celebration place now).

## Balance changes
- Lewis Gun
  - Damage increased to 16.5 (from 16).
  - Fire delay decreased to 115 (from 120).
  - Speed penalty changed to 0.7x (from 0.65x)
  - Obstacle multiplier reduced to 2 (from 2.5).

- Vector
 - Damage decreased to 9 (from 10).

v0.21.7 - [11/17/2024]
- Fixed glitched river generation.
- Teammates' C4 is now colored.
- Fixed C4 exploding after destroyed.
- Added an emote.
- Minor optimizations.
- Adjusted MP40 loot and killfeed sprites.

v0.21.6 - [11/13/2024]
- Fixed 2x scopes not dropping.
- Fixed badges having the wrong file path.
- Fixed mobile home windows having a hitbox after destroyed.
- Recolored pine tree sprite.
- Updated sickle animation.
- Fixed play button text alignment.
- Reduced ammo spawn amounts for MG36 and M16A4.

v0.21.5 - [11/11/2024]
- Switched from Harvest mode to Classic mode.
- Major code refactors.
- Improved animations for melee weapons.
- Rebalanced Flues.

v0.21.4 - [11/6/2024]
- Fixed a critical bit stream vulnerability.
- Fixed broken bridge spawning.
- Added bullet whiz sound effects.
- Nerfed USAS-12, M590M, and Flint Stone spawns.
- Small improvements to Bombed Armory.
- Added awhhmahgawd emote.

v0.21.3 - [11/3/2024]
- Halloween mode is over.
- Redesigned the warehouse.
- Improvements to custom teams.
- New grass and river bank colors for normal mode.
- Updated ammo crate texture.
- Fixed all play buttons being disabled when a server can't be reached.
- The game now makes up to 3 attempts to query servers for info.
- Minor performance improvements and code refactors.

v0.21.2 - [11/2/2024]
- Fixed an exploit allowing hackers to join games late.
- Fixed another exploit with the Lycanthropy perk.
- Fixed swapped weapons not being preloaded with ammo.
- Fixed weapons dropped from gun mounts glitching through walls (really this time).
- Minor improvements to the Costumed perk.
- Redesigned normal mode trees.
- Decreased rarity of Tango 51.
- Increased rarity of RSh-12.

v0.21.1 - [11/1/2024]
- Fixed a few exploits with the Baby Plumpkin Pie and Lycanthropy perks.
- Increased max players per game to 70.
- Major airdrop buffs.
- Fixed issues with loot from gun mounts glitching through walls.

v0.21.0 - [10/31/2024]
- Added v2 of Halloween mode.
- Added 13 Halloween-exclusive perks.
- Buffed Model 89 and DT-11.
- Slight tweaks to SKS sprites.
- Fixed team pings rendering below airdrop parachutes.

v0.20.1 - [10/28/2024]
- Tweaked some style issues on assets.
- Made loot barrel, gold rock, and Lux crate drop better loot.
- Increased loot tree spawn count from 1 -> 4.
- Buffed SKS:
  - Damage 20 -> 23.
  - Bullet Speed 0.26 -> 0.27.
  - If not entirely empty reloads 2 rounds at once.
- Buffed Model 89 reload speed 0.5 -> 0.4s.
- Nerfed M590M spawn rate.
- Buffed RSh-12 and Tango-51 spawn rate.
- Reduced USAS and M590M range.
- Fixed sound panning issue.
- Minor server improvements.
- Made 2x scope un-droppable for fall mode.

v0.20.0 - [10/27/2024]
- Added harvest mode.
- Added 12 perks.
- Added structures: Plumpkin Bunker, Lodge, Barn, Bombed Armory, Tents, Outhouses, and Hay Sheds.
- Added guns: SKS (7.62mm DMR), VKS Vykhlop (.50 Cal suppressed sniper), Mk-18 Mjölnir (.338 Lapua Magnum DMR).
- Overhaul to matchmaking algorithm.
- Reduced max players per game to 60.
- Nerfed grenade boosting.
- Ammo crates now drop 2-3 pieces of ammo.
- The Model 89 is now more common in normal mode.
- Increased M1 Garand damage from 39 to 48.
- Increased SR-25 damage from 28.5 to 33.
- New AK-47, M16A4, and Vector sounds.
- New Flues and G19 fire sounds.
- Fixed bullets not damaging bushes and tables.
- Fixed occasional "Error joining game" issues.

v0.19.1 - [9/28/2024]
- Fixed "Error joining game" issue
- Fixed requesting/dropping ammo not working
- Fixed grenades sometimes being thrown to the right on mobile regardless of joystick position
- Fixed issues with ghost teammates (hopefully)
- Fixed grenades not going over bridges
- Fixed bridge spawning issues (mostly)
- Fixed missing large bridge hitboxes
- Fixed healing particles from players on 1st floor showing on 2nd floor
- Fixed airdrop parachute appearing above the gas
- Fixed teammate name Z index
- Replaced the logo on the loading screen with a png file, which should fix glitches with it on some devices
- Fixed mobile players moving 2.5% faster than PC players
- Fixed reload icon showing for throwables on mobile
- Major structures now spawn more evenly throughout the island
- "Not enough space," "Better item equipped," and "Radio cannot be used here" messages are now shown in their respective situations
- Added trophy emote
- Health regeneration from adrenaline is now linear
- The DEagle now spawns rarely as world loot
- 2-3 rivers now spawn per map, instead of a fixed 3
- There is now a limit of 1 large river per map
- Reverted CZ-600 sounds
- Reverted Vepr firing sound
- Improved ceiling collapse sound

v0.19.0 - [9/22/2024]
- Removed Barrett M95.
- Added code support for multi story buildings.
- Added code support for sliding and automatic doors.
- Added new spectate menu (mobile only).
- Added new ammunitions: .50 cal and .338 lapua magnum.
- Added new throwable: C4. Place it and use the set keybind or use the button in the HUD to detonate it. C4s can be destroyed if shot or punched.
- Added new guns: RSh-12 (50 cal assault revolver), Deagle (50cal pistol), L115A1 (338 lapua magnum sniper rifle)
- Added new melee weapons: falchion, fire hatchet.
- Added new obstacles: metal door, speaker, trash can, trash bag, dumpster, falchion case, golden aegis case, computer desks, glass door, grey office chair, file cart, file cabinet, couch parts, white small couch.
- Added new buildings: AEGIS Headuarters, Small Bunker, Blue House.
- Added new badges: suroi general chat, suroi logo, colon three.
- Added new skins: Gold Tie Event (headquarters only), Ship Carrier (oil tanker ship only), NSD Uniform (armory only).
- Added ambient sound to port.
- Added a second layout for the red house.
- Added a new pickup/switch sound for the Crowbar.
- Added pickup/switch sounds to Gas Can and K-bar melee weapons.
- Added a new firing sound for CZ-600, ACR, SR-25, Vepr-12, PP-19, Stoner 63 (casing removed from sound), AK-47 (casing removed from sound), MCX Spear.
- Added a new reload sound for CZ-600.
- Added trash can obstacle to refinery, armory, green house and shed.
- Added dumpsters to port.
- Added .50 cal and .338 to ammo crates.
- Added .50 cal to ground loot table (very rare).
- Added a donate button in the menu.
- Fixed an issue where dropping throwables would switch to the next throwable slot, resulting in the wrong throwable getting dropped.
- Fixed an issue where the health bar animation would get stuck.
- Fixed an issue where control panel would reset it's health when used.
- Fixed an issue where dropping loot would spawn it in a random circular position.
- Fixed an issue where ghillie suit fists would not get tinted in the inventory/weapon slot.
- Fixed an issue where the spectating menu would become visible again (if was set to invisible) when switching through players to spectate.
- Fixed a bug where crowbar would damage objects through walls.
- Fixed a bug where social links would redirect into their page, instead of opening a new tab.
- Fixed grenade physics and added additional raycasting collisions to avoid any future bugs.
- Fixed some corrupted svg ceilings.
- Improved residues for river obstacles.
- Model 89 now uses 50 cal ammunition instead of 12.7mm.
- Tweaked Model 89 colors (this includes bullet tracer color).
- Redesigned cargo ship and oil tanker ship layout.
- Redesigned port warehouse ceiling.
- Redesigned ammo ui.
- Redesigned angry face emote.
- Redesigned airdrop crate, particles and aidrop metal crate.
- Redesigned gun case texture.
- Optimized input code.
- Skin loot images not render with fists.
- Removed the confirmation alert when reporting a player.

## Balance changes
- M16A4:
  - Damage decreased to 19 (from 21).
  - Shot spread increased to 2 (from 1).
  - Move spread increased to 4 (from 2.5).

- HP-18
  - Shot spread decreased to 18 (from 24).
  - Move spread decreased to 22 (from 28).

- G19
  - Shot spread decreased to 5 (from 7).
  - Move spread decreased to 10 (from 14).
  - Damage increased to 13 (from 11.75)

- Dual G19
  - Shot spread decreased to 7 (from 10).
  - Move spread decreased to 15 (from 18).

- CZ-75A
  - Shot spread decreased to 8 (from 12).
  - Move spread decreased to 14 (from 19).
  - Range decreased to 70 (from 85).

- Dual CZ-75A
  - Shot spread decreased to 14 (from 17).
  - Move spread decreased to 25 (from 35).

v0.18.3 - [7/15/2024]
- Added ability to ask for special ammos you don't have
- Ended radio event
- Optimized spritesheets for faster loading
- Improved translations
- Fixed airdrops spawning on top of each other
- The kill leader is now cleared when they disconnect

v0.18.2 - [7/4/2024]
- Re-added firework launcher and confetti grenade to golden airdrops
- Massively increased radio spawn rates
- Translated the game into 12 languages
- New obstacle: barrel cache
- Added swing sounds for more melees
- Added shockwave effect for explosions (cooler graphics only)
- Removed watermelon skin
- Fixed duo mode not working

v0.18.1 - [6/20/2024]
- New obstacle: tree cache
- New melee weapon: hatchet
- New skin: lumberjack
- Redesigned backpack world images
- Backpacks are now tinted based on skin
- Trees can now spawn in clumps
- Added an option to lock weapon slots
- Added "Cooler Graphics" option
- Added status text to the loading screen
- Added killfeed animations
- The birthday event is over
- Players now receive kill credit for players they knocked out, but were killed by the gas, bled out, or killed by teammates
- Rebalanced map generation
- Removed a gap between the large bridge and its sandbags that allowed passing through
- Teammate icons now dim when the player disconnects
- Tweaked couch texture
- Walls are now rendered differently
- Fixed teammate names not showing up sometimes
- Fixed another infinite grenade glitch
- Fixed issues with auto pickup on mobile

v0.18.0 - [6/8/2024]
- Temporarily added squads
- Added large bridge and construction site
- Added birthday cake skin and obstacle, firework launcher, confetti grenade, and firework warehouse
- Improved moderation system
- Added watermelon skin
- Added Muller, Hi5, fake, hack = ban, and colon three emotes
- Added crawling animation for knocked out players
- Added inventory slot animations
- Added emote categories
- New Mosin top down
- New ammo crate, forklift, pallet, couch, and life preserver textures
- Improved mobile and spectate controls
- Improved loot physics
- Badges now display next to names when spectating
- Adjusted the length of some reload sounds
- Changed the way updates from the server are handled, which should improve smoothness
- Added LMGs to briefcase loot table
- Adjusted pine tree hitbox
- Kill feed is now hidden when map is open
- Fixed issues with team pings
- Fixed badges
- Fixed infinite health by spamming healing items while knocked out
- Fixed team emotes working in solo
- Fixed players not rendering correctly after being revived
- Fixed drop sound not playing when dropping weapons with fists equipped

v0.17.1 - [4/20/2024]
- The game now switches between solos and duos every 24 hours
- Buildings now spawn more evenly throughout the map
- Each game now runs on its own thread
- Nerfed the gas
- The gas now has a higher chance of shrinking towards the edges of the map
- Teammates are now removed if they leave within 10 seconds of joining
- You now spectate your teammate by default in duos
- Spectating previous/next players now loops through the list
- Made teammate names cyan and bold for improved contrast
- All map pings, except airdrop and arrow pings, now disappear after 10 seconds
- Doors no longer close automatically on mobile
- Dual guns are now picked up automatically on mobile
- Fixed infinite throwable and ammo glitches
- Fixed the game not loading on some mobile devices
- Fixed throwables not dropping when knocked out
- Fixed a bug allowing players to use scopes in buildings
- Fixed spawning close to other players
- Fixed spawning far away from teammates
- Fixed spawning in the same place repeatedly when playing in a custom team with only one player
- Fixed crashing on joining game when playing in a custom team
- Fixed matching with dead/disconnected teammates
- Fixed special skins (e.g. Ghillie Suit) not dropping on death
- Fixed health bar animation not updating properly sometimes
- Fixed visual glitches with knocked out players
- Fixed loot and death markers animating when they shouldn't
- Fixed reviving not being canceled when the player being revived despawns
- Fixed knocked out players not dying if their teammate despawns
- Fixed ping counter always displaying, even if disabled
- Fixed misaligned rules close button

v0.17.0 - [3/31/2024]
- Added duos
- Added 3 new guns: MG5, Negev, MG36
- Added green house
- Added 7 new skins
- Added 2 new emotes
- Added option to disable emotes
- Redesigned red house
- Doubled gas damage
- New melee weapon textures
- New radio texture
- Added ground loot to buildings
- New melee crate texture
- Ammo crates now drop 10 12.7mm ammo instead of 1
- Small improvements to various textures
- Various performance optimizations
- New wiki icon on menu
- Fixed items glitching through porta potty and refinery walls
- Fixed the port spawning on top of rivers
- Fixed clicking on players to spectate them
- Fixed off center number in action countdown

v0.16.2 - [3/3/2024]
- Fixed win/death emote related issues causing the server to crash

v0.16.1 - [3/3/2024]
- Added 5 badges
- Fixed snipers not shooting on mobile
- Fixed bridge spawning issues
- Fixed rivers pushing loot on bridges
- Fixed an issue causing the game not to load if you previously had the Fireball skin equipped
- Fixed players rendering below tugboat stairs
- Fixed glitchy win/death emote selector
- Fixed phantom airdrop ping circles
- Fixed missing control panel killfeed icon
- Mobile home floor and ceiling tweaks
- Tweaked oil tanker pipes
- New Distant Shores fist image

v0.16.0 - [2/25/2024]
- Added 3 structures: tugboat, sea traffic control, bridges
- Added 2 guns: Model 89, CZ-600, PP-19
- Added river crate
- Added lily pads
- Added grenade box
- Added win and death emotes
- Added skin: Distant Shores
- Added a loading screen
- Scope is now reduced to 1x inside of smoke
- Added quit button to spectate menu
- Nerfed HP18
- Added 12.7mm and Curadell (radio ammo) to ammo crates
- Made rivers slightly narrower
- Added a strap to the M1 Garand loot image, to make it easier to tell apart from the Mosin
- New Curadell loot image
- Improved mobile home and porta potty footstep hitboxes
- Removed Fireball and Blueberry Smoothie skins
- Fixed grenades sometimes going to the right on mobile regardless of joystick position
- Fixed not being able to cycle throwables by clicking/tapping on the slot
- Fixed aim line not showing up on mobile

v0.15.0 - [1/14/2024]
- Added frag grenades and smoke grenades
- Added armory and mobile home
- Added 2 guns: Vector, Vepr-12
- Redesigned port
- Added oil tanker
- Added 2 melees: maul, seax
- Overhauled UI
- Added river rocks
- Redesigned 2 skins
- Added 6 skins
- Disabled winter mode
- Increased movement speed slightly
- Increased tick rate
- The flint stone no longer drops healing items
- Adjusted melee weapon stats
- Adjusted obstacle multipliers for explosions
- Smoke now spawns when airdrops land
- The fists icon now changes with the equipped skin
- New airdrop ping sound
- New dry fire sound

v0.14.0 - [12/7/2023]
- Winter mode reskin
- Added dual wielding
- Added circular action timer
- Added ability to cancel actions on mobile
- Improved river generation
- Rivers now render smoothly
- Loot now flows down rivers
- Prevented players from joining earlier on more active servers, and later on less active ones
- Decreased Model 37 fire and switch delays to 900 ms
- Increased map grid size
- Added 2 emotes: duel, wave
- New airdrop killfeed icon
- New helmet pickup sound
- Fixed airdrops spawning in the gas
- Fixed airdrop pings not showing up sometimes
- Fixed picking up skins on mobile

v0.13.0 - [11/27/2023]
- Added airdrops
- Added 3 new guns: Barrett M95, M1 Garand, ACR
- Added 3 new skins: Stardust, Aurora, Ghillie Suit
- Tweaked loot tables
- Improved building visibility
- Improved river generation
- Improved mobile layout
- Migrated from Webpack to Vite
- The Stoner 63 now has a 1 in 100 chance of spawning in the refinery
- Rebalanced guns
- Added unique pickup sounds for helmets, vests, and packs
- Tweaked kill feed icons
- New M1895 switch sound
- Updated MP40 reload sound
- Obstacles now play only one hit sound at once
- 2 blocks of ammo are now dropped along with guns, instead of 1
- Increased maximum size of ammo stacks dropped by dead players
- Disallowed extended ASCII characters in usernames
- Fixed gas always shrinking to the center of the map
- Fixed barrel smoke particles not showing
- Fixed door hitbox issues
- Fixed used toilets never spawning in the house
- Fixed "Connection lost" issue when spectating a winning player
- Fixed spectate options not hiding when fullscreen map is shown
- Fixed players being promoted to kill leader after death

v0.12.5 - [11/18/2023]
- New birch tree, mossy rock, and cracked rock textures

v0.12.4 - [11/17/2023]
- Increased map size
- Increased obstacle and building spawn rates
- Fixed matchmaking issues

v0.12.3 - [11/17/2023]
- Fixed matchmaking system issues
- Fixed punishment system issues

v0.12.2 - [11/13/2023]
- Re-added responsive rotation option (formerly client-side prediction)
- Updated equipment names
- Report system improvements
- Major code refactors
- The game no longer waits for player counts to load if a server is already selected
- Changed default keybinds for using healing items
- Fixed inventory corruption issues
- Fixed "Error joining game" issues
- Fixed issues with auto pickup on mobile
- Fixed interact messages saying you can pick up items that you can't
- Fixed guns not being switched to automatically when picked up
- Fixed issues with disabling mobile controls

v0.12.1 - [11/5/2023]
- Added kill leader sounds
- Added button to spectate kill leader
- Added options to import, export, and reset settings
- Ended Halloween mode
- Added input buffering
- Added an option to disable antialiasing
- Major code refactors
- UI improvements
- New default skin: HAZEL Jumpsuit
- Rebalanced some guns
- Changed equipment names to be less confusing
- Changed default keybinds for healing items
- Generator now emits smoke when running
- Removed random kill words
- Improved printer skin
- Fixed issues with keybinds resetting
- Fixed scope switching not working
- Fixed kill messages not being shown when spectating

v0.12.0 - [10/29/2023]
- Added 2 new guns: USAS-12, G17 (scoped)
- Added obstacle: pumpkin
- Reskinned trees & blueberry bushes
- New menu music
- Added 1 new skin
- Added 1 new emote
- Added 7 new crosshairs
- Tweaked gun top downs
- New Flues & M1895 reload & switch sounds
- Fixed map packet overflow causing the server to crash
- Adjusted gas timings to fix "Error joining game" issues
- Fixed an issue with the camera being stuck in the top left corner when movement smoothing is disabled
- Fixed issues with the Play Again button
- Fixed birch and pine trees spawning inside other obstacles
- Fixed kill leader issues
- Server performance improvements
- The AEGIS crate now has a 50% chance to spawn in place of the Tango crate in the ship vault
- Scopes now drop from the Tango crate
- Fixed issues with shoot on joystick release
- Fixed rules & tutorial button being hidden by default
- Removed ping counter from server selector
- Fixed overlapping containers at the port
- Fixed issues with special characters in usernames
- Fixed kill feed messages not being colored
- Fixed movement keys not working to switch spectators
- Fixed rivers below the port slowing players down
- Fixed keybind reset button
- Fixed "Equip Other Gun" keybind not switching to secondary slot with only 1 gun equipped and melee slot selected
- Fixed minimap rendering issues
- Fixed container layering issues
- The inside of the captain's cabin on the ship is now revealed when near the windows
- Added missing killfeed icons
- Fixed some missing textures
- Fixed silent porta potty doors
- Fixed images on news page not loading
- M1895 now displays bullet casings only on reload
- The M1895 and Flues now display multiple casings
- Removed default dev console open keybind

v0.11.1 - [10/22/2023]
- Fixed issues with guns or shooting or shooting multiple bullets
- Fixed black texture issues on lower-end devices

v0.11.0 - [10/22/2023]
- Added rivers
- Added accessible ocean
- Added port
- Added shipping containers
- Added 2 new guns: Flues and M1895
- Replaced house with a new version
- Tweaked all gun world images to be shorter
- Adjusted hand positioning for all gun world images
- Added kill leader mechanic
- Adjusted servers to run 3 games, instead of 2
- Added custom crosshairs
- Adjusted left joystick to now control rotation as well as movement; rotation is overridden by right joystick
- Added an aim line on mobile
- Added release to shoot for snipers on mobile
- Doors now open automatically on mobile
- Added server automatic selection, based on ping
- Tweaked the play again button to return players to the game with one click
- Added ability to hide under tables
- Added option to display coordinates
- Added option to hide rules button
- Removed join and leave messages
- Tweaked ammo to split up when dropped from dead players
- Added ability to click on players when spectating to switch to their POV
- Added an option to enable old menu music
- Tweaked equipment textures
- Tweaked all loot backgrounds to be circular
- Minor small UI improvements

v0.10.2 - [10/10/2023]
- Fixed an exploit where a modulus symbol in a username could be used to crash servers

v0.10.1 - [9/19/2023]
- Improved player and loot physics
- Adjusted Mosin-Nagant and Tango 51 fire and switch delays
- Fixed gas rendering issues
- Fixed particle speed being tied to framerate
- Improved game over screen
- Tweaked usernames to be limited to ASCII characters only
- Fixed phantom healing particles
- Added 1 new emote
- Tweaked Stoner 63 and tactical vest world images
- Fixed issues with sound not playing in Opera and Opera GX browsers
- Decreased scope spawning rate
- Fixed reloading being interrupted when picking up a gun
- Fixed scope animation playing when joining if a scope was equipped in the previous game
- Fixed progress bars for reloading and using healing items not stopping on death
- Fixed melee weapon layering issues
- Increased volume of player hit sound
- Fixed issues with door hitboxes not updating
- Tweaked porta potty floor texture
- Resized warehouse footstep hitbox

v0.10.0 - [9/14/2023]
"Back with a Bang"
- Added refinery
- Added 3 skins
- Added 1 emote
- Added 4 new guns: Stoner 63, SR-25, ARX-160, Mini-14
- Added bullet reflections
- Overhauled bullet mechanics
- Added beaches and inaccessible ocean
- Added sound falloff
- Added healing and adrenaline particles
- Added bullet shell and muzzle flash particles
- Fixed obtsdcale hit particles not showing in correct locations
- Added new pine treee texture
- Optimized game creation times
- Added map place names
- Added pickup sounds for healing items and scopes
- Tweaked ending screen UI
- Tweaked warehouse and porta potty entrances
- Tweaked house roof
- Improved hitboxes and viewports
- Fixed issues with auto loot pickup on mobile
- Fixed the force required to activate the right joystick not changing with joystick's size
- Added option to loop when switching scopes

v0.9.1 - [8/07/2023]
- Added in-game rules and tutorial
- Added 8 skins
- Adjusted respawning times
- Overhauled report system UI
- Added new menu background
- Tweaked tree textures and hitboxes
- Added new breaking sound for walls and furniture

v0.9.0 - [7/30/2023]
"Behind Closed Doors"
- Added 3 new buildings: House, Warehouse, and Porta Potty
- Added 22 skins
- Added 59 emotes
- Added 2 new guns: AUG and CZ-75A
- G19 is now semi-automatic
- Tweaked gun stats
- Buffed scopes
- Increased game length
- Added spectating
- Added reporting
- Fixed an issue with the game getting stuck on "Connecting..." on older iOS devices
- Fixed an issue causing the server to crash occasionally

v0.8.0 - [7/17/2023]
"Untrodden Lands"
- Increased map size
- Increased game length
- Added new 2 guns: MP 40 and VSS
- Added gun slowdown when holding
- Added moving spread
- Gun icons now follow a simpler style
- Added gas movement notifications
- Added gas death messages in kill feed
- Added a white circle on map showing where gas shrinks to
- Heavily tweaked gun stats
- Tweaked loot tables
- Added Blueberry Bush
- The secondary ammo counter now displays the total ammo in the inventory, instead of the gun clip size
- The gold rock is no longer shown on the map

v0.7.1 - [7/11/2023]
- Fixed players not dropping equipment
- Fixed issues with mobile controls
- Fixed an integer overflow issue with ammo counts

v0.7.0 - [7/9/2023]
- Added Backpacks
- Added Vests
- Added Helmets
- Added Scopes
- Replaced 940 Pro with functionally identical HP18 for easier identification
- Added an option for client side prediction, located in settings; Your character now turns instantly, without waiting for a response from the server

v0.6.3 - [7/4/2023]
- 2 games can now run simultaneously
- When 2 players join, the game now starts in 5 seconds instead of instantly
- New gauze sound

v0.6.2 - [7/3/2023]
- Fixed an issue with the text-based kill feed
- Fixed an issue causing settings to be wiped when updating

v0.6.1 - [7/3/2023]
- Fixed a bug in the code that upgrades the config
- Fixed a bug causing "Game in progress" to appear only when a game is in progress on the North America server
- Fixed scaling issues on mobile
- Fixed interact message showing after death
- Tweaked kill feed colors; added an option to use a text-based kill feed
- New tablets icon

v0.6.0 - [7/2/2023]
"Tablets &amp; Tweaks"
- Healing items can now be picked up and used
- Added Tablets
- Gun Rarity Changes: Lewis Gun and Tango 51 are more common, MCX Spear is less common
- Buffed 940 Pro
- Tango 51 can now drop from Gold Rocks
- New kill feed system. Kill feed is displayed using icons as default.
- Gas damage nerfed, now shrinks completely
- Background added to main menu
- Redesigned settings user interface
- Added options to change minimap and joystick transparency
- Added option to adjust joystick size
- Added mobile auto-pickup
- Improved mobile user interface
- Added Featured Youtubr and Featured Streamr
- Added South America server, hosted in São Paulo, Brazil
- Optimized minimap generation for performance improvements
- Minor tweaks to textures and sound effects
- Fixed a bug causing reloading to break when picking up a gun
- Fixed blood particles not appearing
- Fixed opaque obstacles on the minimap
- Blood particles no longer appear when the player is damaged by gas

v0.5.0 - [6/24/2023]
"Locked &amp; Loaded"
- Added ammo
- Added 2 melee weapons: K-bar, baseball bat
- Added 5 guns: Lewis Gun, MCX Spear, Micro Uzi, Tango 51, 940 Pro, M16A4
- Added 5 crates: AEGIS, Flint, gauze, cola, melee
- Added 3 obstacles: oil tank, gold rock, birch tree
- Added mossy and cracked variants of rock

v0.4.0 - [6/17/2023]
"Supplies received"
- Added loot
- Added 4 guns: Mosin-Nagant, Model 37, SAF-200, G19
- Guns now have recoil
- Added server selector
- Added "Equip Other Gun", "Swap Gun Slots", "Toggle Minimap" keybinds
- Added option to disable mobile controls
- Increased M3K fire rate and decreased its damage

v0.3.2 - [6/10/2023]
- Updated logo
- Minor bug fixes

v0.3.1 - [6/9/2023]
- Updated logo
- Made minimap slightly transparent
- Gas no longer completely closes
- Reduced packet sizes

v0.3.0 - [6/4/2023]
- Added gas
- You can now win the game
- Added minimap
- Added mobile controls
- Bullets now spawn at the barrel of the gun instead of at the player body
- Fixed a visual bug causing bullets to go in the wrong direction near the edges of the map
- Fixed a bug causing the wrong gun to continue firing when quickswitching
- Fixed a bug allowing players to see more of the map by zooming out

v0.2.0 - [5/28/2023]
- Added 2 guns: AK-47, M3K
- Health crates
- Keybinds

v0.1.0 - [5/20/2023]
- Basic map generation
- Melee combat
    </pre>
</body>

</html><|MERGE_RESOLUTION|>--- conflicted
+++ resolved
@@ -28,7 +28,6 @@
 <body>
   <pre>
 # Changelog
-<<<<<<< HEAD
 [VERSION] - [RELEASE_DATE]
 - Removed oil tanker ship.
 - Ship Carrier skin now spawns on the control room of the new cargo ship.
@@ -43,7 +42,6 @@
 - Added a new ambient sound for the cargo ship.
 - Added new skins: cargo wave, military camo.
 - Added river and ocean ambience.
-=======
 v0.26.0 - [5/5/2025]
 - **New structures!** Added 2 structures exclusive to harvest mode.
   - **Campsite:** An outdoor getaway with a fire pit, tents, pumpkin patches, and more.
@@ -63,7 +61,6 @@
   - You can now see inside buildings from slightly further away.
 - The Sickle is now an automatic melee.
 - Added translations for perks.
->>>>>>> 22d978cb
 
 v0.25.1 - [4/11/2025]
 - Switched back to normal mode. The new schedule is as follows: 1 week normal, 1 week harvest, 1 week normal, 1 week infection.
