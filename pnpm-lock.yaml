--- conflicted
+++ resolved
@@ -18,16 +18,11 @@
         specifier: ^6.4.2
         version: 6.4.2
       '@pixi/compressed-textures':
-<<<<<<< HEAD
-        specifier: ^7.3.0
-        version: 7.3.0(@pixi/assets@7.3.0)(@pixi/core@7.3.0)
+        specifier: ^7.3.1
+        version: 7.3.1(@pixi/assets@7.3.1)(@pixi/core@7.3.1)
       '@pixi/graphics-extras':
         specifier: ^7.3.0
-        version: 7.3.0(@pixi/core@7.3.0)(@pixi/graphics@7.3.0)
-=======
-        specifier: ^7.3.1
-        version: 7.3.1(@pixi/assets@7.3.1)(@pixi/core@7.3.1)
->>>>>>> f97e7424
+        version: 7.3.1(@pixi/core@7.3.1)(@pixi/graphics@7.3.1)
       howler:
         specifier: ^2.2.4
         version: 2.2.4
@@ -2124,23 +2119,18 @@
       '@pixi/core': 7.3.1
     dev: false
 
-<<<<<<< HEAD
-  /@pixi/graphics-extras@7.3.0(@pixi/core@7.3.0)(@pixi/graphics@7.3.0):
-    resolution: {integrity: sha512-juuBB/kTlrByzhFoPPLuiLHW7jpq3CQheHc4UH4ZTwPeTaazj8jwiLmss+C1Jujdbm9j4gwYodF817i9EQQsKA==}
-    peerDependencies:
-      '@pixi/core': 7.3.0
-      '@pixi/graphics': 7.3.0
-    dependencies:
-      '@pixi/core': 7.3.0
-      '@pixi/graphics': 7.3.0(@pixi/core@7.3.0)(@pixi/display@7.3.0)(@pixi/sprite@7.3.0)
+  /@pixi/graphics-extras@7.3.1(@pixi/core@7.3.1)(@pixi/graphics@7.3.1):
+    resolution: {integrity: sha512-hD2C9k799Tq+YYJK1c6W+8r1K6yn0OwO3yEYFOoNA2xmquOEi67eDlyc9m1wtcGgHD/VIxDlFlbMGZHEglAwTg==}
+    peerDependencies:
+      '@pixi/core': 7.3.1
+      '@pixi/graphics': 7.3.1
+    dependencies:
+      '@pixi/core': 7.3.1
+      '@pixi/graphics': 7.3.1(@pixi/core@7.3.1)(@pixi/display@7.3.1)(@pixi/sprite@7.3.1)
     dev: false
 
-  /@pixi/graphics@7.3.0(@pixi/core@7.3.0)(@pixi/display@7.3.0)(@pixi/sprite@7.3.0):
-    resolution: {integrity: sha512-+5yyv8z4sZDxvdyYbGn/DeR1EdSD+ieXf9N3BS2puoxmrM5blMUzZCoY4vFCeF+r59VpB0ildYl3APzwMdRCLw==}
-=======
   /@pixi/graphics@7.3.1(@pixi/core@7.3.1)(@pixi/display@7.3.1)(@pixi/sprite@7.3.1):
     resolution: {integrity: sha512-e1GfhN0fCtq1VDPSgd7nm034ml79SqmP0+IqX3CoilfT7Qoy+IimEYZ4R50SczGBcUGE4egDRIFYv+TgdBuQ2g==}
->>>>>>> f97e7424
     peerDependencies:
       '@pixi/core': 7.3.1
       '@pixi/display': 7.3.1
@@ -3161,7 +3151,7 @@
     dev: true
 
   /batch@0.6.1:
-    resolution: {integrity: sha1-3DQxT05nkxgJP8dgJyUl+UvyXBY=}
+    resolution: {integrity: sha512-x+VAiMRL6UPkx+kudNvxTl6hB2XNNCG2r+7wixVfIYwu/2HKRXimwQyaumLjMveWvT2Hkd/cAJw+QBMfJ/EKVw==}
     dev: true
 
   /bin-pack@1.0.2:
