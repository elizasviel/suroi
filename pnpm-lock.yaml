--- conflicted
+++ resolved
@@ -51,23 +51,15 @@
         specifier: ^6.0.0
         version: 6.0.0(pixi.js@8.0.4)
       pixi.js:
-<<<<<<< HEAD
-        specifier: ^8.0.3
-=======
-        specifier: 8.0.4
->>>>>>> b6fb5ab8
+        specifier: ^8.0.4
         version: 8.0.4
     devDependencies:
       '@sveltejs/vite-plugin-svelte':
         specifier: ^3.0.2
-<<<<<<< HEAD
         version: 3.0.2(svelte@4.2.12)(vite@5.2.6)
-=======
-        version: 3.0.2(svelte@4.2.12)(vite@5.2.3)
->>>>>>> b6fb5ab8
       '@tsconfig/svelte':
         specifier: ^5.0.2
-        version: 5.0.3
+        version: 5.0.2
       '@types/jquery':
         specifier: ^3.5.29
         version: 3.5.29
@@ -120,19 +112,11 @@
         specifier: ^5.4.3
         version: 5.4.3
       vite:
-<<<<<<< HEAD
-        specifier: ^5.2.2
+        specifier: ^5.2.3
         version: 5.2.6(@types/node@20.11.30)(sass@1.72.0)
       vite-plugin-image-optimizer:
         specifier: ^1.1.7
         version: 1.1.7(vite@5.2.6)
-=======
-        specifier: ^5.2.3
-        version: 5.2.3(@types/node@20.11.30)(sass@1.72.0)
-      vite-plugin-image-optimizer:
-        specifier: ^1.1.7
-        version: 1.1.7(vite@5.2.3)
->>>>>>> b6fb5ab8
 
   common:
     dependencies:
@@ -991,7 +975,7 @@
       npmlog: 5.0.1
       rimraf: 3.0.2
       semver: 7.6.0
-      tar: 6.2.1
+      tar: 6.2.0
     transitivePeerDependencies:
       - encoding
       - supports-color
@@ -1138,11 +1122,7 @@
     dev: true
     optional: true
 
-<<<<<<< HEAD
   /@sveltejs/vite-plugin-svelte-inspector@2.0.0(@sveltejs/vite-plugin-svelte@3.0.2)(svelte@4.2.12)(vite@5.2.6):
-=======
-  /@sveltejs/vite-plugin-svelte-inspector@2.0.0(@sveltejs/vite-plugin-svelte@3.0.2)(svelte@4.2.12)(vite@5.2.3):
->>>>>>> b6fb5ab8
     resolution: {integrity: sha512-gjr9ZFg1BSlIpfZ4PRewigrvYmHWbDrq2uvvPB1AmTWKuM+dI1JXQSUu2pIrYLb/QncyiIGkFDFKTwJ0XqQZZg==}
     engines: {node: ^18.0.0 || >=20}
     peerDependencies:
@@ -1150,50 +1130,30 @@
       svelte: ^4.0.0 || ^5.0.0-next.0
       vite: ^5.0.0
     dependencies:
-<<<<<<< HEAD
       '@sveltejs/vite-plugin-svelte': 3.0.2(svelte@4.2.12)(vite@5.2.6)
       debug: 4.3.4
       svelte: 4.2.12
       vite: 5.2.6(@types/node@20.11.30)(sass@1.72.0)
-=======
-      '@sveltejs/vite-plugin-svelte': 3.0.2(svelte@4.2.12)(vite@5.2.3)
-      debug: 4.3.4
-      svelte: 4.2.12
-      vite: 5.2.3(@types/node@20.11.30)(sass@1.72.0)
->>>>>>> b6fb5ab8
     transitivePeerDependencies:
       - supports-color
     dev: true
 
-<<<<<<< HEAD
   /@sveltejs/vite-plugin-svelte@3.0.2(svelte@4.2.12)(vite@5.2.6):
-=======
-  /@sveltejs/vite-plugin-svelte@3.0.2(svelte@4.2.12)(vite@5.2.3):
->>>>>>> b6fb5ab8
     resolution: {integrity: sha512-MpmF/cju2HqUls50WyTHQBZUV3ovV/Uk8k66AN2gwHogNAG8wnW8xtZDhzNBsFJJuvmq1qnzA5kE7YfMJNFv2Q==}
     engines: {node: ^18.0.0 || >=20}
     peerDependencies:
       svelte: ^4.0.0 || ^5.0.0-next.0
       vite: ^5.0.0
     dependencies:
-<<<<<<< HEAD
       '@sveltejs/vite-plugin-svelte-inspector': 2.0.0(@sveltejs/vite-plugin-svelte@3.0.2)(svelte@4.2.12)(vite@5.2.6)
-=======
-      '@sveltejs/vite-plugin-svelte-inspector': 2.0.0(@sveltejs/vite-plugin-svelte@3.0.2)(svelte@4.2.12)(vite@5.2.3)
->>>>>>> b6fb5ab8
       debug: 4.3.4
       deepmerge: 4.3.1
       kleur: 4.1.5
       magic-string: 0.30.8
       svelte: 4.2.12
       svelte-hmr: 0.15.3(svelte@4.2.12)
-<<<<<<< HEAD
       vite: 5.2.6(@types/node@20.11.30)(sass@1.72.0)
       vitefu: 0.2.5(vite@5.2.6)
-=======
-      vite: 5.2.3(@types/node@20.11.30)(sass@1.72.0)
-      vitefu: 0.2.5(vite@5.2.3)
->>>>>>> b6fb5ab8
     transitivePeerDependencies:
       - supports-color
     dev: true
@@ -1203,8 +1163,8 @@
     engines: {node: '>=10.13.0'}
     dev: true
 
-  /@tsconfig/node10@1.0.10:
-    resolution: {integrity: sha512-PiaIWIoPvO6qm6t114ropMCagj6YAF24j9OkCA2mJDXFnlionEwhsBCJ8yek4aib575BI3OkART/90WsgHgLWw==}
+  /@tsconfig/node10@1.0.9:
+    resolution: {integrity: sha512-jNsYVVxU8v5g43Erja32laIDHXeoNvFEpX33OK4d6hljo3jDhCBDhx5dhCCTMWUojscpAagGiRkBKxpdl9fxqA==}
     dev: true
 
   /@tsconfig/node12@1.0.11:
@@ -1219,8 +1179,8 @@
     resolution: {integrity: sha512-vxhUy4J8lyeyinH7Azl1pdd43GJhZH/tP2weN8TntQblOY+A0XbT8DJk1/oCPuOOyg/Ja757rG0CgHcWC8OfMA==}
     dev: true
 
-  /@tsconfig/svelte@5.0.3:
-    resolution: {integrity: sha512-Ms0t9K0oxioSb0lrZ5NRysx0nE/KsojYOG+db9v6wSaU/+P37vc0WRmh1QE1c8IAtTniD4yEhffGQuTKF8uaPw==}
+  /@tsconfig/svelte@5.0.2:
+    resolution: {integrity: sha512-BRbo1fOtyVbhfLyuCWw6wAWp+U8UQle+ZXu84MYYWzYSEB28dyfnRBIE99eoG+qdAC0po6L2ScIEivcT07UaMA==}
     dev: true
 
   /@types/css-font-loading-module@0.0.12:
@@ -1674,7 +1634,7 @@
       postcss: ^8.1.0
     dependencies:
       browserslist: 4.23.0
-      caniuse-lite: 1.0.30001600
+      caniuse-lite: 1.0.30001599
       fraction.js: 4.3.7
       normalize-range: 0.1.2
       picocolors: 1.0.0
@@ -1733,8 +1693,8 @@
     engines: {node: ^6 || ^7 || ^8 || ^9 || ^10 || ^11 || ^12 || >=13.7}
     hasBin: true
     dependencies:
-      caniuse-lite: 1.0.30001600
-      electron-to-chromium: 1.4.715
+      caniuse-lite: 1.0.30001599
+      electron-to-chromium: 1.4.714
       node-releases: 2.0.14
       update-browserslist-db: 1.0.13(browserslist@4.23.0)
     dev: true
@@ -1770,8 +1730,8 @@
     engines: {node: '>=6'}
     dev: true
 
-  /caniuse-lite@1.0.30001600:
-    resolution: {integrity: sha512-+2S9/2JFhYmYaDpZvo0lKkfvuKIglrx68MwOBqMGHhQsNkLjB5xtc/TGoEPs+MxjSyN/72qer2g97nzR641mOQ==}
+  /caniuse-lite@1.0.30001599:
+    resolution: {integrity: sha512-LRAQHZ4yT1+f9LemSMeqdMpMxZcc4RMWdj4tiFe3G8tNkWK+E58g+/tzotb5cU6TbcVJLr4fySiAW7XmxQvZQA==}
     dev: true
 
   /canvas@2.11.2:
@@ -2147,8 +2107,8 @@
     resolution: {integrity: sha512-/pjZsA1b4RPHbeWZQn66SWS8nZZWLQQ23oE3Eam7aroEFGEvwKAsJfZ9ytiEMycfzXWpca4FA9QIOehf7PocBQ==}
     dev: false
 
-  /electron-to-chromium@1.4.715:
-    resolution: {integrity: sha512-XzWNH4ZSa9BwVUQSDorPWAUQ5WGuYz7zJUNpNif40zFCiCl20t8zgylmreNmn26h5kiyw2lg7RfTmeMBsDklqg==}
+  /electron-to-chromium@1.4.714:
+    resolution: {integrity: sha512-OfnVHt+nMRH9Ua5koH/2gKlCAXbG+u1yXwLKyBVqNboBV34ZTwb846RUe8K5mtE1uhz0BXoMarZ13JCQr+sBtQ==}
     dev: true
 
   /emoji-regex@8.0.0:
@@ -2218,7 +2178,7 @@
       typed-array-buffer: 1.0.2
       typed-array-byte-length: 1.0.1
       typed-array-byte-offset: 1.0.2
-      typed-array-length: 1.0.6
+      typed-array-length: 1.0.5
       unbox-primitive: 1.0.2
       which-typed-array: 1.1.15
     dev: true
@@ -2312,14 +2272,13 @@
     engines: {node: '>=10'}
     dev: true
 
-  /eslint-compat-utils@0.5.0(eslint@8.57.0):
-    resolution: {integrity: sha512-dc6Y8tzEcSYZMHa+CMPLi/hyo1FzNeonbhJL7Ol0ccuKQkwopJcJBA9YL/xmMTLU1eKigXo9vj9nALElWYSowg==}
+  /eslint-compat-utils@0.1.2(eslint@8.57.0):
+    resolution: {integrity: sha512-Jia4JDldWnFNIru1Ehx1H5s9/yxiRHY/TimCuUc0jNexew3cF1gI6CYZil1ociakfWO3rRqFjl1mskBblB3RYg==}
     engines: {node: '>=12'}
     peerDependencies:
       eslint: '>=6.0.0'
     dependencies:
       eslint: 8.57.0
-      semver: 7.6.0
     dev: true
 
   /eslint-config-love@43.1.0(@typescript-eslint/eslint-plugin@7.3.1)(eslint-plugin-import@2.29.1)(eslint-plugin-n@16.6.2)(eslint-plugin-promise@6.1.1)(eslint@8.57.0)(typescript@5.4.3):
@@ -2398,8 +2357,8 @@
       - supports-color
     dev: true
 
-  /eslint-plugin-es-x@7.6.0(eslint@8.57.0):
-    resolution: {integrity: sha512-I0AmeNgevgaTR7y2lrVCJmGYF0rjoznpDvqV/kIkZSZbZ8Rw3eu4cGlvBBULScfkSOCzqKbff5LR4CNrV7mZHA==}
+  /eslint-plugin-es-x@7.5.0(eslint@8.57.0):
+    resolution: {integrity: sha512-ODswlDSO0HJDzXU0XvgZ3lF3lS3XAZEossh15Q2UHjwrJggWeBoKqqEsLTZLXl+dh5eOAozG0zRcYtuE35oTuQ==}
     engines: {node: ^14.18.0 || >=16.0.0}
     peerDependencies:
       eslint: '>=8'
@@ -2407,7 +2366,7 @@
       '@eslint-community/eslint-utils': 4.4.0(eslint@8.57.0)
       '@eslint-community/regexpp': 4.10.0
       eslint: 8.57.0
-      eslint-compat-utils: 0.5.0(eslint@8.57.0)
+      eslint-compat-utils: 0.1.2(eslint@8.57.0)
     dev: true
 
   /eslint-plugin-import@2.29.1(@typescript-eslint/parser@7.3.1)(eslint@8.57.0):
@@ -2454,7 +2413,7 @@
       '@eslint-community/eslint-utils': 4.4.0(eslint@8.57.0)
       builtins: 5.0.1
       eslint: 8.57.0
-      eslint-plugin-es-x: 7.6.0(eslint@8.57.0)
+      eslint-plugin-es-x: 7.5.0(eslint@8.57.0)
       get-tsconfig: 4.7.3
       globals: 13.24.0
       ignore: 5.3.1
@@ -3496,7 +3455,6 @@
     engines: {node: '>=0.10.0'}
     dev: true
 
-<<<<<<< HEAD
   /pixi-filters@6.0.0(pixi.js@8.0.4):
     resolution: {integrity: sha512-9wJn4bfQKak+lefyk9BSCenhMBvGQi2t4Uz+BVqw6WK8wM2NgqeTC64mhXRtrdYeCG9gIFX0Lc6q1S8rBqwJbg==}
     peerDependencies:
@@ -3505,8 +3463,6 @@
       pixi.js: 8.0.4
     dev: false
 
-=======
->>>>>>> b6fb5ab8
   /pixi.js@8.0.4:
     resolution: {integrity: sha512-UAa3WU5FV4kjwjYosbG3pi1QvTBKSLPH7BOLkw5X4g12+Xxew3YwMiM+V1EQL4/65hDn5Z3jhFC3xVAsHFJcsQ==}
     dependencies:
@@ -4322,8 +4278,8 @@
       picocolors: 1.0.0
     dev: true
 
-  /tar@6.2.1:
-    resolution: {integrity: sha512-DZ4yORTwrbTj/7MZYq2w+/ZFdI6OZ/f9SFHR+71gIVUZhOQPHzVCLpvRnPgyaMpfWxxk/4ONva3GQSyNIKRv6A==}
+  /tar@6.2.0:
+    resolution: {integrity: sha512-/Wo7DcT0u5HUV486xg675HtjNd3BXZ6xDbzsCUZPt5iw8bTQ63bP0Raut3mvro9u+CUyq7YQd8Cx55fsZXxqLQ==}
     engines: {node: '>=10'}
     dependencies:
       chownr: 2.0.0
@@ -4416,7 +4372,7 @@
         optional: true
     dependencies:
       '@cspotcode/source-map-support': 0.8.1
-      '@tsconfig/node10': 1.0.10
+      '@tsconfig/node10': 1.0.9
       '@tsconfig/node12': 1.0.11
       '@tsconfig/node14': 1.0.3
       '@tsconfig/node16': 1.0.4
@@ -4498,8 +4454,8 @@
       is-typed-array: 1.1.13
     dev: true
 
-  /typed-array-length@1.0.6:
-    resolution: {integrity: sha512-/OxDN6OtAk5KBpGb28T+HZc2M+ADtvRxXrKKbUwtsLgdoxgX13hyy7ek6bFRl5+aBs2yZzB0c4CnQfAtVypW/g==}
+  /typed-array-length@1.0.5:
+    resolution: {integrity: sha512-yMi0PlwuznKHxKmcpoOdeLwxBoVPkqZxd7q2FgMkmD3bNwvF5VW0+UlUQ1k1vmktTu4Yu13Q0RIxEP8+B+wloA==}
     engines: {node: '>= 0.4'}
     dependencies:
       call-bind: 1.0.7
@@ -4554,11 +4510,7 @@
     resolution: {integrity: sha512-wa7YjyUGfNZngI/vtK0UHAN+lgDCxBPCylVXGp0zu59Fz5aiGtNXaq3DhIov063MorB+VfufLh3JlF2KdTK3xg==}
     dev: true
 
-<<<<<<< HEAD
   /vite-plugin-image-optimizer@1.1.7(vite@5.2.6):
-=======
-  /vite-plugin-image-optimizer@1.1.7(vite@5.2.3):
->>>>>>> b6fb5ab8
     resolution: {integrity: sha512-KPJWndwqVi7Z2hYCudzKeNDw5U7w1DxAc266bqDBKV8taG8W3EtripFuUM4Y05IlFC19yBQndJCFA8+NJymH+w==}
     engines: {node: '>=14'}
     peerDependencies:
@@ -4566,19 +4518,11 @@
     dependencies:
       ansi-colors: 4.1.3
       pathe: 1.1.2
-<<<<<<< HEAD
       vite: 5.2.6(@types/node@20.11.30)(sass@1.72.0)
     dev: true
 
   /vite@5.2.6(@types/node@20.11.30)(sass@1.72.0):
     resolution: {integrity: sha512-FPtnxFlSIKYjZ2eosBQamz4CbyrTizbZ3hnGJlh/wMtCrlp1Hah6AzBLjGI5I2urTfNnpovpHdrL6YRuBOPnCA==}
-=======
-      vite: 5.2.3(@types/node@20.11.30)(sass@1.72.0)
-    dev: true
-
-  /vite@5.2.3(@types/node@20.11.30)(sass@1.72.0):
-    resolution: {integrity: sha512-+i1oagbvkVIhEy9TnEV+fgXsng13nZM90JQbrcPrf6DvW2mXARlz+DK7DLiDP+qeKoD1FCVx/1SpFL1CLq9Mhw==}
->>>>>>> b6fb5ab8
     engines: {node: ^18.0.0 || >=20.0.0}
     hasBin: true
     peerDependencies:
@@ -4614,11 +4558,7 @@
       fsevents: 2.3.3
     dev: true
 
-<<<<<<< HEAD
   /vitefu@0.2.5(vite@5.2.6):
-=======
-  /vitefu@0.2.5(vite@5.2.3):
->>>>>>> b6fb5ab8
     resolution: {integrity: sha512-SgHtMLoqaeeGnd2evZ849ZbACbnwQCIwRH57t18FxcXoZop0uQu0uzlIhJBlF/eWVzuce0sHeqPcDo+evVcg8Q==}
     peerDependencies:
       vite: ^3.0.0 || ^4.0.0 || ^5.0.0
@@ -4626,11 +4566,7 @@
       vite:
         optional: true
     dependencies:
-<<<<<<< HEAD
       vite: 5.2.6(@types/node@20.11.30)(sass@1.72.0)
-=======
-      vite: 5.2.3(@types/node@20.11.30)(sass@1.72.0)
->>>>>>> b6fb5ab8
     dev: true
 
   /webidl-conversions@3.0.1:
