--- conflicted
+++ resolved
@@ -9,17 +9,10 @@
   .:
     devDependencies:
       '@typescript-eslint/eslint-plugin':
-<<<<<<< HEAD
-        specifier: ^7.3.1
-        version: 7.4.0(@typescript-eslint/parser@7.4.0)(eslint@8.57.0)(typescript@5.4.3)
-      '@typescript-eslint/parser':
-        specifier: ^7.3.1
-=======
         specifier: ^7.4.0
         version: 7.4.0(@typescript-eslint/parser@7.4.0)(eslint@8.57.0)(typescript@5.4.3)
       '@typescript-eslint/parser':
         specifier: ^7.4.0
->>>>>>> 50a93e5c
         version: 7.4.0(eslint@8.57.0)(typescript@5.4.3)
       eslint:
         specifier: ^8.57.0
