lockfileVersion: '6.0'

settings:
  autoInstallPeers: true
  excludeLinksFromLockfile: false

importers:

  .:
    devDependencies:
      typescript:
        specifier: ^5.1.6
        version: 5.1.6

  client:
    dependencies:
      axios:
        specifier: ^1.4.0
        version: 1.4.0
      gsap:
        specifier: ^3.12.2
        version: 3.12.2
      howler:
        specifier: ^2.2.3
        version: 2.2.3
      jquery:
        specifier: ^3.7.0
        version: 3.7.0
      nipplejs:
        specifier: ^0.10.1
        version: 0.10.1
      pixi.js:
        specifier: ^7.2.4
        version: 7.2.4(@pixi/utils@7.2.4)
    devDependencies:
      '@babel/core':
        specifier: ^7.22.10
        version: 7.22.10
      '@babel/eslint-parser':
        specifier: ^7.22.10
        version: 7.22.10(@babel/core@7.22.10)(eslint@8.47.0)
      '@babel/plugin-proposal-class-properties':
        specifier: ^7.18.6
        version: 7.18.6(@babel/core@7.22.10)
      '@babel/preset-env':
        specifier: ^7.22.10
        version: 7.22.10(@babel/core@7.22.10)
      '@types/howler':
        specifier: ^2.2.7
        version: 2.2.7
      '@types/intersects':
        specifier: ^2.5.0
        version: 2.5.0
      '@types/jquery':
        specifier: ^3.5.16
        version: 3.5.16
      '@types/node':
        specifier: ^20.4.10
        version: 20.4.10
      '@typescript-eslint/eslint-plugin':
        specifier: ^5.62.0
        version: 5.62.0(@typescript-eslint/parser@5.62.0)(eslint@8.47.0)(typescript@5.1.6)
      '@typescript-eslint/parser':
        specifier: ^5.62.0
        version: 5.62.0(eslint@8.47.0)(typescript@5.1.6)
      autoprefixer:
        specifier: ^10.4.14
        version: 10.4.14(postcss@8.4.27)
      babel-loader:
        specifier: ^9.1.3
        version: 9.1.3(@babel/core@7.22.10)(webpack@5.88.2)
      copy-webpack-plugin:
        specifier: ^11.0.0
        version: 11.0.0(webpack@5.88.2)
      css-loader:
        specifier: ^6.8.1
        version: 6.8.1(webpack@5.88.2)
      css-minimizer-webpack-plugin:
        specifier: ^5.0.1
        version: 5.0.1(webpack@5.88.2)
      eslint:
        specifier: ^8.47.0
        version: 8.47.0
      eslint-config-standard-with-typescript:
        specifier: ^37.0.0
        version: 37.0.0(@typescript-eslint/eslint-plugin@5.62.0)(eslint-plugin-import@2.28.0)(eslint-plugin-n@16.0.1)(eslint-plugin-promise@6.1.1)(eslint@8.47.0)(typescript@5.1.6)
      eslint-plugin-import:
        specifier: ^2.28.0
        version: 2.28.0(@typescript-eslint/parser@5.62.0)(eslint@8.47.0)
      eslint-plugin-n:
        specifier: ^16.0.1
        version: 16.0.1(eslint@8.47.0)
      eslint-plugin-promise:
        specifier: ^6.1.1
        version: 6.1.1(eslint@8.47.0)
      expose-loader:
        specifier: ^4.1.0
        version: 4.1.0(webpack@5.88.2)
      html-webpack-plugin:
        specifier: ^5.5.3
        version: 5.5.3(webpack@5.88.2)
      mini-css-extract-plugin:
        specifier: ^2.7.6
        version: 2.7.6(webpack@5.88.2)
      postcss:
        specifier: ^8.4.27
        version: 8.4.27
      postcss-import:
        specifier: ^15.1.0
        version: 15.1.0(postcss@8.4.27)
      postcss-loader:
        specifier: ^7.3.3
        version: 7.3.3(postcss@8.4.27)(webpack@5.88.2)
      postcss-preset-env:
        specifier: ^9.1.1
        version: 9.1.1(postcss@8.4.27)
      sass:
        specifier: ^1.65.1
        version: 1.65.1
      sass-loader:
        specifier: ^13.3.2
        version: 13.3.2(sass@1.65.1)(webpack@5.88.2)
      spritesheet-webpack-plugin:
        specifier: ^0.0.1
        version: 0.0.1(webpack@5.88.2)
      ts-loader:
        specifier: ^9.4.4
        version: 9.4.4(typescript@5.1.6)(webpack@5.88.2)
      ts-node:
        specifier: ^10.9.1
        version: 10.9.1(@types/node@20.4.10)(typescript@5.1.6)
      typescript:
        specifier: ^5.1.6
        version: 5.1.6
      webpack:
        specifier: ^5.88.2
        version: 5.88.2(webpack-cli@5.1.4)
      webpack-cli:
        specifier: ^5.1.4
        version: 5.1.4(webpack-dev-server@4.15.1)(webpack@5.88.2)
      webpack-dev-server:
        specifier: ^4.15.1
        version: 4.15.1(webpack-cli@5.1.4)(webpack@5.88.2)
      webpack-merge:
        specifier: ^5.9.0
        version: 5.9.0

  common:
    dependencies:
      '@damienvesper/bit-buffer':
        specifier: ^1.0.0
        version: 1.0.0
      uWebSockets.js:
        specifier: github:uNetworking/uWebSockets.js#v20.31.0
        version: github.com/uNetworking/uWebSockets.js/809b99d2d7d12e2cbf89b7135041e9b41ff84084
    devDependencies:
      '@types/intersects':
        specifier: ^2.5.0
        version: 2.5.0
      '@types/node':
        specifier: ^20.4.10
        version: 20.4.10
      '@typescript-eslint/eslint-plugin':
        specifier: ^5.62.0
        version: 5.62.0(@typescript-eslint/parser@5.62.0)(eslint@8.47.0)(typescript@5.1.6)
      '@typescript-eslint/parser':
        specifier: ^5.62.0
        version: 5.62.0(eslint@8.47.0)(typescript@5.1.6)
      eslint:
        specifier: ^8.47.0
        version: 8.47.0
      eslint-config-standard-with-typescript:
        specifier: ^37.0.0
        version: 37.0.0(@typescript-eslint/eslint-plugin@5.62.0)(eslint-plugin-import@2.28.0)(eslint-plugin-n@16.0.1)(eslint-plugin-promise@6.1.1)(eslint@8.47.0)(typescript@5.1.6)
      eslint-plugin-import:
        specifier: ^2.28.0
        version: 2.28.0(@typescript-eslint/parser@5.62.0)(eslint@8.47.0)
      eslint-plugin-n:
        specifier: ^16.0.1
        version: 16.0.1(eslint@8.47.0)
      eslint-plugin-promise:
        specifier: ^6.1.1
        version: 6.1.1(eslint@8.47.0)

  server:
    dependencies:
      '@damienvesper/bit-buffer':
        specifier: ^1.0.0
        version: 1.0.0
      planck:
        specifier: 1.0.0-alpha.4
        version: 1.0.0-alpha.4
      sanitize-html:
        specifier: ^2.11.0
        version: 2.11.0
      uWebSockets.js:
        specifier: github:uNetworking/uWebSockets.js#v20.31.0
        version: github.com/uNetworking/uWebSockets.js/809b99d2d7d12e2cbf89b7135041e9b41ff84084
      ws:
        specifier: ^8.13.0
        version: 8.13.0
    devDependencies:
      '@types/intersects':
        specifier: ^2.5.0
        version: 2.5.0
      '@types/node':
        specifier: ^20.4.10
        version: 20.4.10
      '@types/sanitize-html':
        specifier: ^2.9.0
        version: 2.9.0
      '@types/ws':
        specifier: ^8.5.5
        version: 8.5.5
      '@typescript-eslint/eslint-plugin':
        specifier: ^5.62.0
        version: 5.62.0(@typescript-eslint/parser@5.62.0)(eslint@8.47.0)(typescript@5.1.6)
      '@typescript-eslint/parser':
        specifier: ^5.62.0
        version: 5.62.0(eslint@8.47.0)(typescript@5.1.6)
      eslint:
        specifier: ^8.47.0
        version: 8.47.0
      eslint-config-standard-with-typescript:
        specifier: ^37.0.0
        version: 37.0.0(@typescript-eslint/eslint-plugin@5.62.0)(eslint-plugin-import@2.28.0)(eslint-plugin-n@16.0.1)(eslint-plugin-promise@6.1.1)(eslint@8.47.0)(typescript@5.1.6)
      eslint-plugin-import:
        specifier: ^2.28.0
        version: 2.28.0(@typescript-eslint/parser@5.62.0)(eslint@8.47.0)
      eslint-plugin-n:
        specifier: ^16.0.1
        version: 16.0.1(eslint@8.47.0)
      eslint-plugin-promise:
        specifier: ^6.1.1
        version: 6.1.1(eslint@8.47.0)
      ts-node-dev:
        specifier: ^2.0.0
        version: 2.0.0(@types/node@20.4.10)(typescript@5.1.6)
      typescript:
        specifier: ^5.1.6
        version: 5.1.6

packages:

  /@aashutoshrathi/word-wrap@1.2.6:
    resolution: {integrity: sha512-1Yjs2SvM8TflER/OD3cOjhWWOZb58A2t7wpE2S9XfBYTiIl+XFhQG2bjy4Pu1I+EAlCNUzRDYDdFwFYUKvXcIA==}
    engines: {node: '>=0.10.0'}
    dev: true

  /@ampproject/remapping@2.2.1:
    resolution: {integrity: sha512-lFMjJTrFL3j7L9yBxwYfCq2k6qqwHyzuUl/XBnif78PWTJYyL/dfowQHWE3sp6U6ZzqWiiIZnpTMO96zhkjwtg==}
    engines: {node: '>=6.0.0'}
    dependencies:
      '@jridgewell/gen-mapping': 0.3.3
      '@jridgewell/trace-mapping': 0.3.18
    dev: true

  /@babel/code-frame@7.22.10:
    resolution: {integrity: sha512-/KKIMG4UEL35WmI9OlvMhurwtytjvXoFcGNrOvyG9zIzA8YmPjVtIZUf7b05+TPO7G7/GEmLHDaoCgACHl9hhA==}
    engines: {node: '>=6.9.0'}
    dependencies:
      '@babel/highlight': 7.22.10
      chalk: 2.4.2
    dev: true

  /@babel/code-frame@7.22.5:
    resolution: {integrity: sha512-Xmwn266vad+6DAqEB2A6V/CcZVp62BbwVmcOJc2RPuwih1kw02TjQvWVWlcKGbBPd+8/0V5DEkOcizRGYsspYQ==}
    engines: {node: '>=6.9.0'}
    dependencies:
      '@babel/highlight': 7.22.5
    dev: true

  /@babel/compat-data@7.22.9:
    resolution: {integrity: sha512-5UamI7xkUcJ3i9qVDS+KFDEK8/7oJ55/sJMB1Ge7IEapr7KfdfV/HErR+koZwOfd+SgtFKOKRhRakdg++DcJpQ==}
    engines: {node: '>=6.9.0'}
    dev: true

  /@babel/core@7.22.10:
    resolution: {integrity: sha512-fTmqbbUBAwCcre6zPzNngvsI0aNrPZe77AeqvDxWM9Nm+04RrJ3CAmGHA9f7lJQY6ZMhRztNemy4uslDxTX4Qw==}
    engines: {node: '>=6.9.0'}
    dependencies:
      '@ampproject/remapping': 2.2.1
      '@babel/code-frame': 7.22.10
      '@babel/generator': 7.22.10
      '@babel/helper-compilation-targets': 7.22.10
      '@babel/helper-module-transforms': 7.22.9(@babel/core@7.22.10)
      '@babel/helpers': 7.22.10
      '@babel/parser': 7.22.10
      '@babel/template': 7.22.5
      '@babel/traverse': 7.22.10
      '@babel/types': 7.22.10
      convert-source-map: 1.9.0
      debug: 4.3.4
      gensync: 1.0.0-beta.2
      json5: 2.2.3
      semver: 6.3.1
    transitivePeerDependencies:
      - supports-color
    dev: true

  /@babel/eslint-parser@7.22.10(@babel/core@7.22.10)(eslint@8.47.0):
    resolution: {integrity: sha512-0J8DNPRXQRLeR9rPaUMM3fA+RbixjnVLe/MRMYCkp3hzgsSuxCHQ8NN8xQG1wIHKJ4a1DTROTvFJdW+B5/eOsg==}
    engines: {node: ^10.13.0 || ^12.13.0 || >=14.0.0}
    peerDependencies:
      '@babel/core': ^7.11.0
      eslint: ^7.5.0 || ^8.0.0
    dependencies:
      '@babel/core': 7.22.10
      '@nicolo-ribaudo/eslint-scope-5-internals': 5.1.1-v1
      eslint: 8.47.0
      eslint-visitor-keys: 2.1.0
      semver: 6.3.1
    dev: true

  /@babel/generator@7.22.10:
    resolution: {integrity: sha512-79KIf7YiWjjdZ81JnLujDRApWtl7BxTqWD88+FFdQEIOG8LJ0etDOM7CXuIgGJa55sGOwZVwuEsaLEm0PJ5/+A==}
    engines: {node: '>=6.9.0'}
    dependencies:
      '@babel/types': 7.22.10
      '@jridgewell/gen-mapping': 0.3.3
      '@jridgewell/trace-mapping': 0.3.18
      jsesc: 2.5.2
    dev: true

  /@babel/helper-annotate-as-pure@7.22.5:
    resolution: {integrity: sha512-LvBTxu8bQSQkcyKOU+a1btnNFQ1dMAd0R6PyW3arXes06F6QLWLIrd681bxRPIXlrMGR3XYnW9JyML7dP3qgxg==}
    engines: {node: '>=6.9.0'}
    dependencies:
      '@babel/types': 7.22.5
    dev: true

  /@babel/helper-builder-binary-assignment-operator-visitor@7.22.5:
    resolution: {integrity: sha512-m1EP3lVOPptR+2DwD125gziZNcmoNSHGmJROKoy87loWUQyJaVXDgpmruWqDARZSmtYQ+Dl25okU8+qhVzuykw==}
    engines: {node: '>=6.9.0'}
    dependencies:
      '@babel/types': 7.22.10
    dev: true

  /@babel/helper-compilation-targets@7.22.10:
    resolution: {integrity: sha512-JMSwHD4J7SLod0idLq5PKgI+6g/hLD/iuWBq08ZX49xE14VpVEojJ5rHWptpirV2j020MvypRLAXAO50igCJ5Q==}
    engines: {node: '>=6.9.0'}
    dependencies:
      '@babel/compat-data': 7.22.9
      '@babel/helper-validator-option': 7.22.5
      browserslist: 4.21.10
      lru-cache: 5.1.1
      semver: 6.3.1
    dev: true

  /@babel/helper-create-class-features-plugin@7.22.9(@babel/core@7.22.10):
    resolution: {integrity: sha512-Pwyi89uO4YrGKxL/eNJ8lfEH55DnRloGPOseaA8NFNL6jAUnn+KccaISiFazCj5IolPPDjGSdzQzXVzODVRqUQ==}
    engines: {node: '>=6.9.0'}
    peerDependencies:
      '@babel/core': ^7.0.0
    dependencies:
      '@babel/core': 7.22.10
      '@babel/helper-annotate-as-pure': 7.22.5
      '@babel/helper-environment-visitor': 7.22.5
      '@babel/helper-function-name': 7.22.5
      '@babel/helper-member-expression-to-functions': 7.22.5
      '@babel/helper-optimise-call-expression': 7.22.5
      '@babel/helper-replace-supers': 7.22.9(@babel/core@7.22.10)
      '@babel/helper-skip-transparent-expression-wrappers': 7.22.5
      '@babel/helper-split-export-declaration': 7.22.6
      semver: 6.3.1
    dev: true

  /@babel/helper-create-regexp-features-plugin@7.22.9(@babel/core@7.22.10):
    resolution: {integrity: sha512-+svjVa/tFwsNSG4NEy1h85+HQ5imbT92Q5/bgtS7P0GTQlP8WuFdqsiABmQouhiFGyV66oGxZFpeYHza1rNsKw==}
    engines: {node: '>=6.9.0'}
    peerDependencies:
      '@babel/core': ^7.0.0
    dependencies:
      '@babel/core': 7.22.10
      '@babel/helper-annotate-as-pure': 7.22.5
      regexpu-core: 5.3.2
      semver: 6.3.1
    dev: true

  /@babel/helper-define-polyfill-provider@0.4.2(@babel/core@7.22.10):
    resolution: {integrity: sha512-k0qnnOqHn5dK9pZpfD5XXZ9SojAITdCKRn2Lp6rnDGzIbaP0rHyMPk/4wsSxVBVz4RfN0q6VpXWP2pDGIoQ7hw==}
    peerDependencies:
      '@babel/core': ^7.4.0 || ^8.0.0-0 <8.0.0
    dependencies:
      '@babel/core': 7.22.10
      '@babel/helper-compilation-targets': 7.22.10
      '@babel/helper-plugin-utils': 7.22.5
      debug: 4.3.4
      lodash.debounce: 4.0.8
      resolve: 1.22.3
    transitivePeerDependencies:
      - supports-color
    dev: true

  /@babel/helper-environment-visitor@7.22.5:
    resolution: {integrity: sha512-XGmhECfVA/5sAt+H+xpSg0mfrHq6FzNr9Oxh7PSEBBRUb/mL7Kz3NICXb194rCqAEdxkhPT1a88teizAFyvk8Q==}
    engines: {node: '>=6.9.0'}
    dev: true

  /@babel/helper-function-name@7.22.5:
    resolution: {integrity: sha512-wtHSq6jMRE3uF2otvfuD3DIvVhOsSNshQl0Qrd7qC9oQJzHvOL4qQXlQn2916+CXGywIjpGuIkoyZRRxHPiNQQ==}
    engines: {node: '>=6.9.0'}
    dependencies:
      '@babel/template': 7.22.5
      '@babel/types': 7.22.5
    dev: true

  /@babel/helper-hoist-variables@7.22.5:
    resolution: {integrity: sha512-wGjk9QZVzvknA6yKIUURb8zY3grXCcOZt+/7Wcy8O2uctxhplmUPkOdlgoNhmdVee2c92JXbf1xpMtVNbfoxRw==}
    engines: {node: '>=6.9.0'}
    dependencies:
      '@babel/types': 7.22.10
    dev: true

  /@babel/helper-member-expression-to-functions@7.22.5:
    resolution: {integrity: sha512-aBiH1NKMG0H2cGZqspNvsaBe6wNGjbJjuLy29aU+eDZjSbbN53BaxlpB02xm9v34pLTZ1nIQPFYn2qMZoa5BQQ==}
    engines: {node: '>=6.9.0'}
    dependencies:
      '@babel/types': 7.22.5
    dev: true

  /@babel/helper-module-imports@7.22.5:
    resolution: {integrity: sha512-8Dl6+HD/cKifutF5qGd/8ZJi84QeAKh+CEe1sBzz8UayBBGg1dAIJrdHOcOM5b2MpzWL2yuotJTtGjETq0qjXg==}
    engines: {node: '>=6.9.0'}
    dependencies:
      '@babel/types': 7.22.10
    dev: true

  /@babel/helper-module-transforms@7.22.9(@babel/core@7.22.10):
    resolution: {integrity: sha512-t+WA2Xn5K+rTeGtC8jCsdAH52bjggG5TKRuRrAGNM/mjIbO4GxvlLMFOEz9wXY5I2XQ60PMFsAG2WIcG82dQMQ==}
    engines: {node: '>=6.9.0'}
    peerDependencies:
      '@babel/core': ^7.0.0
    dependencies:
      '@babel/core': 7.22.10
      '@babel/helper-environment-visitor': 7.22.5
      '@babel/helper-module-imports': 7.22.5
      '@babel/helper-simple-access': 7.22.5
      '@babel/helper-split-export-declaration': 7.22.6
      '@babel/helper-validator-identifier': 7.22.5
    dev: true

  /@babel/helper-optimise-call-expression@7.22.5:
    resolution: {integrity: sha512-HBwaojN0xFRx4yIvpwGqxiV2tUfl7401jlok564NgB9EHS1y6QT17FmKWm4ztqjeVdXLuC4fSvHc5ePpQjoTbw==}
    engines: {node: '>=6.9.0'}
    dependencies:
      '@babel/types': 7.22.5
    dev: true

  /@babel/helper-plugin-utils@7.22.5:
    resolution: {integrity: sha512-uLls06UVKgFG9QD4OeFYLEGteMIAa5kpTPcFL28yuCIIzsf6ZyKZMllKVOCZFhiZ5ptnwX4mtKdWCBE/uT4amg==}
    engines: {node: '>=6.9.0'}
    dev: true

  /@babel/helper-remap-async-to-generator@7.22.9(@babel/core@7.22.10):
    resolution: {integrity: sha512-8WWC4oR4Px+tr+Fp0X3RHDVfINGpF3ad1HIbrc8A77epiR6eMMc6jsgozkzT2uDiOOdoS9cLIQ+XD2XvI2WSmQ==}
    engines: {node: '>=6.9.0'}
    peerDependencies:
      '@babel/core': ^7.0.0
    dependencies:
      '@babel/core': 7.22.10
      '@babel/helper-annotate-as-pure': 7.22.5
      '@babel/helper-environment-visitor': 7.22.5
      '@babel/helper-wrap-function': 7.22.9
    dev: true

  /@babel/helper-replace-supers@7.22.9(@babel/core@7.22.10):
    resolution: {integrity: sha512-LJIKvvpgPOPUThdYqcX6IXRuIcTkcAub0IaDRGCZH0p5GPUp7PhRU9QVgFcDDd51BaPkk77ZjqFwh6DZTAEmGg==}
    engines: {node: '>=6.9.0'}
    peerDependencies:
      '@babel/core': ^7.0.0
    dependencies:
      '@babel/core': 7.22.10
      '@babel/helper-environment-visitor': 7.22.5
      '@babel/helper-member-expression-to-functions': 7.22.5
      '@babel/helper-optimise-call-expression': 7.22.5
    dev: true

  /@babel/helper-simple-access@7.22.5:
    resolution: {integrity: sha512-n0H99E/K+Bika3++WNL17POvo4rKWZ7lZEp1Q+fStVbUi8nxPQEBOlTmCOxW/0JsS56SKKQ+ojAe2pHKJHN35w==}
    engines: {node: '>=6.9.0'}
    dependencies:
      '@babel/types': 7.22.10
    dev: true

  /@babel/helper-skip-transparent-expression-wrappers@7.22.5:
    resolution: {integrity: sha512-tK14r66JZKiC43p8Ki33yLBVJKlQDFoA8GYN67lWCDCqoL6EMMSuM9b+Iff2jHaM/RRFYl7K+iiru7hbRqNx8Q==}
    engines: {node: '>=6.9.0'}
    dependencies:
      '@babel/types': 7.22.5
    dev: true

  /@babel/helper-split-export-declaration@7.22.6:
    resolution: {integrity: sha512-AsUnxuLhRYsisFiaJwvp1QF+I3KjD5FOxut14q/GzovUe6orHLesW2C7d754kRm53h5gqrz6sFl6sxc4BVtE/g==}
    engines: {node: '>=6.9.0'}
    dependencies:
      '@babel/types': 7.22.5
    dev: true

  /@babel/helper-string-parser@7.22.5:
    resolution: {integrity: sha512-mM4COjgZox8U+JcXQwPijIZLElkgEpO5rsERVDJTc2qfCDfERyob6k5WegS14SX18IIjv+XD+GrqNumY5JRCDw==}
    engines: {node: '>=6.9.0'}
    dev: true

  /@babel/helper-validator-identifier@7.22.5:
    resolution: {integrity: sha512-aJXu+6lErq8ltp+JhkJUfk1MTGyuA4v7f3pA+BJ5HLfNC6nAQ0Cpi9uOquUj8Hehg0aUiHzWQbOVJGao6ztBAQ==}
    engines: {node: '>=6.9.0'}
    dev: true

  /@babel/helper-validator-option@7.22.5:
    resolution: {integrity: sha512-R3oB6xlIVKUnxNUxbmgq7pKjxpru24zlimpE8WK47fACIlM0II/Hm1RS8IaOI7NgCr6LNS+jl5l75m20npAziw==}
    engines: {node: '>=6.9.0'}
    dev: true

  /@babel/helper-wrap-function@7.22.9:
    resolution: {integrity: sha512-sZ+QzfauuUEfxSEjKFmi3qDSHgLsTPK/pEpoD/qonZKOtTPTLbf59oabPQ4rKekt9lFcj/hTZaOhWwFYrgjk+Q==}
    engines: {node: '>=6.9.0'}
    dependencies:
      '@babel/helper-function-name': 7.22.5
      '@babel/template': 7.22.5
      '@babel/types': 7.22.10
    dev: true

  /@babel/helpers@7.22.10:
    resolution: {integrity: sha512-a41J4NW8HyZa1I1vAndrraTlPZ/eZoga2ZgS7fEr0tZJGVU4xqdE80CEm0CcNjha5EZ8fTBYLKHF0kqDUuAwQw==}
    engines: {node: '>=6.9.0'}
    dependencies:
      '@babel/template': 7.22.5
      '@babel/traverse': 7.22.10
      '@babel/types': 7.22.10
    transitivePeerDependencies:
      - supports-color
    dev: true

  /@babel/highlight@7.22.10:
    resolution: {integrity: sha512-78aUtVcT7MUscr0K5mIEnkwxPE0MaxkR5RxRwuHaQ+JuU5AmTPhY+do2mdzVTnIJJpyBglql2pehuBIWHug+WQ==}
    engines: {node: '>=6.9.0'}
    dependencies:
      '@babel/helper-validator-identifier': 7.22.5
      chalk: 2.4.2
      js-tokens: 4.0.0
    dev: true

  /@babel/highlight@7.22.5:
    resolution: {integrity: sha512-BSKlD1hgnedS5XRnGOljZawtag7H1yPfQp0tdNJCHoH6AZ+Pcm9VvkrK59/Yy593Ypg0zMxH2BxD1VPYUQ7UIw==}
    engines: {node: '>=6.9.0'}
    dependencies:
      '@babel/helper-validator-identifier': 7.22.5
      chalk: 2.4.2
      js-tokens: 4.0.0
    dev: true

  /@babel/parser@7.22.10:
    resolution: {integrity: sha512-lNbdGsQb9ekfsnjFGhEiF4hfFqGgfOP3H3d27re3n+CGhNuTSUEQdfWk556sTLNTloczcdM5TYF2LhzmDQKyvQ==}
    engines: {node: '>=6.0.0'}
    hasBin: true
    dependencies:
      '@babel/types': 7.22.10
    dev: true

  /@babel/plugin-bugfix-safari-id-destructuring-collision-in-function-expression@7.22.5(@babel/core@7.22.10):
    resolution: {integrity: sha512-NP1M5Rf+u2Gw9qfSO4ihjcTGW5zXTi36ITLd4/EoAcEhIZ0yjMqmftDNl3QC19CX7olhrjpyU454g/2W7X0jvQ==}
    engines: {node: '>=6.9.0'}
    peerDependencies:
      '@babel/core': ^7.0.0
    dependencies:
      '@babel/core': 7.22.10
      '@babel/helper-plugin-utils': 7.22.5
    dev: true

  /@babel/plugin-bugfix-v8-spread-parameters-in-optional-chaining@7.22.5(@babel/core@7.22.10):
    resolution: {integrity: sha512-31Bb65aZaUwqCbWMnZPduIZxCBngHFlzyN6Dq6KAJjtx+lx6ohKHubc61OomYi7XwVD4Ol0XCVz4h+pYFR048g==}
    engines: {node: '>=6.9.0'}
    peerDependencies:
      '@babel/core': ^7.13.0
    dependencies:
      '@babel/core': 7.22.10
      '@babel/helper-plugin-utils': 7.22.5
      '@babel/helper-skip-transparent-expression-wrappers': 7.22.5
      '@babel/plugin-transform-optional-chaining': 7.22.10(@babel/core@7.22.10)
    dev: true

  /@babel/plugin-proposal-class-properties@7.18.6(@babel/core@7.22.10):
    resolution: {integrity: sha512-cumfXOF0+nzZrrN8Rf0t7M+tF6sZc7vhQwYQck9q1/5w2OExlD+b4v4RpMJFaV1Z7WcDRgO6FqvxqxGlwo+RHQ==}
    engines: {node: '>=6.9.0'}
    peerDependencies:
      '@babel/core': ^7.0.0-0
    dependencies:
      '@babel/core': 7.22.10
      '@babel/helper-create-class-features-plugin': 7.22.9(@babel/core@7.22.10)
      '@babel/helper-plugin-utils': 7.22.5
    dev: true

  /@babel/plugin-proposal-private-property-in-object@7.21.0-placeholder-for-preset-env.2(@babel/core@7.22.10):
    resolution: {integrity: sha512-SOSkfJDddaM7mak6cPEpswyTRnuRltl429hMraQEglW+OkovnCzsiszTmsrlY//qLFjCpQDFRvjdm2wA5pPm9w==}
    engines: {node: '>=6.9.0'}
    peerDependencies:
      '@babel/core': ^7.0.0-0
    dependencies:
      '@babel/core': 7.22.10
    dev: true

  /@babel/plugin-syntax-async-generators@7.8.4(@babel/core@7.22.10):
    resolution: {integrity: sha512-tycmZxkGfZaxhMRbXlPXuVFpdWlXpir2W4AMhSJgRKzk/eDlIXOhb2LHWoLpDF7TEHylV5zNhykX6KAgHJmTNw==}
    peerDependencies:
      '@babel/core': ^7.0.0-0
    dependencies:
      '@babel/core': 7.22.10
      '@babel/helper-plugin-utils': 7.22.5
    dev: true

  /@babel/plugin-syntax-class-properties@7.12.13(@babel/core@7.22.10):
    resolution: {integrity: sha512-fm4idjKla0YahUNgFNLCB0qySdsoPiZP3iQE3rky0mBUtMZ23yDJ9SJdg6dXTSDnulOVqiF3Hgr9nbXvXTQZYA==}
    peerDependencies:
      '@babel/core': ^7.0.0-0
    dependencies:
      '@babel/core': 7.22.10
      '@babel/helper-plugin-utils': 7.22.5
    dev: true

  /@babel/plugin-syntax-class-static-block@7.14.5(@babel/core@7.22.10):
    resolution: {integrity: sha512-b+YyPmr6ldyNnM6sqYeMWE+bgJcJpO6yS4QD7ymxgH34GBPNDM/THBh8iunyvKIZztiwLH4CJZ0RxTk9emgpjw==}
    engines: {node: '>=6.9.0'}
    peerDependencies:
      '@babel/core': ^7.0.0-0
    dependencies:
      '@babel/core': 7.22.10
      '@babel/helper-plugin-utils': 7.22.5
    dev: true

  /@babel/plugin-syntax-dynamic-import@7.8.3(@babel/core@7.22.10):
    resolution: {integrity: sha512-5gdGbFon+PszYzqs83S3E5mpi7/y/8M9eC90MRTZfduQOYW76ig6SOSPNe41IG5LoP3FGBn2N0RjVDSQiS94kQ==}
    peerDependencies:
      '@babel/core': ^7.0.0-0
    dependencies:
      '@babel/core': 7.22.10
      '@babel/helper-plugin-utils': 7.22.5
    dev: true

  /@babel/plugin-syntax-export-namespace-from@7.8.3(@babel/core@7.22.10):
    resolution: {integrity: sha512-MXf5laXo6c1IbEbegDmzGPwGNTsHZmEy6QGznu5Sh2UCWvueywb2ee+CCE4zQiZstxU9BMoQO9i6zUFSY0Kj0Q==}
    peerDependencies:
      '@babel/core': ^7.0.0-0
    dependencies:
      '@babel/core': 7.22.10
      '@babel/helper-plugin-utils': 7.22.5
    dev: true

  /@babel/plugin-syntax-import-assertions@7.22.5(@babel/core@7.22.10):
    resolution: {integrity: sha512-rdV97N7KqsRzeNGoWUOK6yUsWarLjE5Su/Snk9IYPU9CwkWHs4t+rTGOvffTR8XGkJMTAdLfO0xVnXm8wugIJg==}
    engines: {node: '>=6.9.0'}
    peerDependencies:
      '@babel/core': ^7.0.0-0
    dependencies:
      '@babel/core': 7.22.10
      '@babel/helper-plugin-utils': 7.22.5
    dev: true

  /@babel/plugin-syntax-import-attributes@7.22.5(@babel/core@7.22.10):
    resolution: {integrity: sha512-KwvoWDeNKPETmozyFE0P2rOLqh39EoQHNjqizrI5B8Vt0ZNS7M56s7dAiAqbYfiAYOuIzIh96z3iR2ktgu3tEg==}
    engines: {node: '>=6.9.0'}
    peerDependencies:
      '@babel/core': ^7.0.0-0
    dependencies:
      '@babel/core': 7.22.10
      '@babel/helper-plugin-utils': 7.22.5
    dev: true

  /@babel/plugin-syntax-import-meta@7.10.4(@babel/core@7.22.10):
    resolution: {integrity: sha512-Yqfm+XDx0+Prh3VSeEQCPU81yC+JWZ2pDPFSS4ZdpfZhp4MkFMaDC1UqseovEKwSUpnIL7+vK+Clp7bfh0iD7g==}
    peerDependencies:
      '@babel/core': ^7.0.0-0
    dependencies:
      '@babel/core': 7.22.10
      '@babel/helper-plugin-utils': 7.22.5
    dev: true

  /@babel/plugin-syntax-json-strings@7.8.3(@babel/core@7.22.10):
    resolution: {integrity: sha512-lY6kdGpWHvjoe2vk4WrAapEuBR69EMxZl+RoGRhrFGNYVK8mOPAW8VfbT/ZgrFbXlDNiiaxQnAtgVCZ6jv30EA==}
    peerDependencies:
      '@babel/core': ^7.0.0-0
    dependencies:
      '@babel/core': 7.22.10
      '@babel/helper-plugin-utils': 7.22.5
    dev: true

  /@babel/plugin-syntax-logical-assignment-operators@7.10.4(@babel/core@7.22.10):
    resolution: {integrity: sha512-d8waShlpFDinQ5MtvGU9xDAOzKH47+FFoney2baFIoMr952hKOLp1HR7VszoZvOsV/4+RRszNY7D17ba0te0ig==}
    peerDependencies:
      '@babel/core': ^7.0.0-0
    dependencies:
      '@babel/core': 7.22.10
      '@babel/helper-plugin-utils': 7.22.5
    dev: true

  /@babel/plugin-syntax-nullish-coalescing-operator@7.8.3(@babel/core@7.22.10):
    resolution: {integrity: sha512-aSff4zPII1u2QD7y+F8oDsz19ew4IGEJg9SVW+bqwpwtfFleiQDMdzA/R+UlWDzfnHFCxxleFT0PMIrR36XLNQ==}
    peerDependencies:
      '@babel/core': ^7.0.0-0
    dependencies:
      '@babel/core': 7.22.10
      '@babel/helper-plugin-utils': 7.22.5
    dev: true

  /@babel/plugin-syntax-numeric-separator@7.10.4(@babel/core@7.22.10):
    resolution: {integrity: sha512-9H6YdfkcK/uOnY/K7/aA2xpzaAgkQn37yzWUMRK7OaPOqOpGS1+n0H5hxT9AUw9EsSjPW8SVyMJwYRtWs3X3ug==}
    peerDependencies:
      '@babel/core': ^7.0.0-0
    dependencies:
      '@babel/core': 7.22.10
      '@babel/helper-plugin-utils': 7.22.5
    dev: true

  /@babel/plugin-syntax-object-rest-spread@7.8.3(@babel/core@7.22.10):
    resolution: {integrity: sha512-XoqMijGZb9y3y2XskN+P1wUGiVwWZ5JmoDRwx5+3GmEplNyVM2s2Dg8ILFQm8rWM48orGy5YpI5Bl8U1y7ydlA==}
    peerDependencies:
      '@babel/core': ^7.0.0-0
    dependencies:
      '@babel/core': 7.22.10
      '@babel/helper-plugin-utils': 7.22.5
    dev: true

  /@babel/plugin-syntax-optional-catch-binding@7.8.3(@babel/core@7.22.10):
    resolution: {integrity: sha512-6VPD0Pc1lpTqw0aKoeRTMiB+kWhAoT24PA+ksWSBrFtl5SIRVpZlwN3NNPQjehA2E/91FV3RjLWoVTglWcSV3Q==}
    peerDependencies:
      '@babel/core': ^7.0.0-0
    dependencies:
      '@babel/core': 7.22.10
      '@babel/helper-plugin-utils': 7.22.5
    dev: true

  /@babel/plugin-syntax-optional-chaining@7.8.3(@babel/core@7.22.10):
    resolution: {integrity: sha512-KoK9ErH1MBlCPxV0VANkXW2/dw4vlbGDrFgz8bmUsBGYkFRcbRwMh6cIJubdPrkxRwuGdtCk0v/wPTKbQgBjkg==}
    peerDependencies:
      '@babel/core': ^7.0.0-0
    dependencies:
      '@babel/core': 7.22.10
      '@babel/helper-plugin-utils': 7.22.5
    dev: true

  /@babel/plugin-syntax-private-property-in-object@7.14.5(@babel/core@7.22.10):
    resolution: {integrity: sha512-0wVnp9dxJ72ZUJDV27ZfbSj6iHLoytYZmh3rFcxNnvsJF3ktkzLDZPy/mA17HGsaQT3/DQsWYX1f1QGWkCoVUg==}
    engines: {node: '>=6.9.0'}
    peerDependencies:
      '@babel/core': ^7.0.0-0
    dependencies:
      '@babel/core': 7.22.10
      '@babel/helper-plugin-utils': 7.22.5
    dev: true

  /@babel/plugin-syntax-top-level-await@7.14.5(@babel/core@7.22.10):
    resolution: {integrity: sha512-hx++upLv5U1rgYfwe1xBQUhRmU41NEvpUvrp8jkrSCdvGSnM5/qdRMtylJ6PG5OFkBaHkbTAKTnd3/YyESRHFw==}
    engines: {node: '>=6.9.0'}
    peerDependencies:
      '@babel/core': ^7.0.0-0
    dependencies:
      '@babel/core': 7.22.10
      '@babel/helper-plugin-utils': 7.22.5
    dev: true

  /@babel/plugin-syntax-unicode-sets-regex@7.18.6(@babel/core@7.22.10):
    resolution: {integrity: sha512-727YkEAPwSIQTv5im8QHz3upqp92JTWhidIC81Tdx4VJYIte/VndKf1qKrfnnhPLiPghStWfvC/iFaMCQu7Nqg==}
    engines: {node: '>=6.9.0'}
    peerDependencies:
      '@babel/core': ^7.0.0
    dependencies:
      '@babel/core': 7.22.10
      '@babel/helper-create-regexp-features-plugin': 7.22.9(@babel/core@7.22.10)
      '@babel/helper-plugin-utils': 7.22.5
    dev: true

  /@babel/plugin-transform-arrow-functions@7.22.5(@babel/core@7.22.10):
    resolution: {integrity: sha512-26lTNXoVRdAnsaDXPpvCNUq+OVWEVC6bx7Vvz9rC53F2bagUWW4u4ii2+h8Fejfh7RYqPxn+libeFBBck9muEw==}
    engines: {node: '>=6.9.0'}
    peerDependencies:
      '@babel/core': ^7.0.0-0
    dependencies:
      '@babel/core': 7.22.10
      '@babel/helper-plugin-utils': 7.22.5
    dev: true

  /@babel/plugin-transform-async-generator-functions@7.22.10(@babel/core@7.22.10):
    resolution: {integrity: sha512-eueE8lvKVzq5wIObKK/7dvoeKJ+xc6TvRn6aysIjS6pSCeLy7S/eVi7pEQknZqyqvzaNKdDtem8nUNTBgDVR2g==}
    engines: {node: '>=6.9.0'}
    peerDependencies:
      '@babel/core': ^7.0.0-0
    dependencies:
      '@babel/core': 7.22.10
      '@babel/helper-environment-visitor': 7.22.5
      '@babel/helper-plugin-utils': 7.22.5
      '@babel/helper-remap-async-to-generator': 7.22.9(@babel/core@7.22.10)
      '@babel/plugin-syntax-async-generators': 7.8.4(@babel/core@7.22.10)
    dev: true

  /@babel/plugin-transform-async-to-generator@7.22.5(@babel/core@7.22.10):
    resolution: {integrity: sha512-b1A8D8ZzE/VhNDoV1MSJTnpKkCG5bJo+19R4o4oy03zM7ws8yEMK755j61Dc3EyvdysbqH5BOOTquJ7ZX9C6vQ==}
    engines: {node: '>=6.9.0'}
    peerDependencies:
      '@babel/core': ^7.0.0-0
    dependencies:
      '@babel/core': 7.22.10
      '@babel/helper-module-imports': 7.22.5
      '@babel/helper-plugin-utils': 7.22.5
      '@babel/helper-remap-async-to-generator': 7.22.9(@babel/core@7.22.10)
    dev: true

  /@babel/plugin-transform-block-scoped-functions@7.22.5(@babel/core@7.22.10):
    resolution: {integrity: sha512-tdXZ2UdknEKQWKJP1KMNmuF5Lx3MymtMN/pvA+p/VEkhK8jVcQ1fzSy8KM9qRYhAf2/lV33hoMPKI/xaI9sADA==}
    engines: {node: '>=6.9.0'}
    peerDependencies:
      '@babel/core': ^7.0.0-0
    dependencies:
      '@babel/core': 7.22.10
      '@babel/helper-plugin-utils': 7.22.5
    dev: true

  /@babel/plugin-transform-block-scoping@7.22.10(@babel/core@7.22.10):
    resolution: {integrity: sha512-1+kVpGAOOI1Albt6Vse7c8pHzcZQdQKW+wJH+g8mCaszOdDVwRXa/slHPqIw+oJAJANTKDMuM2cBdV0Dg618Vg==}
    engines: {node: '>=6.9.0'}
    peerDependencies:
      '@babel/core': ^7.0.0-0
    dependencies:
      '@babel/core': 7.22.10
      '@babel/helper-plugin-utils': 7.22.5
    dev: true

  /@babel/plugin-transform-class-properties@7.22.5(@babel/core@7.22.10):
    resolution: {integrity: sha512-nDkQ0NfkOhPTq8YCLiWNxp1+f9fCobEjCb0n8WdbNUBc4IB5V7P1QnX9IjpSoquKrXF5SKojHleVNs2vGeHCHQ==}
    engines: {node: '>=6.9.0'}
    peerDependencies:
      '@babel/core': ^7.0.0-0
    dependencies:
      '@babel/core': 7.22.10
      '@babel/helper-create-class-features-plugin': 7.22.9(@babel/core@7.22.10)
      '@babel/helper-plugin-utils': 7.22.5
    dev: true

  /@babel/plugin-transform-class-static-block@7.22.5(@babel/core@7.22.10):
    resolution: {integrity: sha512-SPToJ5eYZLxlnp1UzdARpOGeC2GbHvr9d/UV0EukuVx8atktg194oe+C5BqQ8jRTkgLRVOPYeXRSBg1IlMoVRA==}
    engines: {node: '>=6.9.0'}
    peerDependencies:
      '@babel/core': ^7.12.0
    dependencies:
      '@babel/core': 7.22.10
      '@babel/helper-create-class-features-plugin': 7.22.9(@babel/core@7.22.10)
      '@babel/helper-plugin-utils': 7.22.5
      '@babel/plugin-syntax-class-static-block': 7.14.5(@babel/core@7.22.10)
    dev: true

  /@babel/plugin-transform-classes@7.22.6(@babel/core@7.22.10):
    resolution: {integrity: sha512-58EgM6nuPNG6Py4Z3zSuu0xWu2VfodiMi72Jt5Kj2FECmaYk1RrTXA45z6KBFsu9tRgwQDwIiY4FXTt+YsSFAQ==}
    engines: {node: '>=6.9.0'}
    peerDependencies:
      '@babel/core': ^7.0.0-0
    dependencies:
      '@babel/core': 7.22.10
      '@babel/helper-annotate-as-pure': 7.22.5
      '@babel/helper-compilation-targets': 7.22.10
      '@babel/helper-environment-visitor': 7.22.5
      '@babel/helper-function-name': 7.22.5
      '@babel/helper-optimise-call-expression': 7.22.5
      '@babel/helper-plugin-utils': 7.22.5
      '@babel/helper-replace-supers': 7.22.9(@babel/core@7.22.10)
      '@babel/helper-split-export-declaration': 7.22.6
      globals: 11.12.0
    dev: true

  /@babel/plugin-transform-computed-properties@7.22.5(@babel/core@7.22.10):
    resolution: {integrity: sha512-4GHWBgRf0krxPX+AaPtgBAlTgTeZmqDynokHOX7aqqAB4tHs3U2Y02zH6ETFdLZGcg9UQSD1WCmkVrE9ErHeOg==}
    engines: {node: '>=6.9.0'}
    peerDependencies:
      '@babel/core': ^7.0.0-0
    dependencies:
      '@babel/core': 7.22.10
      '@babel/helper-plugin-utils': 7.22.5
      '@babel/template': 7.22.5
    dev: true

  /@babel/plugin-transform-destructuring@7.22.10(@babel/core@7.22.10):
    resolution: {integrity: sha512-dPJrL0VOyxqLM9sritNbMSGx/teueHF/htMKrPT7DNxccXxRDPYqlgPFFdr8u+F+qUZOkZoXue/6rL5O5GduEw==}
    engines: {node: '>=6.9.0'}
    peerDependencies:
      '@babel/core': ^7.0.0-0
    dependencies:
      '@babel/core': 7.22.10
      '@babel/helper-plugin-utils': 7.22.5
    dev: true

  /@babel/plugin-transform-dotall-regex@7.22.5(@babel/core@7.22.10):
    resolution: {integrity: sha512-5/Yk9QxCQCl+sOIB1WelKnVRxTJDSAIxtJLL2/pqL14ZVlbH0fUQUZa/T5/UnQtBNgghR7mfB8ERBKyKPCi7Vw==}
    engines: {node: '>=6.9.0'}
    peerDependencies:
      '@babel/core': ^7.0.0-0
    dependencies:
      '@babel/core': 7.22.10
      '@babel/helper-create-regexp-features-plugin': 7.22.9(@babel/core@7.22.10)
      '@babel/helper-plugin-utils': 7.22.5
    dev: true

  /@babel/plugin-transform-duplicate-keys@7.22.5(@babel/core@7.22.10):
    resolution: {integrity: sha512-dEnYD+9BBgld5VBXHnF/DbYGp3fqGMsyxKbtD1mDyIA7AkTSpKXFhCVuj/oQVOoALfBs77DudA0BE4d5mcpmqw==}
    engines: {node: '>=6.9.0'}
    peerDependencies:
      '@babel/core': ^7.0.0-0
    dependencies:
      '@babel/core': 7.22.10
      '@babel/helper-plugin-utils': 7.22.5
    dev: true

  /@babel/plugin-transform-dynamic-import@7.22.5(@babel/core@7.22.10):
    resolution: {integrity: sha512-0MC3ppTB1AMxd8fXjSrbPa7LT9hrImt+/fcj+Pg5YMD7UQyWp/02+JWpdnCymmsXwIx5Z+sYn1bwCn4ZJNvhqQ==}
    engines: {node: '>=6.9.0'}
    peerDependencies:
      '@babel/core': ^7.0.0-0
    dependencies:
      '@babel/core': 7.22.10
      '@babel/helper-plugin-utils': 7.22.5
      '@babel/plugin-syntax-dynamic-import': 7.8.3(@babel/core@7.22.10)
    dev: true

  /@babel/plugin-transform-exponentiation-operator@7.22.5(@babel/core@7.22.10):
    resolution: {integrity: sha512-vIpJFNM/FjZ4rh1myqIya9jXwrwwgFRHPjT3DkUA9ZLHuzox8jiXkOLvwm1H+PQIP3CqfC++WPKeuDi0Sjdj1g==}
    engines: {node: '>=6.9.0'}
    peerDependencies:
      '@babel/core': ^7.0.0-0
    dependencies:
      '@babel/core': 7.22.10
      '@babel/helper-builder-binary-assignment-operator-visitor': 7.22.5
      '@babel/helper-plugin-utils': 7.22.5
    dev: true

  /@babel/plugin-transform-export-namespace-from@7.22.5(@babel/core@7.22.10):
    resolution: {integrity: sha512-X4hhm7FRnPgd4nDA4b/5V280xCx6oL7Oob5+9qVS5C13Zq4bh1qq7LU0GgRU6b5dBWBvhGaXYVB4AcN6+ol6vg==}
    engines: {node: '>=6.9.0'}
    peerDependencies:
      '@babel/core': ^7.0.0-0
    dependencies:
      '@babel/core': 7.22.10
      '@babel/helper-plugin-utils': 7.22.5
      '@babel/plugin-syntax-export-namespace-from': 7.8.3(@babel/core@7.22.10)
    dev: true

  /@babel/plugin-transform-for-of@7.22.5(@babel/core@7.22.10):
    resolution: {integrity: sha512-3kxQjX1dU9uudwSshyLeEipvrLjBCVthCgeTp6CzE/9JYrlAIaeekVxRpCWsDDfYTfRZRoCeZatCQvwo+wvK8A==}
    engines: {node: '>=6.9.0'}
    peerDependencies:
      '@babel/core': ^7.0.0-0
    dependencies:
      '@babel/core': 7.22.10
      '@babel/helper-plugin-utils': 7.22.5
    dev: true

  /@babel/plugin-transform-function-name@7.22.5(@babel/core@7.22.10):
    resolution: {integrity: sha512-UIzQNMS0p0HHiQm3oelztj+ECwFnj+ZRV4KnguvlsD2of1whUeM6o7wGNj6oLwcDoAXQ8gEqfgC24D+VdIcevg==}
    engines: {node: '>=6.9.0'}
    peerDependencies:
      '@babel/core': ^7.0.0-0
    dependencies:
      '@babel/core': 7.22.10
      '@babel/helper-compilation-targets': 7.22.10
      '@babel/helper-function-name': 7.22.5
      '@babel/helper-plugin-utils': 7.22.5
    dev: true

  /@babel/plugin-transform-json-strings@7.22.5(@babel/core@7.22.10):
    resolution: {integrity: sha512-DuCRB7fu8MyTLbEQd1ew3R85nx/88yMoqo2uPSjevMj3yoN7CDM8jkgrY0wmVxfJZyJ/B9fE1iq7EQppWQmR5A==}
    engines: {node: '>=6.9.0'}
    peerDependencies:
      '@babel/core': ^7.0.0-0
    dependencies:
      '@babel/core': 7.22.10
      '@babel/helper-plugin-utils': 7.22.5
      '@babel/plugin-syntax-json-strings': 7.8.3(@babel/core@7.22.10)
    dev: true

  /@babel/plugin-transform-literals@7.22.5(@babel/core@7.22.10):
    resolution: {integrity: sha512-fTLj4D79M+mepcw3dgFBTIDYpbcB9Sm0bpm4ppXPaO+U+PKFFyV9MGRvS0gvGw62sd10kT5lRMKXAADb9pWy8g==}
    engines: {node: '>=6.9.0'}
    peerDependencies:
      '@babel/core': ^7.0.0-0
    dependencies:
      '@babel/core': 7.22.10
      '@babel/helper-plugin-utils': 7.22.5
    dev: true

  /@babel/plugin-transform-logical-assignment-operators@7.22.5(@babel/core@7.22.10):
    resolution: {integrity: sha512-MQQOUW1KL8X0cDWfbwYP+TbVbZm16QmQXJQ+vndPtH/BoO0lOKpVoEDMI7+PskYxH+IiE0tS8xZye0qr1lGzSA==}
    engines: {node: '>=6.9.0'}
    peerDependencies:
      '@babel/core': ^7.0.0-0
    dependencies:
      '@babel/core': 7.22.10
      '@babel/helper-plugin-utils': 7.22.5
      '@babel/plugin-syntax-logical-assignment-operators': 7.10.4(@babel/core@7.22.10)
    dev: true

  /@babel/plugin-transform-member-expression-literals@7.22.5(@babel/core@7.22.10):
    resolution: {integrity: sha512-RZEdkNtzzYCFl9SE9ATaUMTj2hqMb4StarOJLrZRbqqU4HSBE7UlBw9WBWQiDzrJZJdUWiMTVDI6Gv/8DPvfew==}
    engines: {node: '>=6.9.0'}
    peerDependencies:
      '@babel/core': ^7.0.0-0
    dependencies:
      '@babel/core': 7.22.10
      '@babel/helper-plugin-utils': 7.22.5
    dev: true

  /@babel/plugin-transform-modules-amd@7.22.5(@babel/core@7.22.10):
    resolution: {integrity: sha512-R+PTfLTcYEmb1+kK7FNkhQ1gP4KgjpSO6HfH9+f8/yfp2Nt3ggBjiVpRwmwTlfqZLafYKJACy36yDXlEmI9HjQ==}
    engines: {node: '>=6.9.0'}
    peerDependencies:
      '@babel/core': ^7.0.0-0
    dependencies:
      '@babel/core': 7.22.10
      '@babel/helper-module-transforms': 7.22.9(@babel/core@7.22.10)
      '@babel/helper-plugin-utils': 7.22.5
    dev: true

  /@babel/plugin-transform-modules-commonjs@7.22.5(@babel/core@7.22.10):
    resolution: {integrity: sha512-B4pzOXj+ONRmuaQTg05b3y/4DuFz3WcCNAXPLb2Q0GT0TrGKGxNKV4jwsXts+StaM0LQczZbOpj8o1DLPDJIiA==}
    engines: {node: '>=6.9.0'}
    peerDependencies:
      '@babel/core': ^7.0.0-0
    dependencies:
      '@babel/core': 7.22.10
      '@babel/helper-module-transforms': 7.22.9(@babel/core@7.22.10)
      '@babel/helper-plugin-utils': 7.22.5
      '@babel/helper-simple-access': 7.22.5
    dev: true

  /@babel/plugin-transform-modules-systemjs@7.22.5(@babel/core@7.22.10):
    resolution: {integrity: sha512-emtEpoaTMsOs6Tzz+nbmcePl6AKVtS1yC4YNAeMun9U8YCsgadPNxnOPQ8GhHFB2qdx+LZu9LgoC0Lthuu05DQ==}
    engines: {node: '>=6.9.0'}
    peerDependencies:
      '@babel/core': ^7.0.0-0
    dependencies:
      '@babel/core': 7.22.10
      '@babel/helper-hoist-variables': 7.22.5
      '@babel/helper-module-transforms': 7.22.9(@babel/core@7.22.10)
      '@babel/helper-plugin-utils': 7.22.5
      '@babel/helper-validator-identifier': 7.22.5
    dev: true

  /@babel/plugin-transform-modules-umd@7.22.5(@babel/core@7.22.10):
    resolution: {integrity: sha512-+S6kzefN/E1vkSsKx8kmQuqeQsvCKCd1fraCM7zXm4SFoggI099Tr4G8U81+5gtMdUeMQ4ipdQffbKLX0/7dBQ==}
    engines: {node: '>=6.9.0'}
    peerDependencies:
      '@babel/core': ^7.0.0-0
    dependencies:
      '@babel/core': 7.22.10
      '@babel/helper-module-transforms': 7.22.9(@babel/core@7.22.10)
      '@babel/helper-plugin-utils': 7.22.5
    dev: true

  /@babel/plugin-transform-named-capturing-groups-regex@7.22.5(@babel/core@7.22.10):
    resolution: {integrity: sha512-YgLLKmS3aUBhHaxp5hi1WJTgOUb/NCuDHzGT9z9WTt3YG+CPRhJs6nprbStx6DnWM4dh6gt7SU3sZodbZ08adQ==}
    engines: {node: '>=6.9.0'}
    peerDependencies:
      '@babel/core': ^7.0.0
    dependencies:
      '@babel/core': 7.22.10
      '@babel/helper-create-regexp-features-plugin': 7.22.9(@babel/core@7.22.10)
      '@babel/helper-plugin-utils': 7.22.5
    dev: true

  /@babel/plugin-transform-new-target@7.22.5(@babel/core@7.22.10):
    resolution: {integrity: sha512-AsF7K0Fx/cNKVyk3a+DW0JLo+Ua598/NxMRvxDnkpCIGFh43+h/v2xyhRUYf6oD8gE4QtL83C7zZVghMjHd+iw==}
    engines: {node: '>=6.9.0'}
    peerDependencies:
      '@babel/core': ^7.0.0-0
    dependencies:
      '@babel/core': 7.22.10
      '@babel/helper-plugin-utils': 7.22.5
    dev: true

  /@babel/plugin-transform-nullish-coalescing-operator@7.22.5(@babel/core@7.22.10):
    resolution: {integrity: sha512-6CF8g6z1dNYZ/VXok5uYkkBBICHZPiGEl7oDnAx2Mt1hlHVHOSIKWJaXHjQJA5VB43KZnXZDIexMchY4y2PGdA==}
    engines: {node: '>=6.9.0'}
    peerDependencies:
      '@babel/core': ^7.0.0-0
    dependencies:
      '@babel/core': 7.22.10
      '@babel/helper-plugin-utils': 7.22.5
      '@babel/plugin-syntax-nullish-coalescing-operator': 7.8.3(@babel/core@7.22.10)
    dev: true

  /@babel/plugin-transform-numeric-separator@7.22.5(@babel/core@7.22.10):
    resolution: {integrity: sha512-NbslED1/6M+sXiwwtcAB/nieypGw02Ejf4KtDeMkCEpP6gWFMX1wI9WKYua+4oBneCCEmulOkRpwywypVZzs/g==}
    engines: {node: '>=6.9.0'}
    peerDependencies:
      '@babel/core': ^7.0.0-0
    dependencies:
      '@babel/core': 7.22.10
      '@babel/helper-plugin-utils': 7.22.5
      '@babel/plugin-syntax-numeric-separator': 7.10.4(@babel/core@7.22.10)
    dev: true

  /@babel/plugin-transform-object-rest-spread@7.22.5(@babel/core@7.22.10):
    resolution: {integrity: sha512-Kk3lyDmEslH9DnvCDA1s1kkd3YWQITiBOHngOtDL9Pt6BZjzqb6hiOlb8VfjiiQJ2unmegBqZu0rx5RxJb5vmQ==}
    engines: {node: '>=6.9.0'}
    peerDependencies:
      '@babel/core': ^7.0.0-0
    dependencies:
      '@babel/compat-data': 7.22.9
      '@babel/core': 7.22.10
      '@babel/helper-compilation-targets': 7.22.10
      '@babel/helper-plugin-utils': 7.22.5
      '@babel/plugin-syntax-object-rest-spread': 7.8.3(@babel/core@7.22.10)
      '@babel/plugin-transform-parameters': 7.22.5(@babel/core@7.22.10)
    dev: true

  /@babel/plugin-transform-object-super@7.22.5(@babel/core@7.22.10):
    resolution: {integrity: sha512-klXqyaT9trSjIUrcsYIfETAzmOEZL3cBYqOYLJxBHfMFFggmXOv+NYSX/Jbs9mzMVESw/WycLFPRx8ba/b2Ipw==}
    engines: {node: '>=6.9.0'}
    peerDependencies:
      '@babel/core': ^7.0.0-0
    dependencies:
      '@babel/core': 7.22.10
      '@babel/helper-plugin-utils': 7.22.5
      '@babel/helper-replace-supers': 7.22.9(@babel/core@7.22.10)
    dev: true

  /@babel/plugin-transform-optional-catch-binding@7.22.5(@babel/core@7.22.10):
    resolution: {integrity: sha512-pH8orJahy+hzZje5b8e2QIlBWQvGpelS76C63Z+jhZKsmzfNaPQ+LaW6dcJ9bxTpo1mtXbgHwy765Ro3jftmUg==}
    engines: {node: '>=6.9.0'}
    peerDependencies:
      '@babel/core': ^7.0.0-0
    dependencies:
      '@babel/core': 7.22.10
      '@babel/helper-plugin-utils': 7.22.5
      '@babel/plugin-syntax-optional-catch-binding': 7.8.3(@babel/core@7.22.10)
    dev: true

  /@babel/plugin-transform-optional-chaining@7.22.10(@babel/core@7.22.10):
    resolution: {integrity: sha512-MMkQqZAZ+MGj+jGTG3OTuhKeBpNcO+0oCEbrGNEaOmiEn+1MzRyQlYsruGiU8RTK3zV6XwrVJTmwiDOyYK6J9g==}
    engines: {node: '>=6.9.0'}
    peerDependencies:
      '@babel/core': ^7.0.0-0
    dependencies:
      '@babel/core': 7.22.10
      '@babel/helper-plugin-utils': 7.22.5
      '@babel/helper-skip-transparent-expression-wrappers': 7.22.5
      '@babel/plugin-syntax-optional-chaining': 7.8.3(@babel/core@7.22.10)
    dev: true

  /@babel/plugin-transform-parameters@7.22.5(@babel/core@7.22.10):
    resolution: {integrity: sha512-AVkFUBurORBREOmHRKo06FjHYgjrabpdqRSwq6+C7R5iTCZOsM4QbcB27St0a4U6fffyAOqh3s/qEfybAhfivg==}
    engines: {node: '>=6.9.0'}
    peerDependencies:
      '@babel/core': ^7.0.0-0
    dependencies:
      '@babel/core': 7.22.10
      '@babel/helper-plugin-utils': 7.22.5
    dev: true

  /@babel/plugin-transform-private-methods@7.22.5(@babel/core@7.22.10):
    resolution: {integrity: sha512-PPjh4gyrQnGe97JTalgRGMuU4icsZFnWkzicB/fUtzlKUqvsWBKEpPPfr5a2JiyirZkHxnAqkQMO5Z5B2kK3fA==}
    engines: {node: '>=6.9.0'}
    peerDependencies:
      '@babel/core': ^7.0.0-0
    dependencies:
      '@babel/core': 7.22.10
      '@babel/helper-create-class-features-plugin': 7.22.9(@babel/core@7.22.10)
      '@babel/helper-plugin-utils': 7.22.5
    dev: true

  /@babel/plugin-transform-private-property-in-object@7.22.5(@babel/core@7.22.10):
    resolution: {integrity: sha512-/9xnaTTJcVoBtSSmrVyhtSvO3kbqS2ODoh2juEU72c3aYonNF0OMGiaz2gjukyKM2wBBYJP38S4JiE0Wfb5VMQ==}
    engines: {node: '>=6.9.0'}
    peerDependencies:
      '@babel/core': ^7.0.0-0
    dependencies:
      '@babel/core': 7.22.10
      '@babel/helper-annotate-as-pure': 7.22.5
      '@babel/helper-create-class-features-plugin': 7.22.9(@babel/core@7.22.10)
      '@babel/helper-plugin-utils': 7.22.5
      '@babel/plugin-syntax-private-property-in-object': 7.14.5(@babel/core@7.22.10)
    dev: true

  /@babel/plugin-transform-property-literals@7.22.5(@babel/core@7.22.10):
    resolution: {integrity: sha512-TiOArgddK3mK/x1Qwf5hay2pxI6wCZnvQqrFSqbtg1GLl2JcNMitVH/YnqjP+M31pLUeTfzY1HAXFDnUBV30rQ==}
    engines: {node: '>=6.9.0'}
    peerDependencies:
      '@babel/core': ^7.0.0-0
    dependencies:
      '@babel/core': 7.22.10
      '@babel/helper-plugin-utils': 7.22.5
    dev: true

  /@babel/plugin-transform-regenerator@7.22.10(@babel/core@7.22.10):
    resolution: {integrity: sha512-F28b1mDt8KcT5bUyJc/U9nwzw6cV+UmTeRlXYIl2TNqMMJif0Jeey9/RQ3C4NOd2zp0/TRsDns9ttj2L523rsw==}
    engines: {node: '>=6.9.0'}
    peerDependencies:
      '@babel/core': ^7.0.0-0
    dependencies:
      '@babel/core': 7.22.10
      '@babel/helper-plugin-utils': 7.22.5
      regenerator-transform: 0.15.2
    dev: true

  /@babel/plugin-transform-reserved-words@7.22.5(@babel/core@7.22.10):
    resolution: {integrity: sha512-DTtGKFRQUDm8svigJzZHzb/2xatPc6TzNvAIJ5GqOKDsGFYgAskjRulbR/vGsPKq3OPqtexnz327qYpP57RFyA==}
    engines: {node: '>=6.9.0'}
    peerDependencies:
      '@babel/core': ^7.0.0-0
    dependencies:
      '@babel/core': 7.22.10
      '@babel/helper-plugin-utils': 7.22.5
    dev: true

  /@babel/plugin-transform-shorthand-properties@7.22.5(@babel/core@7.22.10):
    resolution: {integrity: sha512-vM4fq9IXHscXVKzDv5itkO1X52SmdFBFcMIBZ2FRn2nqVYqw6dBexUgMvAjHW+KXpPPViD/Yo3GrDEBaRC0QYA==}
    engines: {node: '>=6.9.0'}
    peerDependencies:
      '@babel/core': ^7.0.0-0
    dependencies:
      '@babel/core': 7.22.10
      '@babel/helper-plugin-utils': 7.22.5
    dev: true

  /@babel/plugin-transform-spread@7.22.5(@babel/core@7.22.10):
    resolution: {integrity: sha512-5ZzDQIGyvN4w8+dMmpohL6MBo+l2G7tfC/O2Dg7/hjpgeWvUx8FzfeOKxGog9IimPa4YekaQ9PlDqTLOljkcxg==}
    engines: {node: '>=6.9.0'}
    peerDependencies:
      '@babel/core': ^7.0.0-0
    dependencies:
      '@babel/core': 7.22.10
      '@babel/helper-plugin-utils': 7.22.5
      '@babel/helper-skip-transparent-expression-wrappers': 7.22.5
    dev: true

  /@babel/plugin-transform-sticky-regex@7.22.5(@babel/core@7.22.10):
    resolution: {integrity: sha512-zf7LuNpHG0iEeiyCNwX4j3gDg1jgt1k3ZdXBKbZSoA3BbGQGvMiSvfbZRR3Dr3aeJe3ooWFZxOOG3IRStYp2Bw==}
    engines: {node: '>=6.9.0'}
    peerDependencies:
      '@babel/core': ^7.0.0-0
    dependencies:
      '@babel/core': 7.22.10
      '@babel/helper-plugin-utils': 7.22.5
    dev: true

  /@babel/plugin-transform-template-literals@7.22.5(@babel/core@7.22.10):
    resolution: {integrity: sha512-5ciOehRNf+EyUeewo8NkbQiUs4d6ZxiHo6BcBcnFlgiJfu16q0bQUw9Jvo0b0gBKFG1SMhDSjeKXSYuJLeFSMA==}
    engines: {node: '>=6.9.0'}
    peerDependencies:
      '@babel/core': ^7.0.0-0
    dependencies:
      '@babel/core': 7.22.10
      '@babel/helper-plugin-utils': 7.22.5
    dev: true

  /@babel/plugin-transform-typeof-symbol@7.22.5(@babel/core@7.22.10):
    resolution: {integrity: sha512-bYkI5lMzL4kPii4HHEEChkD0rkc+nvnlR6+o/qdqR6zrm0Sv/nodmyLhlq2DO0YKLUNd2VePmPRjJXSBh9OIdA==}
    engines: {node: '>=6.9.0'}
    peerDependencies:
      '@babel/core': ^7.0.0-0
    dependencies:
      '@babel/core': 7.22.10
      '@babel/helper-plugin-utils': 7.22.5
    dev: true

  /@babel/plugin-transform-unicode-escapes@7.22.10(@babel/core@7.22.10):
    resolution: {integrity: sha512-lRfaRKGZCBqDlRU3UIFovdp9c9mEvlylmpod0/OatICsSfuQ9YFthRo1tpTkGsklEefZdqlEFdY4A2dwTb6ohg==}
    engines: {node: '>=6.9.0'}
    peerDependencies:
      '@babel/core': ^7.0.0-0
    dependencies:
      '@babel/core': 7.22.10
      '@babel/helper-plugin-utils': 7.22.5
    dev: true

  /@babel/plugin-transform-unicode-property-regex@7.22.5(@babel/core@7.22.10):
    resolution: {integrity: sha512-HCCIb+CbJIAE6sXn5CjFQXMwkCClcOfPCzTlilJ8cUatfzwHlWQkbtV0zD338u9dZskwvuOYTuuaMaA8J5EI5A==}
    engines: {node: '>=6.9.0'}
    peerDependencies:
      '@babel/core': ^7.0.0-0
    dependencies:
      '@babel/core': 7.22.10
      '@babel/helper-create-regexp-features-plugin': 7.22.9(@babel/core@7.22.10)
      '@babel/helper-plugin-utils': 7.22.5
    dev: true

  /@babel/plugin-transform-unicode-regex@7.22.5(@babel/core@7.22.10):
    resolution: {integrity: sha512-028laaOKptN5vHJf9/Arr/HiJekMd41hOEZYvNsrsXqJ7YPYuX2bQxh31fkZzGmq3YqHRJzYFFAVYvKfMPKqyg==}
    engines: {node: '>=6.9.0'}
    peerDependencies:
      '@babel/core': ^7.0.0-0
    dependencies:
      '@babel/core': 7.22.10
      '@babel/helper-create-regexp-features-plugin': 7.22.9(@babel/core@7.22.10)
      '@babel/helper-plugin-utils': 7.22.5
    dev: true

  /@babel/plugin-transform-unicode-sets-regex@7.22.5(@babel/core@7.22.10):
    resolution: {integrity: sha512-lhMfi4FC15j13eKrh3DnYHjpGj6UKQHtNKTbtc1igvAhRy4+kLhV07OpLcsN0VgDEw/MjAvJO4BdMJsHwMhzCg==}
    engines: {node: '>=6.9.0'}
    peerDependencies:
      '@babel/core': ^7.0.0
    dependencies:
      '@babel/core': 7.22.10
      '@babel/helper-create-regexp-features-plugin': 7.22.9(@babel/core@7.22.10)
      '@babel/helper-plugin-utils': 7.22.5
    dev: true

  /@babel/preset-env@7.22.10(@babel/core@7.22.10):
    resolution: {integrity: sha512-riHpLb1drNkpLlocmSyEg4oYJIQFeXAK/d7rI6mbD0XsvoTOOweXDmQPG/ErxsEhWk3rl3Q/3F6RFQlVFS8m0A==}
    engines: {node: '>=6.9.0'}
    peerDependencies:
      '@babel/core': ^7.0.0-0
    dependencies:
      '@babel/compat-data': 7.22.9
      '@babel/core': 7.22.10
      '@babel/helper-compilation-targets': 7.22.10
      '@babel/helper-plugin-utils': 7.22.5
      '@babel/helper-validator-option': 7.22.5
      '@babel/plugin-bugfix-safari-id-destructuring-collision-in-function-expression': 7.22.5(@babel/core@7.22.10)
      '@babel/plugin-bugfix-v8-spread-parameters-in-optional-chaining': 7.22.5(@babel/core@7.22.10)
      '@babel/plugin-proposal-private-property-in-object': 7.21.0-placeholder-for-preset-env.2(@babel/core@7.22.10)
      '@babel/plugin-syntax-async-generators': 7.8.4(@babel/core@7.22.10)
      '@babel/plugin-syntax-class-properties': 7.12.13(@babel/core@7.22.10)
      '@babel/plugin-syntax-class-static-block': 7.14.5(@babel/core@7.22.10)
      '@babel/plugin-syntax-dynamic-import': 7.8.3(@babel/core@7.22.10)
      '@babel/plugin-syntax-export-namespace-from': 7.8.3(@babel/core@7.22.10)
      '@babel/plugin-syntax-import-assertions': 7.22.5(@babel/core@7.22.10)
      '@babel/plugin-syntax-import-attributes': 7.22.5(@babel/core@7.22.10)
      '@babel/plugin-syntax-import-meta': 7.10.4(@babel/core@7.22.10)
      '@babel/plugin-syntax-json-strings': 7.8.3(@babel/core@7.22.10)
      '@babel/plugin-syntax-logical-assignment-operators': 7.10.4(@babel/core@7.22.10)
      '@babel/plugin-syntax-nullish-coalescing-operator': 7.8.3(@babel/core@7.22.10)
      '@babel/plugin-syntax-numeric-separator': 7.10.4(@babel/core@7.22.10)
      '@babel/plugin-syntax-object-rest-spread': 7.8.3(@babel/core@7.22.10)
      '@babel/plugin-syntax-optional-catch-binding': 7.8.3(@babel/core@7.22.10)
      '@babel/plugin-syntax-optional-chaining': 7.8.3(@babel/core@7.22.10)
      '@babel/plugin-syntax-private-property-in-object': 7.14.5(@babel/core@7.22.10)
      '@babel/plugin-syntax-top-level-await': 7.14.5(@babel/core@7.22.10)
      '@babel/plugin-syntax-unicode-sets-regex': 7.18.6(@babel/core@7.22.10)
      '@babel/plugin-transform-arrow-functions': 7.22.5(@babel/core@7.22.10)
      '@babel/plugin-transform-async-generator-functions': 7.22.10(@babel/core@7.22.10)
      '@babel/plugin-transform-async-to-generator': 7.22.5(@babel/core@7.22.10)
      '@babel/plugin-transform-block-scoped-functions': 7.22.5(@babel/core@7.22.10)
      '@babel/plugin-transform-block-scoping': 7.22.10(@babel/core@7.22.10)
      '@babel/plugin-transform-class-properties': 7.22.5(@babel/core@7.22.10)
      '@babel/plugin-transform-class-static-block': 7.22.5(@babel/core@7.22.10)
      '@babel/plugin-transform-classes': 7.22.6(@babel/core@7.22.10)
      '@babel/plugin-transform-computed-properties': 7.22.5(@babel/core@7.22.10)
      '@babel/plugin-transform-destructuring': 7.22.10(@babel/core@7.22.10)
      '@babel/plugin-transform-dotall-regex': 7.22.5(@babel/core@7.22.10)
      '@babel/plugin-transform-duplicate-keys': 7.22.5(@babel/core@7.22.10)
      '@babel/plugin-transform-dynamic-import': 7.22.5(@babel/core@7.22.10)
      '@babel/plugin-transform-exponentiation-operator': 7.22.5(@babel/core@7.22.10)
      '@babel/plugin-transform-export-namespace-from': 7.22.5(@babel/core@7.22.10)
      '@babel/plugin-transform-for-of': 7.22.5(@babel/core@7.22.10)
      '@babel/plugin-transform-function-name': 7.22.5(@babel/core@7.22.10)
      '@babel/plugin-transform-json-strings': 7.22.5(@babel/core@7.22.10)
      '@babel/plugin-transform-literals': 7.22.5(@babel/core@7.22.10)
      '@babel/plugin-transform-logical-assignment-operators': 7.22.5(@babel/core@7.22.10)
      '@babel/plugin-transform-member-expression-literals': 7.22.5(@babel/core@7.22.10)
      '@babel/plugin-transform-modules-amd': 7.22.5(@babel/core@7.22.10)
      '@babel/plugin-transform-modules-commonjs': 7.22.5(@babel/core@7.22.10)
      '@babel/plugin-transform-modules-systemjs': 7.22.5(@babel/core@7.22.10)
      '@babel/plugin-transform-modules-umd': 7.22.5(@babel/core@7.22.10)
      '@babel/plugin-transform-named-capturing-groups-regex': 7.22.5(@babel/core@7.22.10)
      '@babel/plugin-transform-new-target': 7.22.5(@babel/core@7.22.10)
      '@babel/plugin-transform-nullish-coalescing-operator': 7.22.5(@babel/core@7.22.10)
      '@babel/plugin-transform-numeric-separator': 7.22.5(@babel/core@7.22.10)
      '@babel/plugin-transform-object-rest-spread': 7.22.5(@babel/core@7.22.10)
      '@babel/plugin-transform-object-super': 7.22.5(@babel/core@7.22.10)
      '@babel/plugin-transform-optional-catch-binding': 7.22.5(@babel/core@7.22.10)
      '@babel/plugin-transform-optional-chaining': 7.22.10(@babel/core@7.22.10)
      '@babel/plugin-transform-parameters': 7.22.5(@babel/core@7.22.10)
      '@babel/plugin-transform-private-methods': 7.22.5(@babel/core@7.22.10)
      '@babel/plugin-transform-private-property-in-object': 7.22.5(@babel/core@7.22.10)
      '@babel/plugin-transform-property-literals': 7.22.5(@babel/core@7.22.10)
      '@babel/plugin-transform-regenerator': 7.22.10(@babel/core@7.22.10)
      '@babel/plugin-transform-reserved-words': 7.22.5(@babel/core@7.22.10)
      '@babel/plugin-transform-shorthand-properties': 7.22.5(@babel/core@7.22.10)
      '@babel/plugin-transform-spread': 7.22.5(@babel/core@7.22.10)
      '@babel/plugin-transform-sticky-regex': 7.22.5(@babel/core@7.22.10)
      '@babel/plugin-transform-template-literals': 7.22.5(@babel/core@7.22.10)
      '@babel/plugin-transform-typeof-symbol': 7.22.5(@babel/core@7.22.10)
      '@babel/plugin-transform-unicode-escapes': 7.22.10(@babel/core@7.22.10)
      '@babel/plugin-transform-unicode-property-regex': 7.22.5(@babel/core@7.22.10)
      '@babel/plugin-transform-unicode-regex': 7.22.5(@babel/core@7.22.10)
      '@babel/plugin-transform-unicode-sets-regex': 7.22.5(@babel/core@7.22.10)
      '@babel/preset-modules': 0.1.6-no-external-plugins(@babel/core@7.22.10)
      '@babel/types': 7.22.10
      babel-plugin-polyfill-corejs2: 0.4.5(@babel/core@7.22.10)
      babel-plugin-polyfill-corejs3: 0.8.3(@babel/core@7.22.10)
      babel-plugin-polyfill-regenerator: 0.5.2(@babel/core@7.22.10)
      core-js-compat: 3.32.0
      semver: 6.3.1
    transitivePeerDependencies:
      - supports-color
    dev: true

  /@babel/preset-modules@0.1.6-no-external-plugins(@babel/core@7.22.10):
    resolution: {integrity: sha512-HrcgcIESLm9aIR842yhJ5RWan/gebQUJ6E/E5+rf0y9o6oj7w0Br+sWuL6kEQ/o/AdfvR1Je9jG18/gnpwjEyA==}
    peerDependencies:
      '@babel/core': ^7.0.0-0 || ^8.0.0-0 <8.0.0
    dependencies:
      '@babel/core': 7.22.10
      '@babel/helper-plugin-utils': 7.22.5
      '@babel/types': 7.22.10
      esutils: 2.0.3
    dev: true

  /@babel/regjsgen@0.8.0:
    resolution: {integrity: sha512-x/rqGMdzj+fWZvCOYForTghzbtqPDZ5gPwaoNGHdgDfF2QA/XZbCBp4Moo5scrkAMPhB7z26XM/AaHuIJdgauA==}
    dev: true

  /@babel/runtime@7.22.6:
    resolution: {integrity: sha512-wDb5pWm4WDdF6LFUde3Jl8WzPA+3ZbxYqkC6xAXuD3irdEHN1k0NfTRrJD8ZD378SJ61miMLCqIOXYhd8x+AJQ==}
    engines: {node: '>=6.9.0'}
    dependencies:
      regenerator-runtime: 0.13.11
    dev: true

  /@babel/template@7.22.5:
    resolution: {integrity: sha512-X7yV7eiwAxdj9k94NEylvbVHLiVG1nvzCV2EAowhxLTwODV1jl9UzZ48leOC0sH7OnuHrIkllaBgneUykIcZaw==}
    engines: {node: '>=6.9.0'}
    dependencies:
      '@babel/code-frame': 7.22.10
      '@babel/parser': 7.22.10
      '@babel/types': 7.22.10
    dev: true

  /@babel/traverse@7.22.10:
    resolution: {integrity: sha512-Q/urqV4pRByiNNpb/f5OSv28ZlGJiFiiTh+GAHktbIrkPhPbl90+uW6SmpoLyZqutrg9AEaEf3Q/ZBRHBXgxig==}
    engines: {node: '>=6.9.0'}
    dependencies:
      '@babel/code-frame': 7.22.10
      '@babel/generator': 7.22.10
      '@babel/helper-environment-visitor': 7.22.5
      '@babel/helper-function-name': 7.22.5
      '@babel/helper-hoist-variables': 7.22.5
      '@babel/helper-split-export-declaration': 7.22.6
      '@babel/parser': 7.22.10
      '@babel/types': 7.22.10
      debug: 4.3.4
      globals: 11.12.0
    transitivePeerDependencies:
      - supports-color
    dev: true

  /@babel/types@7.22.10:
    resolution: {integrity: sha512-obaoigiLrlDZ7TUQln/8m4mSqIW2QFeOrCQc9r+xsaHGNoplVNYlRVpsfE8Vj35GEm2ZH4ZhrNYogs/3fj85kg==}
    engines: {node: '>=6.9.0'}
    dependencies:
      '@babel/helper-string-parser': 7.22.5
      '@babel/helper-validator-identifier': 7.22.5
      to-fast-properties: 2.0.0
    dev: true

  /@babel/types@7.22.5:
    resolution: {integrity: sha512-zo3MIHGOkPOfoRXitsgHLjEXmlDaD/5KU1Uzuc9GNiZPhSqVxVRtxuPaSBZDsYZ9qV88AjtMtWW7ww98loJ9KA==}
    engines: {node: '>=6.9.0'}
    dependencies:
      '@babel/helper-string-parser': 7.22.5
      '@babel/helper-validator-identifier': 7.22.5
      to-fast-properties: 2.0.0
    dev: true

  /@cspotcode/source-map-support@0.8.1:
    resolution: {integrity: sha512-IchNf6dN4tHoMFIn/7OE8LWZ19Y6q/67Bmf6vnGREv8RSbBVb9LPJxEcnwrcwX6ixSvaiGoomAUvu4YSxXrVgw==}
    engines: {node: '>=12'}
    dependencies:
      '@jridgewell/trace-mapping': 0.3.9
    dev: true

  /@csstools/cascade-layer-name-parser@1.0.4(@csstools/css-parser-algorithms@2.3.1)(@csstools/css-tokenizer@2.2.0):
    resolution: {integrity: sha512-zXMGsJetbLoXe+gjEES07MEGjL0Uy3hMxmnGtVBrRpVKr5KV9OgCB09zr/vLrsEtoVQTgJFewxaU8IYSAE4tjg==}
    engines: {node: ^14 || ^16 || >=18}
    peerDependencies:
      '@csstools/css-parser-algorithms': ^2.3.1
      '@csstools/css-tokenizer': ^2.2.0
    dependencies:
      '@csstools/css-parser-algorithms': 2.3.1(@csstools/css-tokenizer@2.2.0)
      '@csstools/css-tokenizer': 2.2.0
    dev: true

  /@csstools/color-helpers@3.0.0:
    resolution: {integrity: sha512-rBODd1rY01QcenD34QxbQxLc1g+Uh7z1X/uzTHNQzJUnFCT9/EZYI7KWq+j0YfWMXJsRJ8lVkqBcB0R/qLr+yg==}
    engines: {node: ^14 || ^16 || >=18}
    dev: true

  /@csstools/css-calc@1.1.3(@csstools/css-parser-algorithms@2.3.1)(@csstools/css-tokenizer@2.2.0):
    resolution: {integrity: sha512-7mJZ8gGRtSQfQKBQFi5N0Z+jzNC0q8bIkwojP1W0w+APzEqHu5wJoGVsvKxVnVklu9F8tW1PikbBRseYnAdv+g==}
    engines: {node: ^14 || ^16 || >=18}
    peerDependencies:
      '@csstools/css-parser-algorithms': ^2.3.1
      '@csstools/css-tokenizer': ^2.2.0
    dependencies:
      '@csstools/css-parser-algorithms': 2.3.1(@csstools/css-tokenizer@2.2.0)
      '@csstools/css-tokenizer': 2.2.0
    dev: true

  /@csstools/css-color-parser@1.2.3(@csstools/css-parser-algorithms@2.3.1)(@csstools/css-tokenizer@2.2.0):
    resolution: {integrity: sha512-YaEnCoPTdhE4lPQFH3dU4IEk8S+yCnxS88wMv45JzlnMfZp57hpqA6qf2gX8uv7IJTJ/43u6pTQmhy7hCjlz7g==}
    engines: {node: ^14 || ^16 || >=18}
    peerDependencies:
      '@csstools/css-parser-algorithms': ^2.3.1
      '@csstools/css-tokenizer': ^2.2.0
    dependencies:
      '@csstools/color-helpers': 3.0.0
      '@csstools/css-calc': 1.1.3(@csstools/css-parser-algorithms@2.3.1)(@csstools/css-tokenizer@2.2.0)
      '@csstools/css-parser-algorithms': 2.3.1(@csstools/css-tokenizer@2.2.0)
      '@csstools/css-tokenizer': 2.2.0
    dev: true

  /@csstools/css-parser-algorithms@2.3.1(@csstools/css-tokenizer@2.2.0):
    resolution: {integrity: sha512-xrvsmVUtefWMWQsGgFffqWSK03pZ1vfDki4IVIIUxxDKnGBzqNgv0A7SB1oXtVNEkcVO8xi1ZrTL29HhSu5kGA==}
    engines: {node: ^14 || ^16 || >=18}
    peerDependencies:
      '@csstools/css-tokenizer': ^2.2.0
    dependencies:
      '@csstools/css-tokenizer': 2.2.0
    dev: true

  /@csstools/css-tokenizer@2.2.0:
    resolution: {integrity: sha512-wErmsWCbsmig8sQKkM6pFhr/oPha1bHfvxsUY5CYSQxwyhA9Ulrs8EqCgClhg4Tgg2XapVstGqSVcz0xOYizZA==}
    engines: {node: ^14 || ^16 || >=18}
    dev: true

  /@csstools/media-query-list-parser@2.1.3(@csstools/css-parser-algorithms@2.3.1)(@csstools/css-tokenizer@2.2.0):
    resolution: {integrity: sha512-ATul1u+pic4aVpstgueqxEv4MsObEbszAxfTXpx9LHaeD3LAh+wFqdCteyegWmjk0k5rkSCAvIOaJe9U3DD09w==}
    engines: {node: ^14 || ^16 || >=18}
    peerDependencies:
      '@csstools/css-parser-algorithms': ^2.3.1
      '@csstools/css-tokenizer': ^2.2.0
    dependencies:
      '@csstools/css-parser-algorithms': 2.3.1(@csstools/css-tokenizer@2.2.0)
      '@csstools/css-tokenizer': 2.2.0
    dev: true

  /@csstools/media-query-list-parser@2.1.4(@csstools/css-parser-algorithms@2.3.1)(@csstools/css-tokenizer@2.2.0):
    resolution: {integrity: sha512-V/OUXYX91tAC1CDsiY+HotIcJR+vPtzrX8pCplCpT++i8ThZZsq5F5dzZh/bDM3WUOjrvC1ljed1oSJxMfjqhw==}
    engines: {node: ^14 || ^16 || >=18}
    peerDependencies:
      '@csstools/css-parser-algorithms': ^2.3.1
      '@csstools/css-tokenizer': ^2.2.0
    dependencies:
      '@csstools/css-parser-algorithms': 2.3.1(@csstools/css-tokenizer@2.2.0)
      '@csstools/css-tokenizer': 2.2.0
    dev: true

  /@csstools/postcss-cascade-layers@4.0.0(postcss@8.4.27):
    resolution: {integrity: sha512-dVPVVqQG0FixjM9CG/+8eHTsCAxRKqmNh6H69IpruolPlnEF1611f2AoLK8TijTSAsqBSclKd4WHs1KUb/LdJw==}
    engines: {node: ^14 || ^16 || >=18}
    peerDependencies:
      postcss: ^8.4
    dependencies:
      '@csstools/selector-specificity': 3.0.0(postcss-selector-parser@6.0.13)
      postcss: 8.4.27
      postcss-selector-parser: 6.0.13
    dev: true

  /@csstools/postcss-color-function@3.0.1(postcss@8.4.27):
    resolution: {integrity: sha512-+vrvCQeUifpMeyd42VQ3JPWGQ8cO19+TnGbtfq1SDSgZzRapCQO4aK9h/jhMOKPnxGzbA57oS0aHgP/12N9gSQ==}
    engines: {node: ^14 || ^16 || >=18}
    peerDependencies:
      postcss: ^8.4
    dependencies:
      '@csstools/css-color-parser': 1.2.3(@csstools/css-parser-algorithms@2.3.1)(@csstools/css-tokenizer@2.2.0)
      '@csstools/css-parser-algorithms': 2.3.1(@csstools/css-tokenizer@2.2.0)
      '@csstools/css-tokenizer': 2.2.0
      '@csstools/postcss-progressive-custom-properties': 3.0.0(postcss@8.4.27)
      postcss: 8.4.27
    dev: true

  /@csstools/postcss-color-mix-function@2.0.1(postcss@8.4.27):
    resolution: {integrity: sha512-Z5cXkLiccKIVcUTe+fAfjUD7ZUv0j8rq3dSoBpM6I49dcw+50318eYrwUZa3nyb4xNx7ntNNUPmesAc87kPE2Q==}
    engines: {node: ^14 || ^16 || >=18}
    peerDependencies:
      postcss: ^8.4
    dependencies:
      '@csstools/css-color-parser': 1.2.3(@csstools/css-parser-algorithms@2.3.1)(@csstools/css-tokenizer@2.2.0)
      '@csstools/css-parser-algorithms': 2.3.1(@csstools/css-tokenizer@2.2.0)
      '@csstools/css-tokenizer': 2.2.0
      '@csstools/postcss-progressive-custom-properties': 3.0.0(postcss@8.4.27)
      postcss: 8.4.27
    dev: true

  /@csstools/postcss-exponential-functions@1.0.0(postcss@8.4.27):
    resolution: {integrity: sha512-FPndJ/7oGlML7/4EhLi902wGOukO0Nn37PjwOQGc0BhhjQPy3np3By4d3M8s9Cfmp9EHEKgUHRN2DQ5HLT/hTw==}
    engines: {node: ^14 || ^16 || >=18}
    peerDependencies:
      postcss: ^8.4
    dependencies:
      '@csstools/css-calc': 1.1.3(@csstools/css-parser-algorithms@2.3.1)(@csstools/css-tokenizer@2.2.0)
      '@csstools/css-parser-algorithms': 2.3.1(@csstools/css-tokenizer@2.2.0)
      '@csstools/css-tokenizer': 2.2.0
      postcss: 8.4.27
    dev: true

  /@csstools/postcss-font-format-keywords@3.0.0(postcss@8.4.27):
    resolution: {integrity: sha512-ntkGj+1uDa/u6lpjPxnkPcjJn7ChO/Kcy08YxctOZI7vwtrdYvFhmE476dq8bj1yna306+jQ9gzXIG/SWfOaRg==}
    engines: {node: ^14 || ^16 || >=18}
    peerDependencies:
      postcss: ^8.4
    dependencies:
      postcss: 8.4.27
      postcss-value-parser: 4.2.0
    dev: true

  /@csstools/postcss-gradients-interpolation-method@4.0.1(postcss@8.4.27):
    resolution: {integrity: sha512-IHeFIcksjI8xKX7PWLzAyigM3UvJdZ4btejeNa7y/wXxqD5dyPPZuY55y8HGTrS6ETVTRqfIznoCPtTzIX7ygQ==}
    engines: {node: ^14 || ^16 || >=18}
    peerDependencies:
      postcss: ^8.4
    dependencies:
      '@csstools/css-color-parser': 1.2.3(@csstools/css-parser-algorithms@2.3.1)(@csstools/css-tokenizer@2.2.0)
      '@csstools/css-parser-algorithms': 2.3.1(@csstools/css-tokenizer@2.2.0)
      '@csstools/css-tokenizer': 2.2.0
      '@csstools/postcss-progressive-custom-properties': 3.0.0(postcss@8.4.27)
      postcss: 8.4.27
    dev: true

  /@csstools/postcss-hwb-function@3.0.1(postcss@8.4.27):
    resolution: {integrity: sha512-FYe2K8EOYlL1BUm2HTXVBo6bWAj0xl4khOk6EFhQHy/C5p3rlr8OcetzQuwMeNQ3v25nB06QTgqUHoOUwoEqhA==}
    engines: {node: ^14 || ^16 || >=18}
    peerDependencies:
      postcss: ^8.4
    dependencies:
      '@csstools/css-color-parser': 1.2.3(@csstools/css-parser-algorithms@2.3.1)(@csstools/css-tokenizer@2.2.0)
      '@csstools/css-parser-algorithms': 2.3.1(@csstools/css-tokenizer@2.2.0)
      '@csstools/css-tokenizer': 2.2.0
      postcss: 8.4.27
    dev: true

  /@csstools/postcss-ic-unit@3.0.0(postcss@8.4.27):
    resolution: {integrity: sha512-FH3+zfOfsgtX332IIkRDxiYLmgwyNk49tfltpC6dsZaO4RV2zWY6x9VMIC5cjvmjlDO7DIThpzqaqw2icT8RbQ==}
    engines: {node: ^14 || ^16 || >=18}
    peerDependencies:
      postcss: ^8.4
    dependencies:
      '@csstools/postcss-progressive-custom-properties': 3.0.0(postcss@8.4.27)
      postcss: 8.4.27
      postcss-value-parser: 4.2.0
    dev: true

  /@csstools/postcss-is-pseudo-class@4.0.0(postcss@8.4.27):
    resolution: {integrity: sha512-0I6siRcDymG3RrkNTSvHDMxTQ6mDyYE8awkcaHNgtYacd43msl+4ZWDfQ1yZQ/viczVWjqJkLmPiRHSgxn5nZA==}
    engines: {node: ^14 || ^16 || >=18}
    peerDependencies:
      postcss: ^8.4
    dependencies:
      '@csstools/selector-specificity': 3.0.0(postcss-selector-parser@6.0.13)
      postcss: 8.4.27
      postcss-selector-parser: 6.0.13
    dev: true

  /@csstools/postcss-logical-float-and-clear@2.0.0(postcss@8.4.27):
    resolution: {integrity: sha512-Wki4vxsF6icRvRz8eF9bPpAvwaAt0RHwhVOyzfoFg52XiIMjb6jcbHkGxwpJXP4DVrnFEwpwmrz5aTRqOW82kg==}
    engines: {node: ^14 || ^16 || >=18}
    peerDependencies:
      postcss: ^8.4
    dependencies:
      postcss: 8.4.27
    dev: true

  /@csstools/postcss-logical-resize@2.0.0(postcss@8.4.27):
    resolution: {integrity: sha512-lCQ1aX8c5+WI4t5EoYf3alTzJNNocMqTb+u1J9CINdDhFh1fjovqK+0aHalUHsNstZmzFPNzIkU4Mb3eM9U8SA==}
    engines: {node: ^14 || ^16 || >=18}
    peerDependencies:
      postcss: ^8.4
    dependencies:
      postcss: 8.4.27
      postcss-value-parser: 4.2.0
    dev: true

  /@csstools/postcss-logical-viewport-units@2.0.1(postcss@8.4.27):
    resolution: {integrity: sha512-R5s19SscS7CHoxvdYNMu2Y3WDwG4JjdhsejqjunDB1GqfzhtHSvL7b5XxCkUWqm2KRl35hI6kJ4HEaCDd/3BXg==}
    engines: {node: ^14 || ^16 || >=18}
    peerDependencies:
      postcss: ^8.4
    dependencies:
      '@csstools/css-tokenizer': 2.2.0
      postcss: 8.4.27
    dev: true

  /@csstools/postcss-media-minmax@1.0.7(postcss@8.4.27):
    resolution: {integrity: sha512-5LGLdu8cJgRPmvkjUNqOPKIKeHbyQmoGKooB5Rh0mp5mLaNI9bl+IjFZ2keY0cztZYsriJsGf6Lu8R5XetuwoQ==}
    engines: {node: ^14 || ^16 || >=18}
    peerDependencies:
      postcss: ^8.4
    dependencies:
      '@csstools/css-calc': 1.1.3(@csstools/css-parser-algorithms@2.3.1)(@csstools/css-tokenizer@2.2.0)
      '@csstools/css-parser-algorithms': 2.3.1(@csstools/css-tokenizer@2.2.0)
      '@csstools/css-tokenizer': 2.2.0
      '@csstools/media-query-list-parser': 2.1.4(@csstools/css-parser-algorithms@2.3.1)(@csstools/css-tokenizer@2.2.0)
      postcss: 8.4.27
    dev: true

  /@csstools/postcss-media-queries-aspect-ratio-number-values@2.0.2(postcss@8.4.27):
    resolution: {integrity: sha512-kQJR6NvTRidsaRjCdHGjra2+fLoFiDQOm5B2aZrhmXqng/hweXjruboKzB326rxQO2L0m0T+gCKbZgyuncyhLg==}
    engines: {node: ^14 || ^16 || >=18}
    peerDependencies:
      postcss: ^8.4
    dependencies:
      '@csstools/css-parser-algorithms': 2.3.1(@csstools/css-tokenizer@2.2.0)
      '@csstools/css-tokenizer': 2.2.0
      '@csstools/media-query-list-parser': 2.1.4(@csstools/css-parser-algorithms@2.3.1)(@csstools/css-tokenizer@2.2.0)
      postcss: 8.4.27
    dev: true

  /@csstools/postcss-nested-calc@3.0.0(postcss@8.4.27):
    resolution: {integrity: sha512-HsB66aDWAouOwD/GcfDTS0a7wCuVWaTpXcjl5VKP0XvFxDiU+r0T8FG7xgb6ovZNZ+qzvGIwRM+CLHhDgXrYgQ==}
    engines: {node: ^14 || ^16 || >=18}
    peerDependencies:
      postcss: ^8.4
    dependencies:
      postcss: 8.4.27
      postcss-value-parser: 4.2.0
    dev: true

  /@csstools/postcss-normalize-display-values@3.0.0(postcss@8.4.27):
    resolution: {integrity: sha512-6Nw55PRXEKEVqn3bzA8gRRPYxr5tf5PssvcE5DRA/nAxKgKtgNZMCHCSd1uxTCWeyLnkf6h5tYRSB0P1Vh/K/A==}
    engines: {node: ^14 || ^16 || >=18}
    peerDependencies:
      postcss: ^8.4
    dependencies:
      postcss: 8.4.27
      postcss-value-parser: 4.2.0
    dev: true

  /@csstools/postcss-oklab-function@3.0.1(postcss@8.4.27):
    resolution: {integrity: sha512-3TIz+dCPlQPzz4yAEYXchUpfuU2gRYK4u1J+1xatNX85Isg4V+IbLyppblWLV4Vb6npFF8qsHN17rNuxOIy/6w==}
    engines: {node: ^14 || ^16 || >=18}
    peerDependencies:
      postcss: ^8.4
    dependencies:
      '@csstools/css-color-parser': 1.2.3(@csstools/css-parser-algorithms@2.3.1)(@csstools/css-tokenizer@2.2.0)
      '@csstools/css-parser-algorithms': 2.3.1(@csstools/css-tokenizer@2.2.0)
      '@csstools/css-tokenizer': 2.2.0
      '@csstools/postcss-progressive-custom-properties': 3.0.0(postcss@8.4.27)
      postcss: 8.4.27
    dev: true

  /@csstools/postcss-progressive-custom-properties@3.0.0(postcss@8.4.27):
    resolution: {integrity: sha512-2/D3CCL9DN2xhuUTP8OKvKnaqJ1j4yZUxuGLsCUOQ16wnDAuMLKLkflOmZF5tsPh/02VPeXRmqIN+U595WAulw==}
    engines: {node: ^14 || ^16 || >=18}
    peerDependencies:
      postcss: ^8.4
    dependencies:
      postcss: 8.4.27
      postcss-value-parser: 4.2.0
    dev: true

  /@csstools/postcss-relative-color-syntax@2.0.1(postcss@8.4.27):
    resolution: {integrity: sha512-9B8br/7q0bjD1fV3yE22izjc7Oy5hDbDgwdFEz207cdJHYC9yQneJzP3H+/w3RgC7uyfEVhyyhkGRx5YAfJtmg==}
    engines: {node: ^14 || ^16 || >=18}
    peerDependencies:
      postcss: ^8.4
    dependencies:
      '@csstools/css-color-parser': 1.2.3(@csstools/css-parser-algorithms@2.3.1)(@csstools/css-tokenizer@2.2.0)
      '@csstools/css-parser-algorithms': 2.3.1(@csstools/css-tokenizer@2.2.0)
      '@csstools/css-tokenizer': 2.2.0
      '@csstools/postcss-progressive-custom-properties': 3.0.0(postcss@8.4.27)
      postcss: 8.4.27
    dev: true

  /@csstools/postcss-scope-pseudo-class@3.0.0(postcss@8.4.27):
    resolution: {integrity: sha512-GFNVsD97OuEcfHmcT0/DAZWAvTM/FFBDQndIOLawNc1Wq8YqpZwBdHa063Lq+Irk7azygTT+Iinyg3Lt76p7rg==}
    engines: {node: ^14 || ^16 || >=18}
    peerDependencies:
      postcss: ^8.4
    dependencies:
      postcss: 8.4.27
      postcss-selector-parser: 6.0.13
    dev: true

  /@csstools/postcss-stepped-value-functions@3.0.1(postcss@8.4.27):
    resolution: {integrity: sha512-y1sykToXorFE+5cjtp//xAMWEAEple0kcZn2QhzEFIZDDNvGOCp5JvvmmPGsC3eDlj6yQp70l9uXZNLnimEYfA==}
    engines: {node: ^14 || ^16 || >=18}
    peerDependencies:
      postcss: ^8.4
    dependencies:
      '@csstools/css-calc': 1.1.3(@csstools/css-parser-algorithms@2.3.1)(@csstools/css-tokenizer@2.2.0)
      '@csstools/css-parser-algorithms': 2.3.1(@csstools/css-tokenizer@2.2.0)
      '@csstools/css-tokenizer': 2.2.0
      postcss: 8.4.27
    dev: true

  /@csstools/postcss-text-decoration-shorthand@3.0.0(postcss@8.4.27):
    resolution: {integrity: sha512-BAa1MIMJmEZlJ+UkPrkyoz3DC7kLlIl2oDya5yXgvUrelpwxddgz8iMp69qBStdXwuMyfPx46oZcSNx8Z0T2eA==}
    engines: {node: ^14 || ^16 || >=18}
    peerDependencies:
      postcss: ^8.4
    dependencies:
      '@csstools/color-helpers': 3.0.0
      postcss: 8.4.27
      postcss-value-parser: 4.2.0
    dev: true

  /@csstools/postcss-trigonometric-functions@3.0.1(postcss@8.4.27):
    resolution: {integrity: sha512-hW+JPv0MPQfWC1KARgvJI6bisEUFAZWSvUNq/khGCupYV/h6Z9R2ZFz0Xc633LXBst0ezbXpy7NpnPurSx5Klw==}
    engines: {node: ^14 || ^16 || >=18}
    peerDependencies:
      postcss: ^8.4
    dependencies:
      '@csstools/css-calc': 1.1.3(@csstools/css-parser-algorithms@2.3.1)(@csstools/css-tokenizer@2.2.0)
      '@csstools/css-parser-algorithms': 2.3.1(@csstools/css-tokenizer@2.2.0)
      '@csstools/css-tokenizer': 2.2.0
      postcss: 8.4.27
    dev: true

  /@csstools/postcss-unset-value@3.0.0(postcss@8.4.27):
    resolution: {integrity: sha512-P0JD1WHh3avVyKKRKjd0dZIjCEeaBer8t1BbwGMUDtSZaLhXlLNBqZ8KkqHzYWXOJgHleXAny2/sx8LYl6qhEA==}
    engines: {node: ^14 || ^16 || >=18}
    peerDependencies:
      postcss: ^8.4
    dependencies:
      postcss: 8.4.27
    dev: true

  /@csstools/selector-specificity@3.0.0(postcss-selector-parser@6.0.13):
    resolution: {integrity: sha512-hBI9tfBtuPIi885ZsZ32IMEU/5nlZH/KOVYJCOh7gyMxaVLGmLedYqFN6Ui1LXkI8JlC8IsuC0rF0btcRZKd5g==}
    engines: {node: ^14 || ^16 || >=18}
    peerDependencies:
      postcss-selector-parser: ^6.0.13
    dependencies:
      postcss-selector-parser: 6.0.13
    dev: true

  /@damienvesper/bit-buffer@1.0.0:
    resolution: {integrity: sha512-lOlCSK4wFkT2vMH4gIgoXX/n6oywqljuG5znY7VHv2hvMwA+jE8r9T5txFdqxHK7P8LVdxkXhefXLM2MCDqlbw==}
    engines: {node: '>=18.8.0', pnpm: '>=8.6.0'}
    dev: false

  /@discoveryjs/json-ext@0.5.7:
    resolution: {integrity: sha512-dBVuXR082gk3jsFp7Rd/JI4kytwGHecnCoTtXFb7DB6CNHp4rg5k1bhg0nWdLGLnOV71lmDzGQaLMy8iPLY0pw==}
    engines: {node: '>=10.0.0'}
    dev: true

  /@eslint-community/eslint-utils@4.4.0(eslint@8.47.0):
    resolution: {integrity: sha512-1/sA4dwrzBAyeUoQ6oxahHKmrZvsnLCg4RfxW3ZFGGmQkSNQPFNLV9CUEFQP1x9EYXHTo5p6xdhZM1Ne9p/AfA==}
    engines: {node: ^12.22.0 || ^14.17.0 || >=16.0.0}
    peerDependencies:
      eslint: ^6.0.0 || ^7.0.0 || >=8.0.0
    dependencies:
      eslint: 8.47.0
      eslint-visitor-keys: 3.4.3
    dev: true

  /@eslint-community/regexpp@4.6.2:
    resolution: {integrity: sha512-pPTNuaAG3QMH+buKyBIGJs3g/S5y0caxw0ygM3YyE6yJFySwiGGSzA+mM3KJ8QQvzeLh3blwgSonkFjgQdxzMw==}
    engines: {node: ^12.0.0 || ^14.0.0 || >=16.0.0}
    dev: true

  /@eslint/eslintrc@2.1.2:
    resolution: {integrity: sha512-+wvgpDsrB1YqAMdEUCcnTlpfVBH7Vqn6A/NT3D8WVXFIaKMlErPIZT3oCIAVCOtarRpMtelZLqJeU3t7WY6X6g==}
    engines: {node: ^12.22.0 || ^14.17.0 || >=16.0.0}
    dependencies:
      ajv: 6.12.6
      debug: 4.3.4
      espree: 9.6.1
      globals: 13.21.0
      ignore: 5.2.4
      import-fresh: 3.3.0
      js-yaml: 4.1.0
      minimatch: 3.1.2
      strip-json-comments: 3.1.1
    transitivePeerDependencies:
      - supports-color
    dev: true

  /@eslint/js@8.47.0:
    resolution: {integrity: sha512-P6omY1zv5MItm93kLM8s2vr1HICJH8v0dvddDhysbIuZ+vcjOHg5Zbkf1mTkcmi2JA9oBG2anOkRnW8WJTS8Og==}
    engines: {node: ^12.22.0 || ^14.17.0 || >=16.0.0}
    dev: true

  /@humanwhocodes/config-array@0.11.10:
    resolution: {integrity: sha512-KVVjQmNUepDVGXNuoRRdmmEjruj0KfiGSbS8LVc12LMsWDQzRXJ0qdhN8L8uUigKpfEHRhlaQFY0ib1tnUbNeQ==}
    engines: {node: '>=10.10.0'}
    dependencies:
      '@humanwhocodes/object-schema': 1.2.1
      debug: 4.3.4
      minimatch: 3.1.2
    transitivePeerDependencies:
      - supports-color
    dev: true

  /@humanwhocodes/module-importer@1.0.1:
    resolution: {integrity: sha512-bxveV4V8v5Yb4ncFTT3rPSgZBOpCkjfK0y4oVVVJwIuDVBRMDXrPyXRL988i5ap9m9bnyEEjWfm5WkBmtffLfA==}
    engines: {node: '>=12.22'}
    dev: true

  /@humanwhocodes/object-schema@1.2.1:
    resolution: {integrity: sha512-ZnQMnLV4e7hDlUvw8H+U8ASL02SS2Gn6+9Ac3wGGLIe7+je2AeAOxPY+izIPJDfFDb7eDjev0Us8MO1iFRN8hA==}
    dev: true

  /@jest/schemas@29.6.0:
    resolution: {integrity: sha512-rxLjXyJBTL4LQeJW3aKo0M/+GkCOXsO+8i9Iu7eDb6KwtP65ayoDsitrdPBtujxQ88k4wI2FNYfa6TOGwSn6cQ==}
    engines: {node: ^14.15.0 || ^16.10.0 || >=18.0.0}
    dependencies:
      '@sinclair/typebox': 0.27.8
    dev: true

  /@jest/types@29.6.1:
    resolution: {integrity: sha512-tPKQNMPuXgvdOn2/Lg9HNfUvjYVGolt04Hp03f5hAk878uwOLikN+JzeLY0HcVgKgFl9Hs3EIqpu3WX27XNhnw==}
    engines: {node: ^14.15.0 || ^16.10.0 || >=18.0.0}
    dependencies:
      '@jest/schemas': 29.6.0
      '@types/istanbul-lib-coverage': 2.0.4
      '@types/istanbul-reports': 3.0.1
      '@types/node': 20.4.10
      '@types/yargs': 17.0.24
      chalk: 4.1.2
    dev: true

  /@jridgewell/gen-mapping@0.3.3:
    resolution: {integrity: sha512-HLhSWOLRi875zjjMG/r+Nv0oCW8umGb0BgEhyX3dDX3egwZtB8PqLnjz3yedt8R5StBrzcg4aBpnh8UA9D1BoQ==}
    engines: {node: '>=6.0.0'}
    dependencies:
      '@jridgewell/set-array': 1.1.2
      '@jridgewell/sourcemap-codec': 1.4.15
      '@jridgewell/trace-mapping': 0.3.18
    dev: true

  /@jridgewell/resolve-uri@3.1.0:
    resolution: {integrity: sha512-F2msla3tad+Mfht5cJq7LSXcdudKTWCVYUgw6pLFOOHSTtZlj6SWNYAp+AhuqLmWdBO2X5hPrLcu8cVP8fy28w==}
    engines: {node: '>=6.0.0'}
    dev: true

  /@jridgewell/resolve-uri@3.1.1:
    resolution: {integrity: sha512-dSYZh7HhCDtCKm4QakX0xFpsRDqjjtZf/kjI/v3T3Nwt5r8/qz/M19F9ySyOqU94SXBmeG9ttTul+YnR4LOxFA==}
    engines: {node: '>=6.0.0'}
    dev: true

  /@jridgewell/set-array@1.1.2:
    resolution: {integrity: sha512-xnkseuNADM0gt2bs+BvhO0p78Mk762YnZdsuzFV018NoG1Sj1SCQvpSqa7XUaTam5vAGasABV9qXASMKnFMwMw==}
    engines: {node: '>=6.0.0'}
    dev: true

  /@jridgewell/source-map@0.3.5:
    resolution: {integrity: sha512-UTYAUj/wviwdsMfzoSJspJxbkH5o1snzwX0//0ENX1u/55kkZZkcTZP6u9bwKGkv+dkk9at4m1Cpt0uY80kcpQ==}
    dependencies:
      '@jridgewell/gen-mapping': 0.3.3
      '@jridgewell/trace-mapping': 0.3.18
    dev: true

  /@jridgewell/sourcemap-codec@1.4.14:
    resolution: {integrity: sha512-XPSJHWmi394fuUuzDnGz1wiKqWfo1yXecHQMRf2l6hztTO+nPru658AyDngaBe7isIxEkRsPR3FZh+s7iVa4Uw==}
    dev: true

  /@jridgewell/sourcemap-codec@1.4.15:
    resolution: {integrity: sha512-eF2rxCRulEKXHTRiDrDy6erMYWqNw4LPdQ8UQA4huuxaQsVeRPFl2oM8oDGxMFhJUWZf9McpLtJasDDZb/Bpeg==}
    dev: true

  /@jridgewell/trace-mapping@0.3.18:
    resolution: {integrity: sha512-w+niJYzMHdd7USdiH2U6869nqhD2nbfZXND5Yp93qIbEmnDNk7PD48o+YchRVpzMU7M6jVCbenTR7PA1FLQ9pA==}
    dependencies:
      '@jridgewell/resolve-uri': 3.1.0
      '@jridgewell/sourcemap-codec': 1.4.14
    dev: true

  /@jridgewell/trace-mapping@0.3.9:
    resolution: {integrity: sha512-3Belt6tdc8bPgAtbcmdtNJlirVoTmEb5e2gC94PnkwEW9jI6CAHUeoG85tjWP5WquqfavoMtMwiG4P926ZKKuQ==}
    dependencies:
      '@jridgewell/resolve-uri': 3.1.1
      '@jridgewell/sourcemap-codec': 1.4.15
    dev: true

  /@leichtgewicht/ip-codec@2.0.4:
    resolution: {integrity: sha512-Hcv+nVC0kZnQ3tD9GVu5xSMR4VVYOteQIr/hwFPVEvPdlXqgGEuRjiheChHgdM+JyqdgNcmzZOX/tnl0JOiI7A==}
    dev: true

  /@mapbox/node-pre-gyp@1.0.11:
    resolution: {integrity: sha512-Yhlar6v9WQgUp/He7BdgzOz8lqMQ8sU+jkCq7Wx8Myc5YFJLbEe7lgui/V7G1qB1DJykHSGwreceSaD60Y0PUQ==}
    hasBin: true
    dependencies:
      detect-libc: 2.0.2
      https-proxy-agent: 5.0.1
      make-dir: 3.1.0
      node-fetch: 2.6.12
      nopt: 5.0.0
      npmlog: 5.0.1
      rimraf: 3.0.2
      semver: 7.5.4
      tar: 6.1.15
    transitivePeerDependencies:
      - encoding
      - supports-color
    dev: true

  /@nicolo-ribaudo/eslint-scope-5-internals@5.1.1-v1:
    resolution: {integrity: sha512-54/JRvkLIzzDWshCWfuhadfrfZVPiElY8Fcgmg1HroEly/EDSszzhBAsarCux+D/kOslTRquNzuyGSmUSTTHGg==}
    dependencies:
      eslint-scope: 5.1.1
    dev: true

  /@nodelib/fs.scandir@2.1.5:
    resolution: {integrity: sha512-vq24Bq3ym5HEQm2NKCr3yXDwjc7vTsEThRDnkp2DK9p1uqLR+DHurm/NOTo0KG7HYHU7eppKZj3MyqYuMBf62g==}
    engines: {node: '>= 8'}
    dependencies:
      '@nodelib/fs.stat': 2.0.5
      run-parallel: 1.2.0
    dev: true

  /@nodelib/fs.stat@2.0.5:
    resolution: {integrity: sha512-RkhPPp2zrqDAQA/2jNhnztcPAlv64XdhIp7a7454A5ovI7Bukxgt7MX7udwAu3zg1DcpPU0rz3VV1SeaqvY4+A==}
    engines: {node: '>= 8'}
    dev: true

  /@nodelib/fs.walk@1.2.8:
    resolution: {integrity: sha512-oGB+UxlgWcgQkgwo8GcEGwemoTFt3FIO9ababBmaGwXIoBKZ+GTy0pP185beGg7Llih/NSHSV2XAs1lnznocSg==}
    engines: {node: '>= 8'}
    dependencies:
      '@nodelib/fs.scandir': 2.1.5
      fastq: 1.15.0
    dev: true

  /@pencil.js/spritesheet@1.5.1:
    resolution: {integrity: sha512-TqDuIJxBRvhboE8ttwX6zkz8hiiSoO5k7KqVTSLMGv7hefBT797hs3PU6Ozn4ZpaDw3a3AxEUMuuqz6oiAdhWg==}
    dependencies:
      bin-pack: 1.0.2
      canvas: 2.11.2
      detect-edges: 1.1.0
    transitivePeerDependencies:
      - encoding
      - supports-color
    dev: true

  /@pixi/accessibility@7.2.4(@pixi/core@7.2.4)(@pixi/display@7.2.4)(@pixi/events@7.2.4):
    resolution: {integrity: sha512-EVjuqUqv9FeYFXCv0S0qj1hgCtbAMNBPCbOGEtiMogpM++/IySxBZvcOYg3rRgo9inwt2s4Bi7kUiqMPD8hItw==}
    peerDependencies:
      '@pixi/core': 7.2.4
      '@pixi/display': 7.2.4
      '@pixi/events': 7.2.4
    dependencies:
      '@pixi/core': 7.2.4
      '@pixi/display': 7.2.4(@pixi/core@7.2.4)
      '@pixi/events': 7.2.4(@pixi/core@7.2.4)(@pixi/display@7.2.4)
    dev: false

  /@pixi/app@7.2.4(@pixi/core@7.2.4)(@pixi/display@7.2.4):
    resolution: {integrity: sha512-eJ2jpu5P28ip07nLItw6sETXn45P4KR/leMJ6zPHRlhT1m8t5zTsWr3jK4Uj8LF2E+6KlPNzLQh5Alf/unn/aQ==}
    peerDependencies:
      '@pixi/core': 7.2.4
      '@pixi/display': 7.2.4
    dependencies:
      '@pixi/core': 7.2.4
      '@pixi/display': 7.2.4(@pixi/core@7.2.4)
    dev: false

  /@pixi/assets@7.2.4(@pixi/core@7.2.4)(@pixi/utils@7.2.4):
    resolution: {integrity: sha512-7199re3wvMAlVqXLaCyAr8IkJSXqkeVAxcYyB2rBu4Id5m2hhlGX1dQsdMBiCXLwu6/LLVqDvJggSNVQBzL6ZQ==}
    peerDependencies:
      '@pixi/core': 7.2.4
      '@pixi/utils': 7.2.4
    dependencies:
      '@pixi/core': 7.2.4
      '@pixi/utils': 7.2.4
      '@types/css-font-loading-module': 0.0.7
    dev: false

  /@pixi/color@7.2.4:
    resolution: {integrity: sha512-B/+9JRcXe2uE8wQfsueFRPZVayF2VEMRB7XGeRAsWCryOX19nmWhv0Nt3nOU2rvzI0niz9XgugJXsB6vVmDFSg==}
    dependencies:
      colord: 2.9.3
    dev: false

  /@pixi/compressed-textures@7.2.4(@pixi/assets@7.2.4)(@pixi/core@7.2.4):
    resolution: {integrity: sha512-atnWyw/ot/Wg69qhgskKiuTYCZx15IxV35sa0KyXMthyjyvDLCIvOn0nczM6wCBy9H96SjJbfgynVWhVrip6qw==}
    peerDependencies:
      '@pixi/assets': 7.2.4
      '@pixi/core': 7.2.4
    dependencies:
      '@pixi/assets': 7.2.4(@pixi/core@7.2.4)(@pixi/utils@7.2.4)
      '@pixi/core': 7.2.4
    dev: false

  /@pixi/constants@7.2.4:
    resolution: {integrity: sha512-hKuHBWR6N4Q0Sf5MGF3/9l+POg/G5rqhueHfzofiuelnKg7aBs3BVjjZ+6hZbd6M++vOUmxYelEX/NEFBxrheA==}
    dev: false

  /@pixi/core@7.2.4:
    resolution: {integrity: sha512-0XtvrfxHlS2T+beBBSpo7GI8+QLyyTqMVQpNmPqB4woYxzrOEJ9JaUFBaBfCvycLeUkfVih1u6HAbtF+2d1EjQ==}
    dependencies:
      '@pixi/color': 7.2.4
      '@pixi/constants': 7.2.4
      '@pixi/extensions': 7.2.4
      '@pixi/math': 7.2.4
      '@pixi/runner': 7.2.4
      '@pixi/settings': 7.2.4
      '@pixi/ticker': 7.2.4
      '@pixi/utils': 7.2.4
      '@types/offscreencanvas': 2019.7.0
    dev: false

  /@pixi/display@7.2.4(@pixi/core@7.2.4):
    resolution: {integrity: sha512-w5tqb8cWEO5qIDaO9GEqRvxYhL0iMk0Wsngw23bbLm1gLEQmrFkB2tpJlRAqd7H82C3DrDDeWvkrrxW6+m4apg==}
    peerDependencies:
      '@pixi/core': 7.2.4
    dependencies:
      '@pixi/core': 7.2.4
    dev: false

  /@pixi/events@7.2.4(@pixi/core@7.2.4)(@pixi/display@7.2.4):
    resolution: {integrity: sha512-/JtmoB98fzIU8giN9xvlRvmvOi6u4MaD2DnKNOMHkQ1MBraj3pmrXM9fZ0JbNzi+324GraAAY76QidgHjIYoYQ==}
    peerDependencies:
      '@pixi/core': 7.2.4
      '@pixi/display': 7.2.4
    dependencies:
      '@pixi/core': 7.2.4
      '@pixi/display': 7.2.4(@pixi/core@7.2.4)
    dev: false

  /@pixi/extensions@7.2.4:
    resolution: {integrity: sha512-Mnqv9scbL1ARD3QFKfOWs2aSVJJfP1dL8g5UiqGImYO3rZbz/9QCzXOeMVIZ5n3iaRyKMNhFFr84/zUja2H7Dw==}
    dev: false

  /@pixi/extract@7.2.4(@pixi/core@7.2.4):
    resolution: {integrity: sha512-wlXZg+J2L/1jQhRi5nZQP/cXshovhjksjss91eAKMvY5aGxNAQovCP4xotJ/XJjfTvPMpeRzHPFYzm3PrOPQ7g==}
    peerDependencies:
      '@pixi/core': 7.2.4
    dependencies:
      '@pixi/core': 7.2.4
    dev: false

  /@pixi/filter-alpha@7.2.4(@pixi/core@7.2.4):
    resolution: {integrity: sha512-UTUMSGyktUr+I9vmigqJo9iUhb0nwGyqTTME2xBWZvVGCnl5z+/wHxvIBBCe5pNZ66IM15pGXQ4cDcfqCuP2kA==}
    peerDependencies:
      '@pixi/core': 7.2.4
    dependencies:
      '@pixi/core': 7.2.4
    dev: false

  /@pixi/filter-blur@7.2.4(@pixi/core@7.2.4):
    resolution: {integrity: sha512-aLyXIoxy14bTansCPtbY8x7Sdn2OrrqkF/pcKiRXHJGGhi7wPacvB/NcmYJdnI/n2ExQ6V5Njuj/nfrsejVwcA==}
    peerDependencies:
      '@pixi/core': 7.2.4
    dependencies:
      '@pixi/core': 7.2.4
    dev: false

  /@pixi/filter-color-matrix@7.2.4(@pixi/core@7.2.4):
    resolution: {integrity: sha512-DFtayybYXoUh73eHUFRK5REbi1t3FZuVUnaQTj+euHKF9L7EaYc3Q9wctpx1WPRcwkqEX50M4SNFhxpA7Pxtaw==}
    peerDependencies:
      '@pixi/core': 7.2.4
    dependencies:
      '@pixi/core': 7.2.4
    dev: false

  /@pixi/filter-displacement@7.2.4(@pixi/core@7.2.4):
    resolution: {integrity: sha512-Simq3IBJKt7+Gvk4kK7OFkfoeYUMhNhIyATCdeT+Jkdkq5WV7pYnH5hqO0YW7eAHrgjV13yn6t4H/GC4+6LhEA==}
    peerDependencies:
      '@pixi/core': 7.2.4
    dependencies:
      '@pixi/core': 7.2.4
    dev: false

  /@pixi/filter-fxaa@7.2.4(@pixi/core@7.2.4):
    resolution: {integrity: sha512-qzKjdL+Ih18uGTJLg8tT/H+YCsTeGkw2uF7lyKnw/lxGLJQhLWIhM95M9qSNgxbXyW1vp7SbG81a9aAEz2HAhA==}
    peerDependencies:
      '@pixi/core': 7.2.4
    dependencies:
      '@pixi/core': 7.2.4
    dev: false

  /@pixi/filter-noise@7.2.4(@pixi/core@7.2.4):
    resolution: {integrity: sha512-QAU9Ybj2ZQrWM9ZEjTTC0iLnQcuyNoZNRinxSbg1G0yacpmsSb9wvV5ltIZ66+hfY+90+u2Nudt/v9g6pvOdGg==}
    peerDependencies:
      '@pixi/core': 7.2.4
    dependencies:
      '@pixi/core': 7.2.4
    dev: false

  /@pixi/graphics@7.2.4(@pixi/core@7.2.4)(@pixi/display@7.2.4)(@pixi/sprite@7.2.4):
    resolution: {integrity: sha512-3A2EumTjWJgXlDLOyuBrl9b6v1Za/E+/IjOGUIX843HH4NYaf1a2sfDfljx6r3oiDvy+VhuBFmgynRcV5IyA0Q==}
    peerDependencies:
      '@pixi/core': 7.2.4
      '@pixi/display': 7.2.4
      '@pixi/sprite': 7.2.4
    dependencies:
      '@pixi/core': 7.2.4
      '@pixi/display': 7.2.4(@pixi/core@7.2.4)
      '@pixi/sprite': 7.2.4(@pixi/core@7.2.4)(@pixi/display@7.2.4)
    dev: false

  /@pixi/math@7.2.4:
    resolution: {integrity: sha512-LJB+mozyEPllxa0EssFZrKNfVwysfaBun4b2dJKQQInp0DafgbA0j7A+WVg0oe51KhFULTJMpDqbLn/ITFc41A==}
    dev: false

  /@pixi/mesh-extras@7.2.4(@pixi/core@7.2.4)(@pixi/mesh@7.2.4):
    resolution: {integrity: sha512-Lxqq/1E2EmDgjZX8KzjhBy3VvITIQ00arr2ikyHYF1d0XtQTKEYpr8VKzhchqZ5/9DuyTDbDMYGhcxoNXQmZrQ==}
    peerDependencies:
      '@pixi/core': 7.2.4
      '@pixi/mesh': 7.2.4
    dependencies:
      '@pixi/core': 7.2.4
      '@pixi/mesh': 7.2.4(@pixi/core@7.2.4)(@pixi/display@7.2.4)
    dev: false

  /@pixi/mesh@7.2.4(@pixi/core@7.2.4)(@pixi/display@7.2.4):
    resolution: {integrity: sha512-wiALIqcRKib2BqeH9kOA5fOKWN352nqAspgbDa8gA7OyWzmNwqIedIlElixd0oLFOrIN5jOZAdzeKnoYQlt9Aw==}
    peerDependencies:
      '@pixi/core': 7.2.4
      '@pixi/display': 7.2.4
    dependencies:
      '@pixi/core': 7.2.4
      '@pixi/display': 7.2.4(@pixi/core@7.2.4)
    dev: false

  /@pixi/mixin-cache-as-bitmap@7.2.4(@pixi/core@7.2.4)(@pixi/display@7.2.4)(@pixi/sprite@7.2.4):
    resolution: {integrity: sha512-95L/9nzfLHw6GoeqqRl/RjSloKvRt0xrc2inCmjMZvMsFUEtHN2F8IWd1k5vcv0S+83NCreFkJg6nJm1m5AZqg==}
    peerDependencies:
      '@pixi/core': 7.2.4
      '@pixi/display': 7.2.4
      '@pixi/sprite': 7.2.4
    dependencies:
      '@pixi/core': 7.2.4
      '@pixi/display': 7.2.4(@pixi/core@7.2.4)
      '@pixi/sprite': 7.2.4(@pixi/core@7.2.4)(@pixi/display@7.2.4)
    dev: false

  /@pixi/mixin-get-child-by-name@7.2.4(@pixi/display@7.2.4):
    resolution: {integrity: sha512-9g17KgSBEEhkinnKk4dqmxagzHOCPSTvGB6lOopBq4yyXmr/2WVv+QGjuzE0O+p80szQeBJjPBQxzrfBILaSRw==}
    peerDependencies:
      '@pixi/display': 7.2.4
    dependencies:
      '@pixi/display': 7.2.4(@pixi/core@7.2.4)
    dev: false

  /@pixi/mixin-get-global-position@7.2.4(@pixi/core@7.2.4)(@pixi/display@7.2.4):
    resolution: {integrity: sha512-UrAUF2BXCeWtFgR2m+er41Ky7zShT7r228cZkB6ZfYwMeThhwqG5mH68UeCyP6p68JMpT1gjI2DPfeSRY3ecnA==}
    peerDependencies:
      '@pixi/core': 7.2.4
      '@pixi/display': 7.2.4
    dependencies:
      '@pixi/core': 7.2.4
      '@pixi/display': 7.2.4(@pixi/core@7.2.4)
    dev: false

  /@pixi/particle-container@7.2.4(@pixi/core@7.2.4)(@pixi/display@7.2.4)(@pixi/sprite@7.2.4):
    resolution: {integrity: sha512-tpSzilZGFtAoi8XhzL0TecLPNRQAbY8nWV9XNGXJDw+nxXp18GCe8L6eEmnHLlAug67BRHl65DtrdvTknPX+4g==}
    peerDependencies:
      '@pixi/core': 7.2.4
      '@pixi/display': 7.2.4
      '@pixi/sprite': 7.2.4
    dependencies:
      '@pixi/core': 7.2.4
      '@pixi/display': 7.2.4(@pixi/core@7.2.4)
      '@pixi/sprite': 7.2.4(@pixi/core@7.2.4)(@pixi/display@7.2.4)
    dev: false

  /@pixi/prepare@7.2.4(@pixi/core@7.2.4)(@pixi/display@7.2.4)(@pixi/graphics@7.2.4)(@pixi/text@7.2.4):
    resolution: {integrity: sha512-Yff5Sh4kTLdKc5VkkM44LW9gpj7Izw8ns3P1TzWxqeGjzPZ3folr/tQujGL+Qw+8A9VESp+hX9MSIHyw+jpyrg==}
    peerDependencies:
      '@pixi/core': 7.2.4
      '@pixi/display': 7.2.4
      '@pixi/graphics': 7.2.4
      '@pixi/text': 7.2.4
    dependencies:
      '@pixi/core': 7.2.4
      '@pixi/display': 7.2.4(@pixi/core@7.2.4)
      '@pixi/graphics': 7.2.4(@pixi/core@7.2.4)(@pixi/display@7.2.4)(@pixi/sprite@7.2.4)
      '@pixi/text': 7.2.4(@pixi/core@7.2.4)(@pixi/sprite@7.2.4)
    dev: false

  /@pixi/runner@7.2.4:
    resolution: {integrity: sha512-YtyqPk1LA+0guEFKSFx6t/YSvbEQwajFwi4Ft8iDhioa6VK2MmTir1GjWwy7JQYLcDmYSAcQjnmFtVTZohyYSw==}
    dev: false

  /@pixi/settings@7.2.4:
    resolution: {integrity: sha512-ZPKRar9EwibijGmH8EViu4Greq1I/O7V/xQx2rNqN23XA7g09Qo6yfaeQpufu5xl8+/lZrjuHtQSnuY7OgG1CA==}
    dependencies:
      '@pixi/constants': 7.2.4
      '@types/css-font-loading-module': 0.0.7
      ismobilejs: 1.1.1
    dev: false

  /@pixi/sprite-animated@7.2.4(@pixi/core@7.2.4)(@pixi/sprite@7.2.4):
    resolution: {integrity: sha512-9eRriPSC0QVS7U9zQlrG3uEI5+h3fi+mqofXy+yjk1sGCmXSIJME5p2wg2mzxoJk3qkSMagQA9QHtL26Fti8Iw==}
    peerDependencies:
      '@pixi/core': 7.2.4
      '@pixi/sprite': 7.2.4
    dependencies:
      '@pixi/core': 7.2.4
      '@pixi/sprite': 7.2.4(@pixi/core@7.2.4)(@pixi/display@7.2.4)
    dev: false

  /@pixi/sprite-tiling@7.2.4(@pixi/core@7.2.4)(@pixi/display@7.2.4)(@pixi/sprite@7.2.4):
    resolution: {integrity: sha512-nGfxQoACRx49dUN0oW1vFm3141M+7gkAbzoNJym2Pljd2dpLME9fb5E6Lyahu0yWMaPRhhGorn6z9VIGmTF3Jw==}
    peerDependencies:
      '@pixi/core': 7.2.4
      '@pixi/display': 7.2.4
      '@pixi/sprite': 7.2.4
    dependencies:
      '@pixi/core': 7.2.4
      '@pixi/display': 7.2.4(@pixi/core@7.2.4)
      '@pixi/sprite': 7.2.4(@pixi/core@7.2.4)(@pixi/display@7.2.4)
    dev: false

  /@pixi/sprite@7.2.4(@pixi/core@7.2.4)(@pixi/display@7.2.4):
    resolution: {integrity: sha512-DhR1B+/d0eXpxHIesJMXcVPrKFwQ+zRA1LvEIFfzewqfaRN3X6PMIuoKX8SIb6tl+Hq8Ba9Pe28zI7d2rmRzrA==}
    peerDependencies:
      '@pixi/core': 7.2.4
      '@pixi/display': 7.2.4
    dependencies:
      '@pixi/core': 7.2.4
      '@pixi/display': 7.2.4(@pixi/core@7.2.4)
    dev: false

  /@pixi/spritesheet@7.2.4(@pixi/assets@7.2.4)(@pixi/core@7.2.4):
    resolution: {integrity: sha512-LNmlavyiMQeCF0U4S+yhzxUYmPmat6EpLjLnkGukQTZV5CZkxDCVgXM9uKoRF2DvNydj4yuwZ6+JjK8QssHI8Q==}
    peerDependencies:
      '@pixi/assets': 7.2.4
      '@pixi/core': 7.2.4
    dependencies:
      '@pixi/assets': 7.2.4(@pixi/core@7.2.4)(@pixi/utils@7.2.4)
      '@pixi/core': 7.2.4
    dev: false

  /@pixi/text-bitmap@7.2.4(@pixi/assets@7.2.4)(@pixi/core@7.2.4)(@pixi/display@7.2.4)(@pixi/mesh@7.2.4)(@pixi/text@7.2.4):
    resolution: {integrity: sha512-3u2CP4VN+muCaq/jtj7gn0hb3DET/X2S04zTBcgc2WVGufJc62yz+UDzS9jC+ellotVdt9c8U74++vpz3zJGfw==}
    peerDependencies:
      '@pixi/assets': 7.2.4
      '@pixi/core': 7.2.4
      '@pixi/display': 7.2.4
      '@pixi/mesh': 7.2.4
      '@pixi/text': 7.2.4
    dependencies:
      '@pixi/assets': 7.2.4(@pixi/core@7.2.4)(@pixi/utils@7.2.4)
      '@pixi/core': 7.2.4
      '@pixi/display': 7.2.4(@pixi/core@7.2.4)
      '@pixi/mesh': 7.2.4(@pixi/core@7.2.4)(@pixi/display@7.2.4)
      '@pixi/text': 7.2.4(@pixi/core@7.2.4)(@pixi/sprite@7.2.4)
    dev: false

  /@pixi/text-html@7.2.4(@pixi/core@7.2.4)(@pixi/display@7.2.4)(@pixi/sprite@7.2.4)(@pixi/text@7.2.4):
    resolution: {integrity: sha512-0NfLAE/w51ZtatxVqLvDS62iO0VLKsSdctqTAVv4Zlgdk9TKJmX1WUucHJboTvbm2SbDjNDGfZ6qXM5nAslIDQ==}
    peerDependencies:
      '@pixi/core': 7.2.4
      '@pixi/display': 7.2.4
      '@pixi/sprite': 7.2.4
      '@pixi/text': 7.2.4
    dependencies:
      '@pixi/core': 7.2.4
      '@pixi/display': 7.2.4(@pixi/core@7.2.4)
      '@pixi/sprite': 7.2.4(@pixi/core@7.2.4)(@pixi/display@7.2.4)
      '@pixi/text': 7.2.4(@pixi/core@7.2.4)(@pixi/sprite@7.2.4)
    dev: false

  /@pixi/text@7.2.4(@pixi/core@7.2.4)(@pixi/sprite@7.2.4):
    resolution: {integrity: sha512-DGu7ktpe+zHhqR2sG9NsJt4mgvSObv5EqXTtUxD4Z0li1gmqF7uktpLyn5I6vSg1TTEL4TECClRDClVDGiykWw==}
    peerDependencies:
      '@pixi/core': 7.2.4
      '@pixi/sprite': 7.2.4
    dependencies:
      '@pixi/core': 7.2.4
      '@pixi/sprite': 7.2.4(@pixi/core@7.2.4)(@pixi/display@7.2.4)
    dev: false

  /@pixi/ticker@7.2.4:
    resolution: {integrity: sha512-hQQHIHvGeFsP4GNezZqjzuhUgNQEVgCH9+qU05UX1Mc5UHC9l6OJnY4VTVhhcHxZjA6RnyaY+1zBxCnoXuazpg==}
    dependencies:
      '@pixi/extensions': 7.2.4
      '@pixi/settings': 7.2.4
      '@pixi/utils': 7.2.4
    dev: false

  /@pixi/utils@7.2.4:
    resolution: {integrity: sha512-VUGQHBOINIS4ePzoqafwxaGPVRTa3oM/mEutIIHbNGI3b+QvSO+1Dnk40M0zcH6Bo+MxQZbOZK5X/wO9oU5+LQ==}
    dependencies:
      '@pixi/color': 7.2.4
      '@pixi/constants': 7.2.4
      '@pixi/settings': 7.2.4
      '@types/earcut': 2.1.1
      earcut: 2.2.4
      eventemitter3: 4.0.7
      url: 0.11.1
    dev: false

  /@sinclair/typebox@0.27.8:
    resolution: {integrity: sha512-+Fj43pSMwJs4KRrH/938Uf+uAELIgVBmQzg/q1YG10djyfA3TnrU8N8XzqCh/okZdszqBQTZf96idMfE5lnwTA==}
    dev: true

  /@trysound/sax@0.2.0:
    resolution: {integrity: sha512-L7z9BgrNEcYyUYtF+HaEfiS5ebkh9jXqbszz7pC0hRBPaatV0XjSD3+eHrpqFemQfgwiFF0QPIarnIihIDn7OA==}
    engines: {node: '>=10.13.0'}
    dev: true

  /@tsconfig/node10@1.0.9:
    resolution: {integrity: sha512-jNsYVVxU8v5g43Erja32laIDHXeoNvFEpX33OK4d6hljo3jDhCBDhx5dhCCTMWUojscpAagGiRkBKxpdl9fxqA==}
    dev: true

  /@tsconfig/node12@1.0.11:
    resolution: {integrity: sha512-cqefuRsh12pWyGsIoBKJA9luFu3mRxCA+ORZvA4ktLSzIuCUtWVxGIuXigEwO5/ywWFMZ2QEGKWvkZG1zDMTag==}
    dev: true

  /@tsconfig/node14@1.0.3:
    resolution: {integrity: sha512-ysT8mhdixWK6Hw3i1V2AeRqZ5WfXg1G43mqoYlM2nc6388Fq5jcXyr5mRsqViLx/GJYdoL0bfXD8nmF+Zn/Iow==}
    dev: true

  /@tsconfig/node16@1.0.4:
    resolution: {integrity: sha512-vxhUy4J8lyeyinH7Azl1pdd43GJhZH/tP2weN8TntQblOY+A0XbT8DJk1/oCPuOOyg/Ja757rG0CgHcWC8OfMA==}
    dev: true

  /@types/body-parser@1.19.2:
    resolution: {integrity: sha512-ALYone6pm6QmwZoAgeyNksccT9Q4AWZQ6PvfwR37GT6r6FWUPguq6sUmNGSMV2Wr761oQoBxwGGa6DR5o1DC9g==}
    dependencies:
      '@types/connect': 3.4.35
      '@types/node': 20.4.10
    dev: true

  /@types/bonjour@3.5.10:
    resolution: {integrity: sha512-p7ienRMiS41Nu2/igbJxxLDWrSZ0WxM8UQgCeO9KhoVF7cOVFkrKsiDr1EsJIla8vV3oEEjGcz11jc5yimhzZw==}
    dependencies:
      '@types/node': 20.4.10
    dev: true

  /@types/connect-history-api-fallback@1.5.0:
    resolution: {integrity: sha512-4x5FkPpLipqwthjPsF7ZRbOv3uoLUFkTA9G9v583qi4pACvq0uTELrB8OLUzPWUI4IJIyvM85vzkV1nyiI2Lig==}
    dependencies:
      '@types/express-serve-static-core': 4.17.35
      '@types/node': 20.4.10
    dev: true

  /@types/connect@3.4.35:
    resolution: {integrity: sha512-cdeYyv4KWoEgpBISTxWvqYsVy444DOqehiF3fM3ne10AmJ62RSyNkUnxMJXHQWRQQX2eR94m5y1IZyDwBjV9FQ==}
    dependencies:
      '@types/node': 20.4.10
    dev: true

  /@types/css-font-loading-module@0.0.7:
    resolution: {integrity: sha512-nl09VhutdjINdWyXxHWN/w9zlNCfr60JUqJbd24YXUuCwgeL0TpFSdElCwb6cxfB6ybE19Gjj4g0jsgkXxKv1Q==}
    dev: false

  /@types/earcut@2.1.1:
    resolution: {integrity: sha512-w8oigUCDjElRHRRrMvn/spybSMyX8MTkKA5Dv+tS1IE/TgmNZPqUYtvYBXGY8cieSE66gm+szeK+bnbxC2xHTQ==}
    dev: false

  /@types/eslint-scope@3.7.4:
    resolution: {integrity: sha512-9K4zoImiZc3HlIp6AVUDE4CWYx22a+lhSZMYNpbjW04+YF0KWj4pJXnEMjdnFTiQibFFmElcsasJXDbdI/EPhA==}
    dependencies:
      '@types/eslint': 8.44.2
      '@types/estree': 1.0.1
    dev: true

  /@types/eslint@8.44.2:
    resolution: {integrity: sha512-sdPRb9K6iL5XZOmBubg8yiFp5yS/JdUDQsq5e6h95km91MCYMuvp7mh1fjPEYUhvHepKpZOjnEaMBR4PxjWDzg==}
    dependencies:
      '@types/estree': 1.0.1
      '@types/json-schema': 7.0.12
    dev: true

  /@types/estree@1.0.1:
    resolution: {integrity: sha512-LG4opVs2ANWZ1TJoKc937iMmNstM/d0ae1vNbnBvBhqCSezgVUOzcLCqbI5elV8Vy6WKwKjaqR+zO9VKirBBCA==}
    dev: true

  /@types/express-serve-static-core@4.17.35:
    resolution: {integrity: sha512-wALWQwrgiB2AWTT91CB62b6Yt0sNHpznUXeZEcnPU3DRdlDIz74x8Qg1UUYKSVFi+va5vKOLYRBI1bRKiLLKIg==}
    dependencies:
      '@types/node': 20.4.10
      '@types/qs': 6.9.7
      '@types/range-parser': 1.2.4
      '@types/send': 0.17.1
    dev: true

  /@types/express@4.17.17:
    resolution: {integrity: sha512-Q4FmmuLGBG58btUnfS1c1r/NQdlp3DMfGDGig8WhfpA2YRUtEkxAjkZb0yvplJGYdF1fsQ81iMDcH24sSCNC/Q==}
    dependencies:
      '@types/body-parser': 1.19.2
      '@types/express-serve-static-core': 4.17.35
      '@types/qs': 6.9.7
      '@types/serve-static': 1.15.2
    dev: true

  /@types/howler@2.2.7:
    resolution: {integrity: sha512-PEZldwZqJJw1PWRTpupyC7ajVTZA8aHd8nB/Y0n6zRZi5u8ktYDntsHj13ltEiBRqWwF06pASxBEvCTxniG8eA==}
    dev: true

  /@types/html-minifier-terser@6.1.0:
    resolution: {integrity: sha512-oh/6byDPnL1zeNXFrDXFLyZjkr1MsBG667IM792caf1L2UPOOMf65NFzjUH/ltyfwjAGfs1rsX1eftK0jC/KIg==}
    dev: true

  /@types/http-errors@2.0.1:
    resolution: {integrity: sha512-/K3ds8TRAfBvi5vfjuz8y6+GiAYBZ0x4tXv1Av6CWBWn0IlADc+ZX9pMq7oU0fNQPnBwIZl3rmeLp6SBApbxSQ==}
    dev: true

  /@types/http-proxy@1.17.11:
    resolution: {integrity: sha512-HC8G7c1WmaF2ekqpnFq626xd3Zz0uvaqFmBJNRZCGEZCXkvSdJoNFn/8Ygbd9fKNQj8UzLdCETaI0UWPAjK7IA==}
    dependencies:
      '@types/node': 20.4.10
    dev: true

  /@types/intersects@2.5.0:
    resolution: {integrity: sha512-0zpt+T2HILWWQwJD9BbYF0pNfcLzNUZBUxFeW3u8VwMEZ4lkjQIi5Fu2MnITwauuaY5tEGalKFzXtJiXE7WeCw==}
    dev: true

  /@types/istanbul-lib-coverage@2.0.4:
    resolution: {integrity: sha512-z/QT1XN4K4KYuslS23k62yDIDLwLFkzxOuMplDtObz0+y7VqJCaO2o+SPwHCvLFZh7xazvvoor2tA/hPz9ee7g==}
    dev: true

  /@types/istanbul-lib-report@3.0.0:
    resolution: {integrity: sha512-plGgXAPfVKFoYfa9NpYDAkseG+g6Jr294RqeqcqDixSbU34MZVJRi/P+7Y8GDpzkEwLaGZZOpKIEmeVZNtKsrg==}
    dependencies:
      '@types/istanbul-lib-coverage': 2.0.4
    dev: true

  /@types/istanbul-reports@3.0.1:
    resolution: {integrity: sha512-c3mAZEuK0lvBp8tmuL74XRKn1+y2dcwOUpH7x4WrF6gk1GIgiluDRgMYQtw2OFcBvAJWlt6ASU3tSqxp0Uu0Aw==}
    dependencies:
      '@types/istanbul-lib-report': 3.0.0
    dev: true

  /@types/jquery@3.5.16:
    resolution: {integrity: sha512-bsI7y4ZgeMkmpG9OM710RRzDFp+w4P1RGiIt30C1mSBT+ExCleeh4HObwgArnDFELmRrOpXgSYN9VF1hj+f1lw==}
    dependencies:
      '@types/sizzle': 2.3.3
    dev: true

  /@types/json-schema@7.0.12:
    resolution: {integrity: sha512-Hr5Jfhc9eYOQNPYO5WLDq/n4jqijdHNlDXjuAQkkt+mWdQR+XJToOHrsD4cPaMXpn6KO7y2+wM8AZEs8VpBLVA==}
    dev: true

  /@types/json5@0.0.29:
    resolution: {integrity: sha512-dRLjCWHYg4oaA77cxO64oO+7JwCwnIzkZPdrrC71jQmQtlhM556pwKo5bUzqvZndkVbeFLIIi+9TC40JNF5hNQ==}
    dev: true

  /@types/mime@1.3.2:
    resolution: {integrity: sha512-YATxVxgRqNH6nHEIsvg6k2Boc1JHI9ZbH5iWFFv/MTkchz3b1ieGDa5T0a9RznNdI0KhVbdbWSN+KWWrQZRxTw==}
    dev: true

  /@types/mime@3.0.1:
    resolution: {integrity: sha512-Y4XFY5VJAuw0FgAqPNd6NNoV44jbq9Bz2L7Rh/J6jLTiHBSBJa9fxqQIvkIld4GsoDOcCbvzOUAbLPsSKKg+uA==}
    dev: true

  /@types/node@20.4.10:
    resolution: {integrity: sha512-vwzFiiy8Rn6E0MtA13/Cxxgpan/N6UeNYR9oUu6kuJWxu6zCk98trcDp8CBhbtaeuq9SykCmXkFr2lWLoPcvLg==}
    dev: true

  /@types/offscreencanvas@2019.7.0:
    resolution: {integrity: sha512-PGcyveRIpL1XIqK8eBsmRBt76eFgtzuPiSTyKHZxnGemp2yzGzWpjYKAfK3wIMiU7eH+851yEpiuP8JZerTmWg==}
    dev: false

  /@types/qs@6.9.7:
    resolution: {integrity: sha512-FGa1F62FT09qcrueBA6qYTrJPVDzah9a+493+o2PCXsesWHIn27G98TsSMs3WPNbZIEj4+VJf6saSFpvD+3Zsw==}
    dev: true

  /@types/range-parser@1.2.4:
    resolution: {integrity: sha512-EEhsLsD6UsDM1yFhAvy0Cjr6VwmpMWqFBCb9w07wVugF7w9nfajxLuVmngTIpgS6svCnm6Vaw+MZhoDCKnOfsw==}
    dev: true

  /@types/retry@0.12.0:
    resolution: {integrity: sha512-wWKOClTTiizcZhXnPY4wikVAwmdYHp8q6DmC+EJUzAMsycb7HB32Kh9RN4+0gExjmPmZSAQjgURXIGATPegAvA==}
    dev: true

  /@types/sanitize-html@2.9.0:
    resolution: {integrity: sha512-4fP/kEcKNj2u39IzrxWYuf/FnCCwwQCpif6wwY6ROUS1EPRIfWJjGkY3HIowY1EX/VbX5e86yq8AAE7UPMgATg==}
    dependencies:
      htmlparser2: 8.0.2
    dev: true

  /@types/semver@7.5.0:
    resolution: {integrity: sha512-G8hZ6XJiHnuhQKR7ZmysCeJWE08o8T0AXtk5darsCaTVsYZhhgUrq53jizaR2FvsoeCwJhlmwTjkXBY5Pn/ZHw==}
    dev: true

  /@types/send@0.17.1:
    resolution: {integrity: sha512-Cwo8LE/0rnvX7kIIa3QHCkcuF21c05Ayb0ZfxPiv0W8VRiZiNW/WuRupHKpqqGVGf7SUA44QSOUKaEd9lIrd/Q==}
    dependencies:
      '@types/mime': 1.3.2
      '@types/node': 20.4.10
    dev: true

  /@types/serve-index@1.9.1:
    resolution: {integrity: sha512-d/Hs3nWDxNL2xAczmOVZNj92YZCS6RGxfBPjKzuu/XirCgXdpKEb88dYNbrYGint6IVWLNP+yonwVAuRC0T2Dg==}
    dependencies:
      '@types/express': 4.17.17
    dev: true

  /@types/serve-static@1.15.2:
    resolution: {integrity: sha512-J2LqtvFYCzaj8pVYKw8klQXrLLk7TBZmQ4ShlcdkELFKGwGMfevMLneMMRkMgZxotOD9wg497LpC7O8PcvAmfw==}
    dependencies:
      '@types/http-errors': 2.0.1
      '@types/mime': 3.0.1
      '@types/node': 20.4.10
    dev: true

  /@types/sizzle@2.3.3:
    resolution: {integrity: sha512-JYM8x9EGF163bEyhdJBpR2QX1R5naCJHC8ucJylJ3w9/CVBaskdQ8WqBf8MmQrd1kRvp/a4TS8HJ+bxzR7ZJYQ==}
    dev: true

  /@types/sockjs@0.3.33:
    resolution: {integrity: sha512-f0KEEe05NvUnat+boPTZ0dgaLZ4SfSouXUgv5noUiefG2ajgKjmETo9ZJyuqsl7dfl2aHlLJUiki6B4ZYldiiw==}
    dependencies:
      '@types/node': 20.4.10
    dev: true

  /@types/strip-bom@3.0.0:
    resolution: {integrity: sha512-xevGOReSYGM7g/kUBZzPqCrR/KYAo+F0yiPc85WFTJa0MSLtyFTVTU6cJu/aV4mid7IffDIWqo69THF2o4JiEQ==}
    dev: true

  /@types/strip-json-comments@0.0.30:
    resolution: {integrity: sha512-7NQmHra/JILCd1QqpSzl8+mJRc8ZHz3uDm8YV1Ks9IhK0epEiTw8aIErbvH9PI+6XbqhyIQy3462nEsn7UVzjQ==}
    dev: true

  /@types/ws@8.5.5:
    resolution: {integrity: sha512-lwhs8hktwxSjf9UaZ9tG5M03PGogvFaH8gUgLNbN9HKIg0dvv6q+gkSuJ8HN4/VbyxkuLzCjlN7GquQ0gUJfIg==}
    dependencies:
      '@types/node': 20.4.10
    dev: true

  /@types/yargs-parser@21.0.0:
    resolution: {integrity: sha512-iO9ZQHkZxHn4mSakYV0vFHAVDyEOIJQrV2uZ06HxEPcx+mt8swXoZHIbaaJ2crJYFfErySgktuTZ3BeLz+XmFA==}
    dev: true

  /@types/yargs@17.0.24:
    resolution: {integrity: sha512-6i0aC7jV6QzQB8ne1joVZ0eSFIstHsCrobmOtghM11yGlH0j43FKL2UhWdELkyps0zuf7qVTUVCCR+tgSlyLLw==}
    dependencies:
      '@types/yargs-parser': 21.0.0
    dev: true

  /@typescript-eslint/eslint-plugin@5.62.0(@typescript-eslint/parser@5.62.0)(eslint@8.47.0)(typescript@5.1.6):
    resolution: {integrity: sha512-TiZzBSJja/LbhNPvk6yc0JrX9XqhQ0hdh6M2svYfsHGejaKFIAGd9MQ+ERIMzLGlN/kZoYIgdxFV0PuljTKXag==}
    engines: {node: ^12.22.0 || ^14.17.0 || >=16.0.0}
    peerDependencies:
      '@typescript-eslint/parser': ^5.0.0
      eslint: ^6.0.0 || ^7.0.0 || ^8.0.0
      typescript: '*'
    peerDependenciesMeta:
      typescript:
        optional: true
    dependencies:
      '@eslint-community/regexpp': 4.6.2
      '@typescript-eslint/parser': 5.62.0(eslint@8.47.0)(typescript@5.1.6)
      '@typescript-eslint/scope-manager': 5.62.0
      '@typescript-eslint/type-utils': 5.62.0(eslint@8.47.0)(typescript@5.1.6)
      '@typescript-eslint/utils': 5.62.0(eslint@8.47.0)(typescript@5.1.6)
      debug: 4.3.4
      eslint: 8.47.0
      graphemer: 1.4.0
      ignore: 5.2.4
      natural-compare-lite: 1.4.0
      semver: 7.5.4
      tsutils: 3.21.0(typescript@5.1.6)
      typescript: 5.1.6
    transitivePeerDependencies:
      - supports-color
    dev: true

  /@typescript-eslint/parser@5.62.0(eslint@8.47.0)(typescript@5.1.6):
    resolution: {integrity: sha512-VlJEV0fOQ7BExOsHYAGrgbEiZoi8D+Bl2+f6V2RrXerRSylnp+ZBHmPvaIa8cz0Ajx7WO7Z5RqfgYg7ED1nRhA==}
    engines: {node: ^12.22.0 || ^14.17.0 || >=16.0.0}
    peerDependencies:
      eslint: ^6.0.0 || ^7.0.0 || ^8.0.0
      typescript: '*'
    peerDependenciesMeta:
      typescript:
        optional: true
    dependencies:
      '@typescript-eslint/scope-manager': 5.62.0
      '@typescript-eslint/types': 5.62.0
      '@typescript-eslint/typescript-estree': 5.62.0(typescript@5.1.6)
      debug: 4.3.4
      eslint: 8.47.0
      typescript: 5.1.6
    transitivePeerDependencies:
      - supports-color
    dev: true

  /@typescript-eslint/scope-manager@5.62.0:
    resolution: {integrity: sha512-VXuvVvZeQCQb5Zgf4HAxc04q5j+WrNAtNh9OwCsCgpKqESMTu3tF/jhZ3xG6T4NZwWl65Bg8KuS2uEvhSfLl0w==}
    engines: {node: ^12.22.0 || ^14.17.0 || >=16.0.0}
    dependencies:
      '@typescript-eslint/types': 5.62.0
      '@typescript-eslint/visitor-keys': 5.62.0
    dev: true

  /@typescript-eslint/type-utils@5.62.0(eslint@8.47.0)(typescript@5.1.6):
    resolution: {integrity: sha512-xsSQreu+VnfbqQpW5vnCJdq1Z3Q0U31qiWmRhr98ONQmcp/yhiPJFPq8MXiJVLiksmOKSjIldZzkebzHuCGzew==}
    engines: {node: ^12.22.0 || ^14.17.0 || >=16.0.0}
    peerDependencies:
      eslint: '*'
      typescript: '*'
    peerDependenciesMeta:
      typescript:
        optional: true
    dependencies:
      '@typescript-eslint/typescript-estree': 5.62.0(typescript@5.1.6)
      '@typescript-eslint/utils': 5.62.0(eslint@8.47.0)(typescript@5.1.6)
      debug: 4.3.4
      eslint: 8.47.0
      tsutils: 3.21.0(typescript@5.1.6)
      typescript: 5.1.6
    transitivePeerDependencies:
      - supports-color
    dev: true

  /@typescript-eslint/types@5.62.0:
    resolution: {integrity: sha512-87NVngcbVXUahrRTqIK27gD2t5Cu1yuCXxbLcFtCzZGlfyVWWh8mLHkoxzjsB6DDNnvdL+fW8MiwPEJyGJQDgQ==}
    engines: {node: ^12.22.0 || ^14.17.0 || >=16.0.0}
    dev: true

  /@typescript-eslint/typescript-estree@5.62.0(typescript@5.1.6):
    resolution: {integrity: sha512-CmcQ6uY7b9y694lKdRB8FEel7JbU/40iSAPomu++SjLMntB+2Leay2LO6i8VnJk58MtE9/nQSFIH6jpyRWyYzA==}
    engines: {node: ^12.22.0 || ^14.17.0 || >=16.0.0}
    peerDependencies:
      typescript: '*'
    peerDependenciesMeta:
      typescript:
        optional: true
    dependencies:
      '@typescript-eslint/types': 5.62.0
      '@typescript-eslint/visitor-keys': 5.62.0
      debug: 4.3.4
      globby: 11.1.0
      is-glob: 4.0.3
      semver: 7.5.4
      tsutils: 3.21.0(typescript@5.1.6)
      typescript: 5.1.6
    transitivePeerDependencies:
      - supports-color
    dev: true

  /@typescript-eslint/utils@5.62.0(eslint@8.47.0)(typescript@5.1.6):
    resolution: {integrity: sha512-n8oxjeb5aIbPFEtmQxQYOLI0i9n5ySBEY/ZEHHZqKQSFnxio1rv6dthascc9dLuwrL0RC5mPCxB7vnAVGAYWAQ==}
    engines: {node: ^12.22.0 || ^14.17.0 || >=16.0.0}
    peerDependencies:
      eslint: ^6.0.0 || ^7.0.0 || ^8.0.0
    dependencies:
      '@eslint-community/eslint-utils': 4.4.0(eslint@8.47.0)
      '@types/json-schema': 7.0.12
      '@types/semver': 7.5.0
      '@typescript-eslint/scope-manager': 5.62.0
      '@typescript-eslint/types': 5.62.0
      '@typescript-eslint/typescript-estree': 5.62.0(typescript@5.1.6)
      eslint: 8.47.0
      eslint-scope: 5.1.1
      semver: 7.5.4
    transitivePeerDependencies:
      - supports-color
      - typescript
    dev: true

  /@typescript-eslint/visitor-keys@5.62.0:
    resolution: {integrity: sha512-07ny+LHRzQXepkGg6w0mFY41fVUNBrL2Roj/++7V1txKugfjm/Ci/qSND03r2RhlJhJYMcTn9AhhSSqQp0Ysyw==}
    engines: {node: ^12.22.0 || ^14.17.0 || >=16.0.0}
    dependencies:
      '@typescript-eslint/types': 5.62.0
      eslint-visitor-keys: 3.4.3
    dev: true

  /@webassemblyjs/ast@1.11.6:
    resolution: {integrity: sha512-IN1xI7PwOvLPgjcf180gC1bqn3q/QaOCwYUahIOhbYUu8KA/3tw2RT/T0Gidi1l7Hhj5D/INhJxiICObqpMu4Q==}
    dependencies:
      '@webassemblyjs/helper-numbers': 1.11.6
      '@webassemblyjs/helper-wasm-bytecode': 1.11.6
    dev: true

  /@webassemblyjs/floating-point-hex-parser@1.11.6:
    resolution: {integrity: sha512-ejAj9hfRJ2XMsNHk/v6Fu2dGS+i4UaXBXGemOfQ/JfQ6mdQg/WXtwleQRLLS4OvfDhv8rYnVwH27YJLMyYsxhw==}
    dev: true

  /@webassemblyjs/helper-api-error@1.11.6:
    resolution: {integrity: sha512-o0YkoP4pVu4rN8aTJgAyj9hC2Sv5UlkzCHhxqWj8butaLvnpdc2jOwh4ewE6CX0txSfLn/UYaV/pheS2Txg//Q==}
    dev: true

  /@webassemblyjs/helper-buffer@1.11.6:
    resolution: {integrity: sha512-z3nFzdcp1mb8nEOFFk8DrYLpHvhKC3grJD2ardfKOzmbmJvEf/tPIqCY+sNcwZIY8ZD7IkB2l7/pqhUhqm7hLA==}
    dev: true

  /@webassemblyjs/helper-numbers@1.11.6:
    resolution: {integrity: sha512-vUIhZ8LZoIWHBohiEObxVm6hwP034jwmc9kuq5GdHZH0wiLVLIPcMCdpJzG4C11cHoQ25TFIQj9kaVADVX7N3g==}
    dependencies:
      '@webassemblyjs/floating-point-hex-parser': 1.11.6
      '@webassemblyjs/helper-api-error': 1.11.6
      '@xtuc/long': 4.2.2
    dev: true

  /@webassemblyjs/helper-wasm-bytecode@1.11.6:
    resolution: {integrity: sha512-sFFHKwcmBprO9e7Icf0+gddyWYDViL8bpPjJJl0WHxCdETktXdmtWLGVzoHbqUcY4Be1LkNfwTmXOJUFZYSJdA==}
    dev: true

  /@webassemblyjs/helper-wasm-section@1.11.6:
    resolution: {integrity: sha512-LPpZbSOwTpEC2cgn4hTydySy1Ke+XEu+ETXuoyvuyezHO3Kjdu90KK95Sh9xTbmjrCsUwvWwCOQQNta37VrS9g==}
    dependencies:
      '@webassemblyjs/ast': 1.11.6
      '@webassemblyjs/helper-buffer': 1.11.6
      '@webassemblyjs/helper-wasm-bytecode': 1.11.6
      '@webassemblyjs/wasm-gen': 1.11.6
    dev: true

  /@webassemblyjs/ieee754@1.11.6:
    resolution: {integrity: sha512-LM4p2csPNvbij6U1f19v6WR56QZ8JcHg3QIJTlSwzFcmx6WSORicYj6I63f9yU1kEUtrpG+kjkiIAkevHpDXrg==}
    dependencies:
      '@xtuc/ieee754': 1.2.0
    dev: true

  /@webassemblyjs/leb128@1.11.6:
    resolution: {integrity: sha512-m7a0FhE67DQXgouf1tbN5XQcdWoNgaAuoULHIfGFIEVKA6tu/edls6XnIlkmS6FrXAquJRPni3ZZKjw6FSPjPQ==}
    dependencies:
      '@xtuc/long': 4.2.2
    dev: true

  /@webassemblyjs/utf8@1.11.6:
    resolution: {integrity: sha512-vtXf2wTQ3+up9Zsg8sa2yWiQpzSsMyXj0qViVP6xKGCUT8p8YJ6HqI7l5eCnWx1T/FYdsv07HQs2wTFbbof/RA==}
    dev: true

  /@webassemblyjs/wasm-edit@1.11.6:
    resolution: {integrity: sha512-Ybn2I6fnfIGuCR+Faaz7YcvtBKxvoLV3Lebn1tM4o/IAJzmi9AWYIPWpyBfU8cC+JxAO57bk4+zdsTjJR+VTOw==}
    dependencies:
      '@webassemblyjs/ast': 1.11.6
      '@webassemblyjs/helper-buffer': 1.11.6
      '@webassemblyjs/helper-wasm-bytecode': 1.11.6
      '@webassemblyjs/helper-wasm-section': 1.11.6
      '@webassemblyjs/wasm-gen': 1.11.6
      '@webassemblyjs/wasm-opt': 1.11.6
      '@webassemblyjs/wasm-parser': 1.11.6
      '@webassemblyjs/wast-printer': 1.11.6
    dev: true

  /@webassemblyjs/wasm-gen@1.11.6:
    resolution: {integrity: sha512-3XOqkZP/y6B4F0PBAXvI1/bky7GryoogUtfwExeP/v7Nzwo1QLcq5oQmpKlftZLbT+ERUOAZVQjuNVak6UXjPA==}
    dependencies:
      '@webassemblyjs/ast': 1.11.6
      '@webassemblyjs/helper-wasm-bytecode': 1.11.6
      '@webassemblyjs/ieee754': 1.11.6
      '@webassemblyjs/leb128': 1.11.6
      '@webassemblyjs/utf8': 1.11.6
    dev: true

  /@webassemblyjs/wasm-opt@1.11.6:
    resolution: {integrity: sha512-cOrKuLRE7PCe6AsOVl7WasYf3wbSo4CeOk6PkrjS7g57MFfVUF9u6ysQBBODX0LdgSvQqRiGz3CXvIDKcPNy4g==}
    dependencies:
      '@webassemblyjs/ast': 1.11.6
      '@webassemblyjs/helper-buffer': 1.11.6
      '@webassemblyjs/wasm-gen': 1.11.6
      '@webassemblyjs/wasm-parser': 1.11.6
    dev: true

  /@webassemblyjs/wasm-parser@1.11.6:
    resolution: {integrity: sha512-6ZwPeGzMJM3Dqp3hCsLgESxBGtT/OeCvCZ4TA1JUPYgmhAx38tTPR9JaKy0S5H3evQpO/h2uWs2j6Yc/fjkpTQ==}
    dependencies:
      '@webassemblyjs/ast': 1.11.6
      '@webassemblyjs/helper-api-error': 1.11.6
      '@webassemblyjs/helper-wasm-bytecode': 1.11.6
      '@webassemblyjs/ieee754': 1.11.6
      '@webassemblyjs/leb128': 1.11.6
      '@webassemblyjs/utf8': 1.11.6
    dev: true

  /@webassemblyjs/wast-printer@1.11.6:
    resolution: {integrity: sha512-JM7AhRcE+yW2GWYaKeHL5vt4xqee5N2WcezptmgyhNS+ScggqcT1OtXykhAb13Sn5Yas0j2uv9tHgrjwvzAP4A==}
    dependencies:
      '@webassemblyjs/ast': 1.11.6
      '@xtuc/long': 4.2.2
    dev: true

  /@webpack-cli/configtest@2.1.1(webpack-cli@5.1.4)(webpack@5.88.2):
    resolution: {integrity: sha512-wy0mglZpDSiSS0XHrVR+BAdId2+yxPSoJW8fsna3ZpYSlufjvxnP4YbKTCBZnNIcGN4r6ZPXV55X4mYExOfLmw==}
    engines: {node: '>=14.15.0'}
    peerDependencies:
      webpack: 5.x.x
      webpack-cli: 5.x.x
    dependencies:
      webpack: 5.88.2(webpack-cli@5.1.4)
      webpack-cli: 5.1.4(webpack-dev-server@4.15.1)(webpack@5.88.2)
    dev: true

  /@webpack-cli/info@2.0.2(webpack-cli@5.1.4)(webpack@5.88.2):
    resolution: {integrity: sha512-zLHQdI/Qs1UyT5UBdWNqsARasIA+AaF8t+4u2aS2nEpBQh2mWIVb8qAklq0eUENnC5mOItrIB4LiS9xMtph18A==}
    engines: {node: '>=14.15.0'}
    peerDependencies:
      webpack: 5.x.x
      webpack-cli: 5.x.x
    dependencies:
      webpack: 5.88.2(webpack-cli@5.1.4)
      webpack-cli: 5.1.4(webpack-dev-server@4.15.1)(webpack@5.88.2)
    dev: true

  /@webpack-cli/serve@2.0.5(webpack-cli@5.1.4)(webpack-dev-server@4.15.1)(webpack@5.88.2):
    resolution: {integrity: sha512-lqaoKnRYBdo1UgDX8uF24AfGMifWK19TxPmM5FHc2vAGxrJ/qtyUyFBWoY1tISZdelsQ5fBcOusifo5o5wSJxQ==}
    engines: {node: '>=14.15.0'}
    peerDependencies:
      webpack: 5.x.x
      webpack-cli: 5.x.x
      webpack-dev-server: '*'
    peerDependenciesMeta:
      webpack-dev-server:
        optional: true
    dependencies:
      webpack: 5.88.2(webpack-cli@5.1.4)
      webpack-cli: 5.1.4(webpack-dev-server@4.15.1)(webpack@5.88.2)
      webpack-dev-server: 4.15.1(webpack-cli@5.1.4)(webpack@5.88.2)
    dev: true

  /@xtuc/ieee754@1.2.0:
    resolution: {integrity: sha512-DX8nKgqcGwsc0eJSqYt5lwP4DH5FlHnmuWWBRy7X0NcaGR0ZtuyeESgMwTYVEtxmsNGY+qit4QYT/MIYTOTPeA==}
    dev: true

  /@xtuc/long@4.2.2:
    resolution: {integrity: sha512-NuHqBY1PB/D8xU6s/thBgOAiAP7HOYDQ32+BFZILJ8ivkUkAHQnWfn6WhL79Owj1qmUnoN/YPhktdIoucipkAQ==}
    dev: true

  /abbrev@1.1.1:
    resolution: {integrity: sha512-nne9/IiQ/hzIhY6pdDnbBtz7DjPTKrY00P/zvPSm5pOFkl6xuGrGnXn/VtTNNfNtAfZ9/1RtehkszU9qcTii0Q==}
    dev: true

  /accepts@1.3.8:
    resolution: {integrity: sha512-PYAthTa2m2VKxuvSD3DPC/Gy+U+sOA1LAuT8mkmRuvw+NACSaeXEQ+NHcVF7rONl6qcaxV3Uuemwawk+7+SJLw==}
    engines: {node: '>= 0.6'}
    dependencies:
      mime-types: 2.1.35
      negotiator: 0.6.3
    dev: true

  /acorn-import-assertions@1.9.0(acorn@8.10.0):
    resolution: {integrity: sha512-cmMwop9x+8KFhxvKrKfPYmN6/pKTYYHBqLa0DfvVZcKMJWNyWLnaqND7dx/qn66R7ewM1UX5XMaDVP5wlVTaVA==}
    peerDependencies:
      acorn: ^8
    dependencies:
      acorn: 8.10.0
    dev: true

  /acorn-jsx@5.3.2(acorn@8.10.0):
    resolution: {integrity: sha512-rq9s+JNhf0IChjtDXxllJ7g41oZk5SlXtp0LHwyA5cejwn7vKmKp4pPri6YEePv2PU65sAsegbXtIinmDFDXgQ==}
    peerDependencies:
      acorn: ^6.0.0 || ^7.0.0 || ^8.0.0
    dependencies:
      acorn: 8.10.0
    dev: true

  /acorn-walk@8.2.0:
    resolution: {integrity: sha512-k+iyHEuPgSw6SbuDpGQM+06HQUa04DZ3o+F6CSzXMvvI5KMvnaEqXe+YVe555R9nn6GPt404fos4wcgpw12SDA==}
    engines: {node: '>=0.4.0'}
    dev: true

  /acorn@8.10.0:
    resolution: {integrity: sha512-F0SAmZ8iUtS//m8DmCTA0jlh6TDKkHQyK6xc6V4KDTyZKA9dnvX9/3sRTVQrWm79glUAZbnmmNcdYwUIHWVybw==}
    engines: {node: '>=0.4.0'}
    hasBin: true
    dev: true

  /agent-base@6.0.2:
    resolution: {integrity: sha512-RZNwNclF7+MS/8bDg70amg32dyeZGZxiDuQmZxKLAlQjr3jGyLx+4Kkk58UO7D2QdgFIQCovuSuZESne6RG6XQ==}
    engines: {node: '>= 6.0.0'}
    dependencies:
      debug: 4.3.4
    transitivePeerDependencies:
      - supports-color
    dev: true

  /ajv-formats@2.1.1(ajv@8.12.0):
    resolution: {integrity: sha512-Wx0Kx52hxE7C18hkMEggYlEifqWZtYaRgouJor+WMdPnQyEK13vgEWyVNup7SoeeoLMsr4kf5h6dOW11I15MUA==}
    peerDependencies:
      ajv: ^8.0.0
    peerDependenciesMeta:
      ajv:
        optional: true
    dependencies:
      ajv: 8.12.0
    dev: true

  /ajv-keywords@3.5.2(ajv@6.12.6):
    resolution: {integrity: sha512-5p6WTN0DdTGVQk6VjcEju19IgaHudalcfabD7yhDGeA6bcQnmL+CpveLJq/3hvfwd1aof6L386Ougkx6RfyMIQ==}
    peerDependencies:
      ajv: ^6.9.1
    dependencies:
      ajv: 6.12.6
    dev: true

  /ajv-keywords@5.1.0(ajv@8.12.0):
    resolution: {integrity: sha512-YCS/JNFAUyr5vAuhk1DWm1CBxRHW9LbJ2ozWeemrIqpbsqKjHVxYPyi5GC0rjZIT5JxJ3virVTS8wk4i/Z+krw==}
    peerDependencies:
      ajv: ^8.8.2
    dependencies:
      ajv: 8.12.0
      fast-deep-equal: 3.1.3
    dev: true

  /ajv@6.12.6:
    resolution: {integrity: sha512-j3fVLgvTo527anyYyJOGTYJbG+vnnQYvE0m5mmkc1TK+nxAppkCLMIL0aZ4dblVCNoGShhm+kzE4ZUykBoMg4g==}
    dependencies:
      fast-deep-equal: 3.1.3
      fast-json-stable-stringify: 2.1.0
      json-schema-traverse: 0.4.1
      uri-js: 4.4.1
    dev: true

  /ajv@8.12.0:
    resolution: {integrity: sha512-sRu1kpcO9yLtYxBKvqfTeh9KzZEwO3STyX1HT+4CaDzC6HpTGYhIhPIzj9XuKU7KYDwnaeh5hcOwjy1QuJzBPA==}
    dependencies:
      fast-deep-equal: 3.1.3
      json-schema-traverse: 1.0.0
      require-from-string: 2.0.2
      uri-js: 4.4.1
    dev: true

  /ansi-html-community@0.0.8:
    resolution: {integrity: sha512-1APHAyr3+PCamwNw3bXCPp4HFLONZt/yIH0sZp0/469KWNTEy+qN5jQ3GVX6DMZ1UXAi34yVwtTeaG/HpBuuzw==}
    engines: {'0': node >= 0.8.0}
    hasBin: true
    dev: true

  /ansi-regex@5.0.1:
    resolution: {integrity: sha512-quJQXlTSUGL2LH9SUXo8VwsY4soanhgo6LNSm84E1LBcE8s3O0wpdiRzyR9z/ZZJMlMWv37qOOb9pdJlMUEKFQ==}
    engines: {node: '>=8'}
    dev: true

  /ansi-styles@3.2.1:
    resolution: {integrity: sha512-VT0ZI6kZRdTh8YyJw3SMbYm/u+NqfsAxEpWO0Pf9sq8/e94WxxOpPKx9FR1FlyCtOVDNOQ+8ntlqFxiRc+r5qA==}
    engines: {node: '>=4'}
    dependencies:
      color-convert: 1.9.3
    dev: true

  /ansi-styles@4.3.0:
    resolution: {integrity: sha512-zbB9rCJAT1rbjiVDb2hqKFHNYLxgtk8NURxZ3IZwD3F6NtxbXZQCnnSi1Lkx+IDohdPlFp222wVALIheZJQSEg==}
    engines: {node: '>=8'}
    dependencies:
      color-convert: 2.0.1
    dev: true

  /anymatch@3.1.3:
    resolution: {integrity: sha512-KMReFUr0B4t+D+OBkjR3KYqvocp2XaSzO55UcB6mgQMd3KbcE+mWTyvVV7D/zsdEbNnV6acZUutkiHQXvTr1Rw==}
    engines: {node: '>= 8'}
    dependencies:
      normalize-path: 3.0.0
      picomatch: 2.3.1
    dev: true

  /aproba@2.0.0:
    resolution: {integrity: sha512-lYe4Gx7QT+MKGbDsA+Z+he/Wtef0BiwDOlK/XkBrdfsh9J/jPPXbX0tE9x9cl27Tmu5gg3QUbUrQYa/y+KOHPQ==}
    dev: true

  /are-we-there-yet@2.0.0:
    resolution: {integrity: sha512-Ci/qENmwHnsYo9xKIcUJN5LeDKdJ6R1Z1j9V/J5wyq8nh/mYPEpIKJbBZXtZjG04HiK7zV/p6Vs9952MrMeUIw==}
    engines: {node: '>=10'}
    dependencies:
      delegates: 1.0.0
      readable-stream: 3.6.2
    dev: true

  /arg@4.1.3:
    resolution: {integrity: sha512-58S9QDqG0Xx27YwPSt9fJxivjYl432YCwfDMfZ+71RAqUrZef7LrKQZ3LHLOwCS4FLNBplP533Zx895SeOCHvA==}
    dev: true

  /argparse@2.0.1:
    resolution: {integrity: sha512-8+9WqebbFzpX9OR+Wa6O29asIogeRMzcGtAINdpMHHyAg10f05aSFVBbcEqGf/PXw1EjAZ+q2/bEBg3DvurK3Q==}
    dev: true

  /array-buffer-byte-length@1.0.0:
    resolution: {integrity: sha512-LPuwb2P+NrQw3XhxGc36+XSvuBPopovXYTR9Ew++Du9Yb/bx5AzBfrIsBoj0EZUifjQU+sHL21sseZ3jerWO/A==}
    dependencies:
      call-bind: 1.0.2
      is-array-buffer: 3.0.2
    dev: true

  /array-flatten@1.1.1:
    resolution: {integrity: sha512-PCVAQswWemu6UdxsDFFX/+gVeYqKAod3D3UVm91jHwynguOwAvYPhx8nNlM++NqRcK6CxxpUafjmhIdKiHibqg==}
    dev: true

  /array-flatten@2.1.2:
    resolution: {integrity: sha512-hNfzcOV8W4NdualtqBFPyVO+54DSJuZGY9qT4pRroB6S9e3iiido2ISIC5h9R2sPJ8H3FHCIiEnsv1lPXO3KtQ==}
    dev: true

  /array-includes@3.1.6:
    resolution: {integrity: sha512-sgTbLvL6cNnw24FnbaDyjmvddQ2ML8arZsgaJhoABMoplz/4QRhtrYS+alr1BUM1Bwp6dhx8vVCBSLG+StwOFw==}
    engines: {node: '>= 0.4'}
    dependencies:
      call-bind: 1.0.2
      define-properties: 1.2.0
      es-abstract: 1.22.1
      get-intrinsic: 1.2.1
      is-string: 1.0.7
    dev: true

  /array-union@2.1.0:
    resolution: {integrity: sha512-HGyxoOTYUyCM6stUe6EJgnd4EoewAI7zMdfqO+kGjnlZmBDz/cR5pf8r/cR4Wq60sL/p0IkcjUEEPwS3GFrIyw==}
    engines: {node: '>=8'}
    dev: true

  /array.prototype.findlastindex@1.2.2:
    resolution: {integrity: sha512-tb5thFFlUcp7NdNF6/MpDk/1r/4awWG1FIz3YqDf+/zJSTezBb+/5WViH41obXULHVpDzoiCLpJ/ZO9YbJMsdw==}
    engines: {node: '>= 0.4'}
    dependencies:
      call-bind: 1.0.2
      define-properties: 1.2.0
      es-abstract: 1.22.1
      es-shim-unscopables: 1.0.0
      get-intrinsic: 1.2.1
    dev: true

  /array.prototype.flat@1.3.1:
    resolution: {integrity: sha512-roTU0KWIOmJ4DRLmwKd19Otg0/mT3qPNt0Qb3GWW8iObuZXxrjB/pzn0R3hqpRSWg4HCwqx+0vwOnWnvlOyeIA==}
    engines: {node: '>= 0.4'}
    dependencies:
      call-bind: 1.0.2
      define-properties: 1.2.0
      es-abstract: 1.22.1
      es-shim-unscopables: 1.0.0
    dev: true

  /array.prototype.flatmap@1.3.1:
    resolution: {integrity: sha512-8UGn9O1FDVvMNB0UlLv4voxRMze7+FpHyF5mSMRjWHUMlpoDViniy05870VlxhfgTnLbpuwTzvD76MTtWxB/mQ==}
    engines: {node: '>= 0.4'}
    dependencies:
      call-bind: 1.0.2
      define-properties: 1.2.0
      es-abstract: 1.22.1
      es-shim-unscopables: 1.0.0
    dev: true

  /arraybuffer.prototype.slice@1.0.1:
    resolution: {integrity: sha512-09x0ZWFEjj4WD8PDbykUwo3t9arLn8NIzmmYEJFpYekOAQjpkGSyrQhNoRTcwwcFRu+ycWF78QZ63oWTqSjBcw==}
    engines: {node: '>= 0.4'}
    dependencies:
      array-buffer-byte-length: 1.0.0
      call-bind: 1.0.2
      define-properties: 1.2.0
      get-intrinsic: 1.2.1
      is-array-buffer: 3.0.2
      is-shared-array-buffer: 1.0.2
    dev: true

  /asynckit@0.4.0:
    resolution: {integrity: sha512-Oei9OH4tRh0YqU3GxhX79dM/mwVgvbZJaSNaRk+bshkj0S5cfHcgYakreBjrHwatXKbz+IoIdYLxrKim2MjW0Q==}
    dev: false

  /autoprefixer@10.4.14(postcss@8.4.27):
    resolution: {integrity: sha512-FQzyfOsTlwVzjHxKEqRIAdJx9niO6VCBCoEwax/VLSoQF29ggECcPuBqUMZ+u8jCZOPSy8b8/8KnuFbp0SaFZQ==}
    engines: {node: ^10 || ^12 || >=14}
    hasBin: true
    peerDependencies:
      postcss: ^8.1.0
    dependencies:
      browserslist: 4.21.10
      caniuse-lite: 1.0.30001519
      fraction.js: 4.2.0
      normalize-range: 0.1.2
      picocolors: 1.0.0
      postcss: 8.4.27
      postcss-value-parser: 4.2.0
    dev: true

  /available-typed-arrays@1.0.5:
    resolution: {integrity: sha512-DMD0KiN46eipeziST1LPP/STfDU0sufISXmjSgvVsoU2tqxctQeASejWcfNtxYKqETM1UxQ8sp2OrSBWpHY6sw==}
    engines: {node: '>= 0.4'}
    dev: true

  /axios@1.4.0:
    resolution: {integrity: sha512-S4XCWMEmzvo64T9GfvQDOXgYRDJ/wsSZc7Jvdgx5u1sd0JwsuPLqb3SYmusag+edF6ziyMensPVqLTSc1PiSEA==}
    dependencies:
      follow-redirects: 1.15.2
      form-data: 4.0.0
      proxy-from-env: 1.1.0
    transitivePeerDependencies:
      - debug
    dev: false

  /babel-loader@9.1.3(@babel/core@7.22.10)(webpack@5.88.2):
    resolution: {integrity: sha512-xG3ST4DglodGf8qSwv0MdeWLhrDsw/32QMdTO5T1ZIp9gQur0HkCyFs7Awskr10JKXFXwpAhiCuYX5oGXnRGbw==}
    engines: {node: '>= 14.15.0'}
    peerDependencies:
      '@babel/core': ^7.12.0
      webpack: '>=5'
    dependencies:
      '@babel/core': 7.22.10
      find-cache-dir: 4.0.0
      schema-utils: 4.2.0
      webpack: 5.88.2(webpack-cli@5.1.4)
    dev: true

  /babel-plugin-polyfill-corejs2@0.4.5(@babel/core@7.22.10):
    resolution: {integrity: sha512-19hwUH5FKl49JEsvyTcoHakh6BE0wgXLLptIyKZ3PijHc/Ci521wygORCUCCred+E/twuqRyAkE02BAWPmsHOg==}
    peerDependencies:
      '@babel/core': ^7.4.0 || ^8.0.0-0 <8.0.0
    dependencies:
      '@babel/compat-data': 7.22.9
      '@babel/core': 7.22.10
      '@babel/helper-define-polyfill-provider': 0.4.2(@babel/core@7.22.10)
      semver: 6.3.1
    transitivePeerDependencies:
      - supports-color
    dev: true

  /babel-plugin-polyfill-corejs3@0.8.3(@babel/core@7.22.10):
    resolution: {integrity: sha512-z41XaniZL26WLrvjy7soabMXrfPWARN25PZoriDEiLMxAp50AUW3t35BGQUMg5xK3UrpVTtagIDklxYa+MhiNA==}
    peerDependencies:
      '@babel/core': ^7.4.0 || ^8.0.0-0 <8.0.0
    dependencies:
      '@babel/core': 7.22.10
      '@babel/helper-define-polyfill-provider': 0.4.2(@babel/core@7.22.10)
      core-js-compat: 3.32.0
    transitivePeerDependencies:
      - supports-color
    dev: true

  /babel-plugin-polyfill-regenerator@0.5.2(@babel/core@7.22.10):
    resolution: {integrity: sha512-tAlOptU0Xj34V1Y2PNTL4Y0FOJMDB6bZmoW39FeCQIhigGLkqu3Fj6uiXpxIf6Ij274ENdYx64y6Au+ZKlb1IA==}
    peerDependencies:
      '@babel/core': ^7.4.0 || ^8.0.0-0 <8.0.0
    dependencies:
      '@babel/core': 7.22.10
      '@babel/helper-define-polyfill-provider': 0.4.2(@babel/core@7.22.10)
    transitivePeerDependencies:
      - supports-color
    dev: true

  /balanced-match@1.0.2:
    resolution: {integrity: sha512-3oSeUO0TMV67hN1AmbXsK4yaqU7tjiHlbxRDZOpH0KW9+CeX4bRAaX0Anxt0tx2MrpRpWwQaPwIlISEJhYU5Pw==}
    dev: true

  /batch@0.6.1:
    resolution: {integrity: sha512-x+VAiMRL6UPkx+kudNvxTl6hB2XNNCG2r+7wixVfIYwu/2HKRXimwQyaumLjMveWvT2Hkd/cAJw+QBMfJ/EKVw==}
    dev: true

  /bin-pack@1.0.2:
    resolution: {integrity: sha512-aOk0SxEon5LF9cMxQFViSKb4qccG6rs7XKyMXIb1J8f8LA2acTIWnHdT0IOTe4gYBbqgjdbuTZ5f+UP+vlh4Mw==}
    dev: true

  /binary-extensions@2.2.0:
    resolution: {integrity: sha512-jDctJ/IVQbZoJykoeHbhXpOlNBqGNcwXJKJog42E5HDPUwQTSdjCHdihjj0DlnheQ7blbT6dHOafNAiS8ooQKA==}
    engines: {node: '>=8'}
    dev: true

  /body-parser@1.20.1:
    resolution: {integrity: sha512-jWi7abTbYwajOytWCQc37VulmWiRae5RyTpaCyDcS5/lMdtwSz5lOpDE67srw/HYe35f1z3fDQw+3txg7gNtWw==}
    engines: {node: '>= 0.8', npm: 1.2.8000 || >= 1.4.16}
    dependencies:
      bytes: 3.1.2
      content-type: 1.0.5
      debug: 2.6.9
      depd: 2.0.0
      destroy: 1.2.0
      http-errors: 2.0.0
      iconv-lite: 0.4.24
      on-finished: 2.4.1
      qs: 6.11.0
      raw-body: 2.5.1
      type-is: 1.6.18
      unpipe: 1.0.0
    transitivePeerDependencies:
      - supports-color
    dev: true

  /bonjour-service@1.1.1:
    resolution: {integrity: sha512-Z/5lQRMOG9k7W+FkeGTNjh7htqn/2LMnfOvBZ8pynNZCM9MwkQkI3zeI4oz09uWdcgmgHugVvBqxGg4VQJ5PCg==}
    dependencies:
      array-flatten: 2.1.2
      dns-equal: 1.0.0
      fast-deep-equal: 3.1.3
      multicast-dns: 7.2.5
    dev: true

  /boolbase@1.0.0:
    resolution: {integrity: sha512-JZOSA7Mo9sNGB8+UjSgzdLtokWAky1zbztM3WRLCbZ70/3cTANmQmOdR7y2g+J0e2WXywy1yS468tY+IruqEww==}
    dev: true

  /brace-expansion@1.1.11:
    resolution: {integrity: sha512-iCuPHDFgrHX7H2vEI/5xpz07zSHB00TpugqhmYtVmMO6518mCuRMoOYFldEBl0g187ufozdaHgWKcYFb61qGiA==}
    dependencies:
      balanced-match: 1.0.2
      concat-map: 0.0.1
    dev: true

  /brace-expansion@2.0.1:
    resolution: {integrity: sha512-XnAIvQ8eM+kC6aULx6wuQiwVsnzsi9d3WxzV3FpWTGA19F621kwdbsAcFKXgKUHZWsy+mY6iL1sHTxWEFCytDA==}
    dependencies:
      balanced-match: 1.0.2
    dev: true

  /braces@3.0.2:
    resolution: {integrity: sha512-b8um+L1RzM3WDSzvhm6gIz1yfTbBt6YTlcEKAvsmqCZZFw46z626lVj9j1yEPW33H5H+lBQpZMP1k8l+78Ha0A==}
    engines: {node: '>=8'}
    dependencies:
      fill-range: 7.0.1
    dev: true

  /browserslist@4.21.10:
    resolution: {integrity: sha512-bipEBdZfVH5/pwrvqc+Ub0kUPVfGUhlKxbvfD+z1BDnPEO/X98ruXGA1WP5ASpAFKan7Qr6j736IacbZQuAlKQ==}
    engines: {node: ^6 || ^7 || ^8 || ^9 || ^10 || ^11 || ^12 || >=13.7}
    hasBin: true
    dependencies:
      caniuse-lite: 1.0.30001519
<<<<<<< HEAD
      electron-to-chromium: 1.4.485
=======
      electron-to-chromium: 1.4.490
>>>>>>> a2a88b78
      node-releases: 2.0.13
      update-browserslist-db: 1.0.11(browserslist@4.21.10)
    dev: true

  /buffer-from@1.1.2:
    resolution: {integrity: sha512-E+XQCRwSbaaiChtv6k6Dwgc+bx+Bs6vuKJHHl5kox/BaKbhiXzqQOwK4cO22yElGp2OCmjwVhT3HmxgyPGnJfQ==}
    dev: true

  /builtins@5.0.1:
    resolution: {integrity: sha512-qwVpFEHNfhYJIzNRBvd2C1kyo6jz3ZSMPyyuR47OPdiKWlbYnZNyDWuyR175qDnAJLiCo5fBBqPb3RiXgWlkOQ==}
    dependencies:
      semver: 7.5.4
    dev: true

  /bytes@3.0.0:
    resolution: {integrity: sha512-pMhOfFDPiv9t5jjIXkHosWmkSyQbvsgEVNkz0ERHbuLh2T/7j4Mqqpz523Fe8MVY89KC6Sh/QfS2sM+SjgFDcw==}
    engines: {node: '>= 0.8'}
    dev: true

  /bytes@3.1.2:
    resolution: {integrity: sha512-/Nf7TyzTx6S3yRJObOAV7956r8cr2+Oj8AC5dt8wSP3BQAoeX58NoHyCU8P8zGkNXStjTSi6fzO6F0pBdcYbEg==}
    engines: {node: '>= 0.8'}
    dev: true

  /call-bind@1.0.2:
    resolution: {integrity: sha512-7O+FbCihrB5WGbFYesctwmTKae6rOiIzmz1icreWJ+0aA7LJfuqhEso2T9ncpcFtzMQtzXf2QGGueWJGTYsqrA==}
    dependencies:
      function-bind: 1.1.1
      get-intrinsic: 1.2.1

  /callsites@3.1.0:
    resolution: {integrity: sha512-P8BjAsXvZS+VIDUI11hHCQEv74YT67YUi5JJFNWIqL235sBmjX4+qx9Muvls5ivyNENctx46xQLQ3aTuE7ssaQ==}
    engines: {node: '>=6'}
    dev: true

  /camel-case@4.1.2:
    resolution: {integrity: sha512-gxGWBrTT1JuMx6R+o5PTXMmUnhnVzLQ9SNutD4YqKtI6ap897t3tKECYla6gCWEkplXnlNybEkZg9GEGxKFCgw==}
    dependencies:
      pascal-case: 3.1.2
      tslib: 2.6.1
    dev: true

  /caniuse-api@3.0.0:
    resolution: {integrity: sha512-bsTwuIg/BZZK/vreVTYYbSWoe2F+71P7K5QGEX+pT250DZbfU1MQ5prOKpPR+LL6uWKK3KMwMCAS74QB3Um1uw==}
    dependencies:
      browserslist: 4.21.10
      caniuse-lite: 1.0.30001519
      lodash.memoize: 4.1.2
      lodash.uniq: 4.5.0
    dev: true

  /caniuse-lite@1.0.30001519:
    resolution: {integrity: sha512-0QHgqR+Jv4bxHMp8kZ1Kn8CH55OikjKJ6JmKkZYP1F3D7w+lnFXF70nG5eNfsZS89jadi5Ywy5UCSKLAglIRkg==}
    dev: true

  /canvas@2.11.2:
    resolution: {integrity: sha512-ItanGBMrmRV7Py2Z+Xhs7cT+FNt5K0vPL4p9EZ/UX/Mu7hFbkxSjKF2KVtPwX7UYWp7dRKnrTvReflgrItJbdw==}
    engines: {node: '>=6'}
    requiresBuild: true
    dependencies:
      '@mapbox/node-pre-gyp': 1.0.11
      nan: 2.17.0
      simple-get: 3.1.1
    transitivePeerDependencies:
      - encoding
      - supports-color
    dev: true

  /chalk@2.4.2:
    resolution: {integrity: sha512-Mti+f9lpJNcwF4tWV8/OrTTtF1gZi+f8FqlyAdouralcFWFQWF2+NgCHShjkCb+IFBLq9buZwE1xckQU4peSuQ==}
    engines: {node: '>=4'}
    dependencies:
      ansi-styles: 3.2.1
      escape-string-regexp: 1.0.5
      supports-color: 5.5.0
    dev: true

  /chalk@4.1.2:
    resolution: {integrity: sha512-oKnbhFyRIXpUuez8iBMmyEa4nbj4IOQyuhc/wy9kY7/WVPcwIO9VA668Pu8RkO7+0G76SLROeyw9CpQ061i4mA==}
    engines: {node: '>=10'}
    dependencies:
      ansi-styles: 4.3.0
      supports-color: 7.2.0
    dev: true

  /chokidar@3.5.3:
    resolution: {integrity: sha512-Dr3sfKRP6oTcjf2JmUmFJfeVMvXBdegxB0iVQ5eb2V10uFJUCAS8OByZdVAyVb8xXNz3GjjTgj9kLWsZTqE6kw==}
    engines: {node: '>= 8.10.0'}
    dependencies:
      anymatch: 3.1.3
      braces: 3.0.2
      glob-parent: 5.1.2
      is-binary-path: 2.1.0
      is-glob: 4.0.3
      normalize-path: 3.0.0
      readdirp: 3.6.0
    optionalDependencies:
      fsevents: 2.3.2
    dev: true

  /chownr@2.0.0:
    resolution: {integrity: sha512-bIomtDF5KGpdogkLd9VspvFzk9KfpyyGlS8YFVZl7TGPBHL5snIOnxeshwVgPteQ9b4Eydl+pVbIyE1DcvCWgQ==}
    engines: {node: '>=10'}
    dev: true

  /chrome-trace-event@1.0.3:
    resolution: {integrity: sha512-p3KULyQg4S7NIHixdwbGX+nFHkoBiA4YQmyWtjb8XngSKV124nJmRysgAeujbUVb15vh+RvFUfCPqU7rXk+hZg==}
    engines: {node: '>=6.0'}
    dev: true

  /ci-info@3.8.0:
    resolution: {integrity: sha512-eXTggHWSooYhq49F2opQhuHWgzucfF2YgODK4e1566GQs5BIfP30B0oenwBJHfWxAs2fyPB1s7Mg949zLf61Yw==}
    engines: {node: '>=8'}
    dev: true

  /clean-css@5.3.2:
    resolution: {integrity: sha512-JVJbM+f3d3Q704rF4bqQ5UUyTtuJ0JRKNbTKVEeujCCBoMdkEi+V+e8oktO9qGQNSvHrFTM6JZRXrUvGR1czww==}
    engines: {node: '>= 10.0'}
    dependencies:
      source-map: 0.6.1
    dev: true

  /clone-deep@4.0.1:
    resolution: {integrity: sha512-neHB9xuzh/wk0dIHweyAXv2aPGZIVk3pLMe+/RNzINf17fe0OG96QroktYAUm7SM1PBnzTabaLboqqxDyMU+SQ==}
    engines: {node: '>=6'}
    dependencies:
      is-plain-object: 2.0.4
      kind-of: 6.0.3
      shallow-clone: 3.0.1
    dev: true

  /color-convert@1.9.3:
    resolution: {integrity: sha512-QfAUtd+vFdAtFQcC8CCyYt1fYWxSqAiK2cSD6zDB8N3cpsEBAvRxp9zOGg6G/SHHJYAT88/az/IuDGALsNVbGg==}
    dependencies:
      color-name: 1.1.3
    dev: true

  /color-convert@2.0.1:
    resolution: {integrity: sha512-RRECPsj7iu/xb5oKYcsFHSppFNnsj/52OVTRKb4zP5onXwVF3zVmmToNcOfGC+CRDpfK/U584fMg38ZHCaElKQ==}
    engines: {node: '>=7.0.0'}
    dependencies:
      color-name: 1.1.4
    dev: true

  /color-name@1.1.3:
    resolution: {integrity: sha512-72fSenhMw2HZMTVHeCA9KCmpEIbzWiQsjN+BHcBbS9vr1mtt+vJjPdksIBNUmKAW8TFUDPJK5SUU3QhE9NEXDw==}
    dev: true

  /color-name@1.1.4:
    resolution: {integrity: sha512-dOy+3AuW3a2wNbZHIuMZpTcgjGuLU/uBL/ubcZF9OXbDo8ff4O8yVp5Bf0efS8uEoYo5q4Fx7dY9OgQGXgAsQA==}
    dev: true

  /color-support@1.1.3:
    resolution: {integrity: sha512-qiBjkpbMLO/HL68y+lh4q0/O1MZFj2RX6X/KmMa3+gJD3z+WwI1ZzDHysvqHGS3mP6mznPckpXmw1nI9cJjyRg==}
    hasBin: true
    dev: true

  /colord@2.9.3:
    resolution: {integrity: sha512-jeC1axXpnb0/2nn/Y1LPuLdgXBLH7aDcHu4KEKfqw3CUhX7ZpfBSlPKyqXE6btIgEzfWtrX3/tyBCaCvXvMkOw==}

  /colorette@2.0.20:
    resolution: {integrity: sha512-IfEDxwoWIjkeXL1eXcDiow4UbKjhLdq6/EuSVR9GMN7KVH3r9gQ83e73hsz1Nd1T3ijd5xv1wcWRYO+D6kCI2w==}
    dev: true

  /combined-stream@1.0.8:
    resolution: {integrity: sha512-FQN4MRfuJeHf7cBbBMJFXhKSDq+2kAArBlmRBvcvFE5BB1HZKXtSFASDhdlz9zOYwxh8lDdnvmMOe/+5cdoEdg==}
    engines: {node: '>= 0.8'}
    dependencies:
      delayed-stream: 1.0.0
    dev: false

  /commander@10.0.1:
    resolution: {integrity: sha512-y4Mg2tXshplEbSGzx7amzPwKKOCGuoSRP/CjEdwwk0FOGlUbq6lKuoyDZTNZkmxHdJtp54hdfY/JUrdL7Xfdug==}
    engines: {node: '>=14'}
    dev: true

  /commander@2.20.3:
    resolution: {integrity: sha512-GpVkmM8vF2vQUkj2LvZmD35JxeJOLCwJ9cUkugyk2nuhbv3+mJvpLYYt+0+USMxE+oj+ey/lJEnhZw75x/OMcQ==}
    dev: true

  /commander@7.2.0:
    resolution: {integrity: sha512-QrWXB+ZQSVPmIWIhtEO9H+gwHaMGYiF5ChvoJ+K9ZGHG/sVsa6yiesAD1GC/x46sET00Xlwo1u49RVVVzvcSkw==}
    engines: {node: '>= 10'}
    dev: true

  /commander@8.3.0:
    resolution: {integrity: sha512-OkTL9umf+He2DZkUq8f8J9of7yL6RJKI24dVITBmNfZBmri9zYZQrKkuXiKhyfPSu8tUhnVBB1iKXevvnlR4Ww==}
    engines: {node: '>= 12'}
    dev: true

  /common-path-prefix@3.0.0:
    resolution: {integrity: sha512-QE33hToZseCH3jS0qN96O/bSh3kaw/h+Tq7ngyY9eWDUnTlTNUyqfqvCXioLe5Na5jFsL78ra/wuBU4iuEgd4w==}
    dev: true

  /compressible@2.0.18:
    resolution: {integrity: sha512-AF3r7P5dWxL8MxyITRMlORQNaOA2IkAFaTr4k7BUumjPtRpGDTZpl0Pb1XCO6JeDCBdp126Cgs9sMxqSjgYyRg==}
    engines: {node: '>= 0.6'}
    dependencies:
      mime-db: 1.52.0
    dev: true

  /compression@1.7.4:
    resolution: {integrity: sha512-jaSIDzP9pZVS4ZfQ+TzvtiWhdpFhE2RDHz8QJkpX9SIpLq88VueF5jJw6t+6CUQcAoA6t+x89MLrWAqpfDE8iQ==}
    engines: {node: '>= 0.8.0'}
    dependencies:
      accepts: 1.3.8
      bytes: 3.0.0
      compressible: 2.0.18
      debug: 2.6.9
      on-headers: 1.0.2
      safe-buffer: 5.1.2
      vary: 1.1.2
    transitivePeerDependencies:
      - supports-color
    dev: true

  /concat-map@0.0.1:
    resolution: {integrity: sha512-/Srv4dswyQNBfohGpz9o6Yb3Gz3SrUDqBH5rTuhGR7ahtlbYKnVxw2bCFMRljaA7EXHaXZ8wsHdodFvbkhKmqg==}
    dev: true

  /connect-history-api-fallback@2.0.0:
    resolution: {integrity: sha512-U73+6lQFmfiNPrYbXqr6kZ1i1wiRqXnp2nhMsINseWXO8lDau0LGEffJ8kQi4EjLZympVgRdvqjAgiZ1tgzDDA==}
    engines: {node: '>=0.8'}
    dev: true

  /console-control-strings@1.1.0:
    resolution: {integrity: sha512-ty/fTekppD2fIwRvnZAVdeOiGd1c7YXEixbgJTNzqcxJWKQnjJ/V1bNEEE6hygpM3WjwHFUVK6HTjWSzV4a8sQ==}
    dev: true

  /content-disposition@0.5.4:
    resolution: {integrity: sha512-FveZTNuGw04cxlAiWbzi6zTAL/lhehaWbTtgluJh4/E95DqMwTmha3KZN1aAWA8cFIhHzMZUvLevkw5Rqk+tSQ==}
    engines: {node: '>= 0.6'}
    dependencies:
      safe-buffer: 5.2.1
    dev: true

  /content-type@1.0.5:
    resolution: {integrity: sha512-nTjqfcBFEipKdXCv4YDQWCfmcLZKm81ldF0pAopTvyrFGVbcR6P/VAAd5G7N+0tTr8QqiU0tFadD6FK4NtJwOA==}
    engines: {node: '>= 0.6'}
    dev: true

  /convert-source-map@1.9.0:
    resolution: {integrity: sha512-ASFBup0Mz1uyiIjANan1jzLQami9z1PoYSZCiiYW2FczPbenXc45FZdBZLzOT+r6+iciuEModtmCti+hjaAk0A==}
    dev: true

  /cookie-signature@1.0.6:
    resolution: {integrity: sha512-QADzlaHc8icV8I7vbaJXJwod9HWYp8uCqf1xa4OfNu1T7JVxQIrUgOWtHdNDtPiywmFbiS12VjotIXLrKM3orQ==}
    dev: true

  /cookie@0.5.0:
    resolution: {integrity: sha512-YZ3GUyn/o8gfKJlnlX7g7xq4gyO6OSuhGPKaaGssGB2qgDUS0gPgtTvoyZLTt9Ab6dC4hfc9dV5arkvc/OCmrw==}
    engines: {node: '>= 0.6'}
    dev: true

  /copy-webpack-plugin@11.0.0(webpack@5.88.2):
    resolution: {integrity: sha512-fX2MWpamkW0hZxMEg0+mYnA40LTosOSa5TqZ9GYIBzyJa9C3QUaMPSE2xAi/buNr8u89SfD9wHSQVBzrRa/SOQ==}
    engines: {node: '>= 14.15.0'}
    peerDependencies:
      webpack: ^5.1.0
    dependencies:
      fast-glob: 3.3.1
      glob-parent: 6.0.2
      globby: 13.2.2
      normalize-path: 3.0.0
      schema-utils: 4.2.0
      serialize-javascript: 6.0.1
      webpack: 5.88.2(webpack-cli@5.1.4)
    dev: true

  /core-js-compat@3.32.0:
    resolution: {integrity: sha512-7a9a3D1k4UCVKnLhrgALyFcP7YCsLOQIxPd0dKjf/6GuPcgyiGP70ewWdCGrSK7evyhymi0qO4EqCmSJofDeYw==}
    dependencies:
      browserslist: 4.21.10
    dev: true

  /core-util-is@1.0.3:
    resolution: {integrity: sha512-ZQBvi1DcpJ4GDqanjucZ2Hj3wEO5pZDS89BWbkcrvdxksJorwUDDZamX9ldFkp9aw2lmBDLgkObEA4DWNJ9FYQ==}
    dev: true

  /cosmiconfig@8.2.0:
    resolution: {integrity: sha512-3rTMnFJA1tCOPwRxtgF4wd7Ab2qvDbL8jX+3smjIbS4HlZBagTlpERbdN7iAbWlrfxE3M8c27kTwTawQ7st+OQ==}
    engines: {node: '>=14'}
    dependencies:
      import-fresh: 3.3.0
      js-yaml: 4.1.0
      parse-json: 5.2.0
      path-type: 4.0.0
    dev: true

  /create-require@1.1.1:
    resolution: {integrity: sha512-dcKFX3jn0MpIaXjisoRvexIJVEKzaq7z2rZKxf+MSr9TkdmHmsU4m2lcLojrj/FHl8mk5VxMmYA+ftRkP/3oKQ==}
    dev: true

  /cross-spawn@7.0.3:
    resolution: {integrity: sha512-iRDPJKUPVEND7dHPO8rkbOnPpyDygcDFtWjpeWNCgy8WP2rXcxXL8TskReQl6OrB2G7+UJrags1q15Fudc7G6w==}
    engines: {node: '>= 8'}
    dependencies:
      path-key: 3.1.1
      shebang-command: 2.0.0
      which: 2.0.2
    dev: true

  /css-blank-pseudo@6.0.0(postcss@8.4.27):
    resolution: {integrity: sha512-VbfLlOWO7sBHBTn6pwDQzc07Z0SDydgDBfNfCE0nvrehdBNv9RKsuupIRa/qal0+fBZhAALyQDPMKz5lnvcchw==}
    engines: {node: ^14 || ^16 || >=18}
    peerDependencies:
      postcss: ^8.4
    dependencies:
      postcss: 8.4.27
      postcss-selector-parser: 6.0.13
    dev: true

  /css-declaration-sorter@6.4.1(postcss@8.4.27):
    resolution: {integrity: sha512-rtdthzxKuyq6IzqX6jEcIzQF/YqccluefyCYheovBOLhFT/drQA9zj/UbRAa9J7C0o6EG6u3E6g+vKkay7/k3g==}
    engines: {node: ^10 || ^12 || >=14}
    peerDependencies:
      postcss: ^8.0.9
    dependencies:
      postcss: 8.4.27
    dev: true

  /css-has-pseudo@6.0.0(postcss@8.4.27):
    resolution: {integrity: sha512-X+r+JBuoO37FBOWVNhVJhxtSBUFHgHbrcc0CjFT28JEdOw1qaDwABv/uunyodUuSy2hMPe9j/HjssxSlvUmKjg==}
    engines: {node: ^14 || ^16 || >=18}
    peerDependencies:
      postcss: ^8.4
    dependencies:
      '@csstools/selector-specificity': 3.0.0(postcss-selector-parser@6.0.13)
      postcss: 8.4.27
      postcss-selector-parser: 6.0.13
      postcss-value-parser: 4.2.0
    dev: true

  /css-loader@6.8.1(webpack@5.88.2):
    resolution: {integrity: sha512-xDAXtEVGlD0gJ07iclwWVkLoZOpEvAWaSyf6W18S2pOC//K8+qUDIx8IIT3D+HjnmkJPQeesOPv5aiUaJsCM2g==}
    engines: {node: '>= 12.13.0'}
    peerDependencies:
      webpack: ^5.0.0
    dependencies:
      icss-utils: 5.1.0(postcss@8.4.27)
      postcss: 8.4.27
      postcss-modules-extract-imports: 3.0.0(postcss@8.4.27)
      postcss-modules-local-by-default: 4.0.3(postcss@8.4.27)
      postcss-modules-scope: 3.0.0(postcss@8.4.27)
      postcss-modules-values: 4.0.0(postcss@8.4.27)
      postcss-value-parser: 4.2.0
      semver: 7.5.4
      webpack: 5.88.2(webpack-cli@5.1.4)
    dev: true

  /css-minimizer-webpack-plugin@5.0.1(webpack@5.88.2):
    resolution: {integrity: sha512-3caImjKFQkS+ws1TGcFn0V1HyDJFq1Euy589JlD6/3rV2kj+w7r5G9WDMgSHvpvXHNZ2calVypZWuEDQd9wfLg==}
    engines: {node: '>= 14.15.0'}
    peerDependencies:
      '@parcel/css': '*'
      '@swc/css': '*'
      clean-css: '*'
      csso: '*'
      esbuild: '*'
      lightningcss: '*'
      webpack: ^5.0.0
    peerDependenciesMeta:
      '@parcel/css':
        optional: true
      '@swc/css':
        optional: true
      clean-css:
        optional: true
      csso:
        optional: true
      esbuild:
        optional: true
      lightningcss:
        optional: true
    dependencies:
      '@jridgewell/trace-mapping': 0.3.18
      cssnano: 6.0.1(postcss@8.4.27)
      jest-worker: 29.6.2
      postcss: 8.4.27
      schema-utils: 4.2.0
      serialize-javascript: 6.0.1
      webpack: 5.88.2(webpack-cli@5.1.4)
    dev: true

  /css-prefers-color-scheme@9.0.0(postcss@8.4.27):
    resolution: {integrity: sha512-03QGAk/FXIRseDdLb7XAiu6gidQ0Nd8945xuM7VFVPpc6goJsG9uIO8xQjTxwbPdPIIV4o4AJoOJyt8gwDl67g==}
    engines: {node: ^14 || ^16 || >=18}
    peerDependencies:
      postcss: ^8.4
    dependencies:
      postcss: 8.4.27
    dev: true

  /css-select@4.3.0:
    resolution: {integrity: sha512-wPpOYtnsVontu2mODhA19JrqWxNsfdatRKd64kmpRbQgh1KtItko5sTnEpPdpSaJszTOhEMlF/RPz28qj4HqhQ==}
    dependencies:
      boolbase: 1.0.0
      css-what: 6.1.0
      domhandler: 4.3.1
      domutils: 2.8.0
      nth-check: 2.1.1
    dev: true

  /css-select@5.1.0:
    resolution: {integrity: sha512-nwoRF1rvRRnnCqqY7updORDsuqKzqYJ28+oSMaJMMgOauh3fvwHqMS7EZpIPqK8GL+g9mKxF1vP/ZjSeNjEVHg==}
    dependencies:
      boolbase: 1.0.0
      css-what: 6.1.0
      domhandler: 5.0.3
      domutils: 3.1.0
      nth-check: 2.1.1
    dev: true

  /css-tree@2.2.1:
    resolution: {integrity: sha512-OA0mILzGc1kCOCSJerOeqDxDQ4HOh+G8NbOJFOTgOCzpw7fCBubk0fEyxp8AgOL/jvLgYA/uV0cMbe43ElF1JA==}
    engines: {node: ^10 || ^12.20.0 || ^14.13.0 || >=15.0.0, npm: '>=7.0.0'}
    dependencies:
      mdn-data: 2.0.28
      source-map-js: 1.0.2
    dev: true

  /css-tree@2.3.1:
    resolution: {integrity: sha512-6Fv1DV/TYw//QF5IzQdqsNDjx/wc8TrMBZsqjL9eW01tWb7R7k/mq+/VXfJCl7SoD5emsJop9cOByJZfs8hYIw==}
    engines: {node: ^10 || ^12.20.0 || ^14.13.0 || >=15.0.0}
    dependencies:
      mdn-data: 2.0.30
      source-map-js: 1.0.2
    dev: true

  /css-what@6.1.0:
    resolution: {integrity: sha512-HTUrgRJ7r4dsZKU6GjmpfRK1O76h97Z8MfS1G0FozR+oF2kG6Vfe8JE6zwrkbxigziPHinCJ+gCPjA9EaBDtRw==}
    engines: {node: '>= 6'}
    dev: true

  /cssdb@7.7.0:
    resolution: {integrity: sha512-1hN+I3r4VqSNQ+OmMXxYexnumbOONkSil0TWMebVXHtzYW4tRRPovUNHPHj2d4nrgOuYJ8Vs3XwvywsuwwXNNA==}
    dev: true

  /cssesc@3.0.0:
    resolution: {integrity: sha512-/Tb/JcjK111nNScGob5MNtsntNM1aCNUDipB/TkwZFhyDrrE47SOx/18wF2bbjgc3ZzCSKW1T5nt5EbFoAz/Vg==}
    engines: {node: '>=4'}
    hasBin: true
    dev: true

  /cssnano-preset-default@6.0.1(postcss@8.4.27):
    resolution: {integrity: sha512-7VzyFZ5zEB1+l1nToKyrRkuaJIx0zi/1npjvZfbBwbtNTzhLtlvYraK/7/uqmX2Wb2aQtd983uuGw79jAjLSuQ==}
    engines: {node: ^14 || ^16 || >=18.0}
    peerDependencies:
      postcss: ^8.2.15
    dependencies:
      css-declaration-sorter: 6.4.1(postcss@8.4.27)
      cssnano-utils: 4.0.0(postcss@8.4.27)
      postcss: 8.4.27
      postcss-calc: 9.0.1(postcss@8.4.27)
      postcss-colormin: 6.0.0(postcss@8.4.27)
      postcss-convert-values: 6.0.0(postcss@8.4.27)
      postcss-discard-comments: 6.0.0(postcss@8.4.27)
      postcss-discard-duplicates: 6.0.0(postcss@8.4.27)
      postcss-discard-empty: 6.0.0(postcss@8.4.27)
      postcss-discard-overridden: 6.0.0(postcss@8.4.27)
      postcss-merge-longhand: 6.0.0(postcss@8.4.27)
      postcss-merge-rules: 6.0.1(postcss@8.4.27)
      postcss-minify-font-values: 6.0.0(postcss@8.4.27)
      postcss-minify-gradients: 6.0.0(postcss@8.4.27)
      postcss-minify-params: 6.0.0(postcss@8.4.27)
      postcss-minify-selectors: 6.0.0(postcss@8.4.27)
      postcss-normalize-charset: 6.0.0(postcss@8.4.27)
      postcss-normalize-display-values: 6.0.0(postcss@8.4.27)
      postcss-normalize-positions: 6.0.0(postcss@8.4.27)
      postcss-normalize-repeat-style: 6.0.0(postcss@8.4.27)
      postcss-normalize-string: 6.0.0(postcss@8.4.27)
      postcss-normalize-timing-functions: 6.0.0(postcss@8.4.27)
      postcss-normalize-unicode: 6.0.0(postcss@8.4.27)
      postcss-normalize-url: 6.0.0(postcss@8.4.27)
      postcss-normalize-whitespace: 6.0.0(postcss@8.4.27)
      postcss-ordered-values: 6.0.0(postcss@8.4.27)
      postcss-reduce-initial: 6.0.0(postcss@8.4.27)
      postcss-reduce-transforms: 6.0.0(postcss@8.4.27)
      postcss-svgo: 6.0.0(postcss@8.4.27)
      postcss-unique-selectors: 6.0.0(postcss@8.4.27)
    dev: true

  /cssnano-utils@4.0.0(postcss@8.4.27):
    resolution: {integrity: sha512-Z39TLP+1E0KUcd7LGyF4qMfu8ZufI0rDzhdyAMsa/8UyNUU8wpS0fhdBxbQbv32r64ea00h4878gommRVg2BHw==}
    engines: {node: ^14 || ^16 || >=18.0}
    peerDependencies:
      postcss: ^8.2.15
    dependencies:
      postcss: 8.4.27
    dev: true

  /cssnano@6.0.1(postcss@8.4.27):
    resolution: {integrity: sha512-fVO1JdJ0LSdIGJq68eIxOqFpIJrZqXUsBt8fkrBcztCQqAjQD51OhZp7tc0ImcbwXD4k7ny84QTV90nZhmqbkg==}
    engines: {node: ^14 || ^16 || >=18.0}
    peerDependencies:
      postcss: ^8.2.15
    dependencies:
      cssnano-preset-default: 6.0.1(postcss@8.4.27)
      lilconfig: 2.1.0
      postcss: 8.4.27
    dev: true

  /csso@5.0.5:
    resolution: {integrity: sha512-0LrrStPOdJj+SPCCrGhzryycLjwcgUSHBtxNA8aIDxf0GLsRh1cKYhB00Gd1lDOS4yGH69+SNn13+TWbVHETFQ==}
    engines: {node: ^10 || ^12.20.0 || ^14.13.0 || >=15.0.0, npm: '>=7.0.0'}
    dependencies:
      css-tree: 2.2.1
    dev: true

  /debug@2.6.9:
    resolution: {integrity: sha512-bC7ElrdJaJnPbAP+1EotYvqZsb3ecl5wi6Bfi6BJTUcNowp6cvspg0jXznRTKDjm/E7AdgFBVeAPVMNcKGsHMA==}
    peerDependencies:
      supports-color: '*'
    peerDependenciesMeta:
      supports-color:
        optional: true
    dependencies:
      ms: 2.0.0
    dev: true

  /debug@3.2.7:
    resolution: {integrity: sha512-CFjzYYAi4ThfiQvizrFQevTTXHtnCqWfe7x1AhgEscTz6ZbLbfoLRLPugTQyBth6f8ZERVUSyWHFD/7Wu4t1XQ==}
    peerDependencies:
      supports-color: '*'
    peerDependenciesMeta:
      supports-color:
        optional: true
    dependencies:
      ms: 2.1.3
    dev: true

  /debug@4.3.4:
    resolution: {integrity: sha512-PRWFHuSU3eDtQJPvnNY7Jcket1j0t5OuOsFzPPzsekD52Zl8qUfFIPEiswXqIvHWGVHOgX+7G/vCNNhehwxfkQ==}
    engines: {node: '>=6.0'}
    peerDependencies:
      supports-color: '*'
    peerDependenciesMeta:
      supports-color:
        optional: true
    dependencies:
      ms: 2.1.2
    dev: true

  /decompress-response@4.2.1:
    resolution: {integrity: sha512-jOSne2qbyE+/r8G1VU+G/82LBs2Fs4LAsTiLSHOCOMZQl2OKZ6i8i4IyHemTe+/yIXOtTcRQMzPcgyhoFlqPkw==}
    engines: {node: '>=8'}
    dependencies:
      mimic-response: 2.1.0
    dev: true

  /deep-is@0.1.4:
    resolution: {integrity: sha512-oIPzksmTg4/MriiaYGO+okXDT7ztn/w3Eptv/+gSIdMdKsJo0u4CfYNFJPy+4SKMuCqGw2wxnA+URMg3t8a/bQ==}
    dev: true

  /deepmerge@4.3.1:
    resolution: {integrity: sha512-3sUqbMEc77XqpdNO7FRyRog+eW3ph+GYCbj+rK+uYyRMuwsVy0rMiVtPn+QJlKFvWP/1PYpapqYn0Me2knFn+A==}
    engines: {node: '>=0.10.0'}
    dev: false

  /default-gateway@6.0.3:
    resolution: {integrity: sha512-fwSOJsbbNzZ/CUFpqFBqYfYNLj1NbMPm8MMCIzHjC83iSJRBEGmDUxU+WP661BaBQImeC2yHwXtz+P/O9o+XEg==}
    engines: {node: '>= 10'}
    dependencies:
      execa: 5.1.1
    dev: true

  /define-lazy-prop@2.0.0:
    resolution: {integrity: sha512-Ds09qNh8yw3khSjiJjiUInaGX9xlqZDY7JVryGxdxV7NPeuqQfplOpQ66yJFZut3jLa5zOwkXw1g9EI2uKh4Og==}
    engines: {node: '>=8'}
    dev: true

  /define-properties@1.2.0:
    resolution: {integrity: sha512-xvqAVKGfT1+UAvPwKTVw/njhdQ8ZhXK4lI0bCIuCMrp2up9nPnaDftrLtmpTazqd1o+UY4zgzU+avtMbDP+ldA==}
    engines: {node: '>= 0.4'}
    dependencies:
      has-property-descriptors: 1.0.0
      object-keys: 1.1.1
    dev: true

  /delayed-stream@1.0.0:
    resolution: {integrity: sha512-ZySD7Nf91aLB0RxL4KGrKHBXl7Eds1DAmEdcoVawXnLD7SDhpNgtuII2aAkg7a7QS41jxPSZ17p4VdGnMHk3MQ==}
    engines: {node: '>=0.4.0'}
    dev: false

  /delegates@1.0.0:
    resolution: {integrity: sha512-bd2L678uiWATM6m5Z1VzNCErI3jiGzt6HGY8OVICs40JQq/HALfbyNJmp0UDakEY4pMMaN0Ly5om/B1VI/+xfQ==}
    dev: true

  /depd@1.1.2:
    resolution: {integrity: sha512-7emPTl6Dpo6JRXOXjLRxck+FlLRX5847cLKEn00PLAgc3g2hTZZgr+e4c2v6QpSmLeFP3n5yUo7ft6avBK/5jQ==}
    engines: {node: '>= 0.6'}
    dev: true

  /depd@2.0.0:
    resolution: {integrity: sha512-g7nH6P6dyDioJogAAGprGpCtVImJhpPk/roCzdb3fIh61/s/nPsfR6onyMwkCAR/OlC3yBC0lESvUoQEAssIrw==}
    engines: {node: '>= 0.8'}
    dev: true

  /destroy@1.2.0:
    resolution: {integrity: sha512-2sJGJTaXIIaR1w4iJSNoN0hnMY7Gpc/n8D4qSCJw8QqFWXf7cuAgnEHxBpweaVcPevC2l3KpjYCx3NypQQgaJg==}
    engines: {node: '>= 0.8', npm: 1.2.8000 || >= 1.4.16}
    dev: true

  /detect-edges@1.1.0:
    resolution: {integrity: sha512-zUiQIdIWMEtmmeL+yPirkQ0nGHI5+GFguXCnBV4WgViROrCJAJ0iLua2istS7P72qPqXthctzS5GDMI+5jlqDQ==}
    dev: true

  /detect-libc@2.0.2:
    resolution: {integrity: sha512-UX6sGumvvqSaXgdKGUsgZWqcUyIXZ/vZTrlRT/iobiKhGL0zL4d3osHj3uqllWJK+i+sixDS/3COVEOFbupFyw==}
    engines: {node: '>=8'}
    dev: true

  /detect-node@2.1.0:
    resolution: {integrity: sha512-T0NIuQpnTvFDATNuHN5roPwSBG83rFsuO+MXXH9/3N1eFbn4wcPjttvjMLEPWJ0RGUYgQE7cGgS3tNxbqCGM7g==}
    dev: true

  /diff@4.0.2:
    resolution: {integrity: sha512-58lmxKSA4BNyLz+HHMUzlOEpg09FV+ev6ZMe3vJihgdxzgcwZ8VoEEPmALCZG9LmqfVoNMMKpttIYTVG6uDY7A==}
    engines: {node: '>=0.3.1'}
    dev: true

  /dir-glob@3.0.1:
    resolution: {integrity: sha512-WkrWp9GR4KXfKGYzOLmTuGVi1UWFfws377n9cc55/tb6DuqyF6pcQ5AbiHEshaDpY9v6oaSr2XCDidGmMwdzIA==}
    engines: {node: '>=8'}
    dependencies:
      path-type: 4.0.0
    dev: true

  /dns-equal@1.0.0:
    resolution: {integrity: sha512-z+paD6YUQsk+AbGCEM4PrOXSss5gd66QfcVBFTKR/HpFL9jCqikS94HYwKww6fQyO7IxrIIyUu+g0Ka9tUS2Cg==}
    dev: true

  /dns-packet@5.6.0:
    resolution: {integrity: sha512-rza3UH1LwdHh9qyPXp8lkwpjSNk/AMD3dPytUoRoqnypDUhY0xvbdmVhWOfxO68frEfV9BU8V12Ez7ZsHGZpCQ==}
    engines: {node: '>=6'}
    dependencies:
      '@leichtgewicht/ip-codec': 2.0.4
    dev: true

  /doctrine@2.1.0:
    resolution: {integrity: sha512-35mSku4ZXK0vfCuHEDAwt55dg2jNajHZ1odvF+8SSr82EsZY4QmXfuWso8oEd8zRhVObSN18aM0CjSdoBX7zIw==}
    engines: {node: '>=0.10.0'}
    dependencies:
      esutils: 2.0.3
    dev: true

  /doctrine@3.0.0:
    resolution: {integrity: sha512-yS+Q5i3hBf7GBkd4KG8a7eBNNWNGLTaEwwYWUijIYM7zrlYDM0BFXHjjPWlWZ1Rg7UaddZeIDmi9jF3HmqiQ2w==}
    engines: {node: '>=6.0.0'}
    dependencies:
      esutils: 2.0.3
    dev: true

  /dom-converter@0.2.0:
    resolution: {integrity: sha512-gd3ypIPfOMr9h5jIKq8E3sHOTCjeirnl0WK5ZdS1AW0Odt0b1PaWaHdJ4Qk4klv+YB9aJBS7mESXjFoDQPu6DA==}
    dependencies:
      utila: 0.4.0
    dev: true

  /dom-serializer@1.4.1:
    resolution: {integrity: sha512-VHwB3KfrcOOkelEG2ZOfxqLZdfkil8PtJi4P8N2MMXucZq2yLp75ClViUlOVwyoHEDjYU433Aq+5zWP61+RGag==}
    dependencies:
      domelementtype: 2.3.0
      domhandler: 4.3.1
      entities: 2.2.0
    dev: true

  /dom-serializer@2.0.0:
    resolution: {integrity: sha512-wIkAryiqt/nV5EQKqQpo3SToSOV9J0DnbJqwK7Wv/Trc92zIAYZ4FlMu+JPFW1DfGFt81ZTCGgDEabffXeLyJg==}
    dependencies:
      domelementtype: 2.3.0
      domhandler: 5.0.3
      entities: 4.5.0

  /domelementtype@2.3.0:
    resolution: {integrity: sha512-OLETBj6w0OsagBwdXnPdN0cnMfF9opN69co+7ZrbfPGrdpPVNBUj02spi6B1N7wChLQiPn4CSH/zJvXw56gmHw==}

  /domhandler@4.3.1:
    resolution: {integrity: sha512-GrwoxYN+uWlzO8uhUXRl0P+kHE4GtVPfYzVLcUxPL7KNdHKj66vvlhiweIHqYYXWlw+T8iLMp42Lm67ghw4WMQ==}
    engines: {node: '>= 4'}
    dependencies:
      domelementtype: 2.3.0
    dev: true

  /domhandler@5.0.3:
    resolution: {integrity: sha512-cgwlv/1iFQiFnU96XXgROh8xTeetsnJiDsTc7TYCLFd9+/WNkIqPTxiM/8pSd8VIrhXGTf1Ny1q1hquVqDJB5w==}
    engines: {node: '>= 4'}
    dependencies:
      domelementtype: 2.3.0

  /domutils@2.8.0:
    resolution: {integrity: sha512-w96Cjofp72M5IIhpjgobBimYEfoPjx1Vx0BSX9P30WBdZW2WIKU0T1Bd0kz2eNZ9ikjKgHbEyKx8BB6H1L3h3A==}
    dependencies:
      dom-serializer: 1.4.1
      domelementtype: 2.3.0
      domhandler: 4.3.1
    dev: true

  /domutils@3.1.0:
    resolution: {integrity: sha512-H78uMmQtI2AhgDJjWeQmHwJJ2bLPD3GMmO7Zja/ZZh84wkm+4ut+IUnUdRa8uCGX88DiVx1j6FRe1XfxEgjEZA==}
    dependencies:
      dom-serializer: 2.0.0
      domelementtype: 2.3.0
      domhandler: 5.0.3

  /dot-case@3.0.4:
    resolution: {integrity: sha512-Kv5nKlh6yRrdrGvxeJ2e5y2eRUpkUosIW4A2AS38zwSz27zu7ufDwQPi5Jhs3XAlGNetl3bmnGhQsMtkKJnj3w==}
    dependencies:
      no-case: 3.0.4
      tslib: 2.6.1
    dev: true

  /dynamic-dedupe@0.3.0:
    resolution: {integrity: sha512-ssuANeD+z97meYOqd50e04Ze5qp4bPqo8cCkI4TRjZkzAUgIDTrXV1R8QCdINpiI+hw14+rYazvTRdQrz0/rFQ==}
    dependencies:
      xtend: 4.0.2
    dev: true

  /earcut@2.2.4:
    resolution: {integrity: sha512-/pjZsA1b4RPHbeWZQn66SWS8nZZWLQQ23oE3Eam7aroEFGEvwKAsJfZ9ytiEMycfzXWpca4FA9QIOehf7PocBQ==}
    dev: false

  /ee-first@1.1.1:
    resolution: {integrity: sha512-WMwm9LhRUo+WUaRN+vRuETqG89IgZphVSNkdFgeb6sS/E4OrDIN7t48CAewSHXc6C8lefD8KKfr5vY61brQlow==}
    dev: true

<<<<<<< HEAD
  /electron-to-chromium@1.4.485:
    resolution: {integrity: sha512-1ndQ5IBNEnFirPwvyud69GHL+31FkE09gH/CJ6m3KCbkx3i0EVOrjwz4UNxRmN9H8OVHbC6vMRZGN1yCvjSs9w==}
=======
  /electron-to-chromium@1.4.490:
    resolution: {integrity: sha512-6s7NVJz+sATdYnIwhdshx/N/9O6rvMxmhVoDSDFdj6iA45gHR8EQje70+RYsF4GeB+k0IeNSBnP7yG9ZXJFr7A==}
>>>>>>> a2a88b78
    dev: true

  /emoji-regex@8.0.0:
    resolution: {integrity: sha512-MSjYzcWNOA0ewAHpz0MxpYFvwg6yjy1NG3xteoqz644VCo/RPgnr1/GGt+ic3iJTzQ8Eu3TdM14SawnVUmGE6A==}
    dev: true

  /encodeurl@1.0.2:
    resolution: {integrity: sha512-TPJXq8JqFaVYm2CWmPvnP2Iyo4ZSM7/QKcSmuMLDObfpH5fi7RUGmd/rTDf+rut/saiDiQEeVTNgAmJEdAOx0w==}
    engines: {node: '>= 0.8'}
    dev: true

  /enhanced-resolve@5.15.0:
    resolution: {integrity: sha512-LXYT42KJ7lpIKECr2mAXIaMldcNCh/7E0KBKOu4KSfkHmP+mZmSs+8V5gBAqisWBy0OO4W5Oyys0GO1Y8KtdKg==}
    engines: {node: '>=10.13.0'}
    dependencies:
      graceful-fs: 4.2.11
      tapable: 2.2.1
    dev: true

  /entities@2.2.0:
    resolution: {integrity: sha512-p92if5Nz619I0w+akJrLZH0MX0Pb5DX39XOwQTtXSdQQOaYH03S1uIQp4mhOZtAXrxq4ViO67YTiLBo2638o9A==}
    dev: true

  /entities@4.5.0:
    resolution: {integrity: sha512-V0hjH4dGPh9Ao5p0MoRY6BVqtwCjhz6vI5LT8AJ55H+4g9/4vbHx1I54fS0XuclLhDHArPQCiMjDxjaL8fPxhw==}
    engines: {node: '>=0.12'}

  /envinfo@7.10.0:
    resolution: {integrity: sha512-ZtUjZO6l5mwTHvc1L9+1q5p/R3wTopcfqMW8r5t8SJSKqeVI/LtajORwRFEKpEFuekjD0VBjwu1HMxL4UalIRw==}
    engines: {node: '>=4'}
    hasBin: true
    dev: true

  /error-ex@1.3.2:
    resolution: {integrity: sha512-7dFHNmqeFSEt2ZBsCriorKnn3Z2pj+fd9kmI6QoWw4//DL+icEBfc0U7qJCisqrTsKTjw4fNFy2pW9OqStD84g==}
    dependencies:
      is-arrayish: 0.2.1
    dev: true

  /es-abstract@1.22.1:
    resolution: {integrity: sha512-ioRRcXMO6OFyRpyzV3kE1IIBd4WG5/kltnzdxSCqoP8CMGs/Li+M1uF5o7lOkZVFjDs+NLesthnF66Pg/0q0Lw==}
    engines: {node: '>= 0.4'}
    dependencies:
      array-buffer-byte-length: 1.0.0
      arraybuffer.prototype.slice: 1.0.1
      available-typed-arrays: 1.0.5
      call-bind: 1.0.2
      es-set-tostringtag: 2.0.1
      es-to-primitive: 1.2.1
      function.prototype.name: 1.1.5
      get-intrinsic: 1.2.1
      get-symbol-description: 1.0.0
      globalthis: 1.0.3
      gopd: 1.0.1
      has: 1.0.3
      has-property-descriptors: 1.0.0
      has-proto: 1.0.1
      has-symbols: 1.0.3
      internal-slot: 1.0.5
      is-array-buffer: 3.0.2
      is-callable: 1.2.7
      is-negative-zero: 2.0.2
      is-regex: 1.1.4
      is-shared-array-buffer: 1.0.2
      is-string: 1.0.7
      is-typed-array: 1.1.12
      is-weakref: 1.0.2
      object-inspect: 1.12.3
      object-keys: 1.1.1
      object.assign: 4.1.4
      regexp.prototype.flags: 1.5.0
      safe-array-concat: 1.0.0
      safe-regex-test: 1.0.0
      string.prototype.trim: 1.2.7
      string.prototype.trimend: 1.0.6
      string.prototype.trimstart: 1.0.6
      typed-array-buffer: 1.0.0
      typed-array-byte-length: 1.0.0
      typed-array-byte-offset: 1.0.0
      typed-array-length: 1.0.4
      unbox-primitive: 1.0.2
      which-typed-array: 1.1.11
    dev: true

  /es-module-lexer@1.3.0:
    resolution: {integrity: sha512-vZK7T0N2CBmBOixhmjdqx2gWVbFZ4DXZ/NyRMZVlJXPa7CyFS+/a4QQsDGDQy9ZfEzxFuNEsMLeQJnKP2p5/JA==}
    dev: true

  /es-set-tostringtag@2.0.1:
    resolution: {integrity: sha512-g3OMbtlwY3QewlqAiMLI47KywjWZoEytKr8pf6iTC8uJq5bIAH52Z9pnQ8pVL6whrCto53JZDuUIsifGeLorTg==}
    engines: {node: '>= 0.4'}
    dependencies:
      get-intrinsic: 1.2.1
      has: 1.0.3
      has-tostringtag: 1.0.0
    dev: true

  /es-shim-unscopables@1.0.0:
    resolution: {integrity: sha512-Jm6GPcCdC30eMLbZ2x8z2WuRwAws3zTBBKuusffYVUrNj/GVSUAZ+xKMaUpfNDR5IbyNA5LJbaecoUVbmUcB1w==}
    dependencies:
      has: 1.0.3
    dev: true

  /es-to-primitive@1.2.1:
    resolution: {integrity: sha512-QCOllgZJtaUo9miYBcLChTUaHNjJF3PYs1VidD7AwiEj1kYxKeQTctLAezAOH5ZKRH0g2IgPn6KwB4IT8iRpvA==}
    engines: {node: '>= 0.4'}
    dependencies:
      is-callable: 1.2.7
      is-date-object: 1.0.5
      is-symbol: 1.0.4
    dev: true

  /escalade@3.1.1:
    resolution: {integrity: sha512-k0er2gUkLf8O0zKJiAhmkTnJlTvINGv7ygDNPbeIsX/TJjGJZHuh9B2UxbsaEkmlEo9MfhrSzmhIlhRlI2GXnw==}
    engines: {node: '>=6'}
    dev: true

  /escape-html@1.0.3:
    resolution: {integrity: sha512-NiSupZ4OeuGwr68lGIeym/ksIZMJodUGOSCZ/FSnTxcrekbvqrgdUxlJOMpijaKZVjAJrWrGs/6Jy8OMuyj9ow==}
    dev: true

  /escape-string-regexp@1.0.5:
    resolution: {integrity: sha512-vbRorB5FUQWvla16U8R/qgaFIya2qGzwDrNmCZuYKrbdSUMG6I1ZCGQRefkRVhuOkIGVne7BQ35DSfo1qvJqFg==}
    engines: {node: '>=0.8.0'}
    dev: true

  /escape-string-regexp@4.0.0:
    resolution: {integrity: sha512-TtpcNJ3XAzx3Gq8sWRzJaVajRs0uVxA2YAkdb1jm2YkPz4G6egUFAyA3n5vtEIZefPk5Wa4UXbKuS5fKkJWdgA==}
    engines: {node: '>=10'}

  /eslint-config-standard-with-typescript@37.0.0(@typescript-eslint/eslint-plugin@5.62.0)(eslint-plugin-import@2.28.0)(eslint-plugin-n@16.0.1)(eslint-plugin-promise@6.1.1)(eslint@8.47.0)(typescript@5.1.6):
    resolution: {integrity: sha512-V8I/Q1eFf9tiOuFHkbksUdWO3p1crFmewecfBtRxXdnvb71BCJx+1xAknlIRZMwZioMX3/bPtMVCZsf1+AjjOw==}
    peerDependencies:
      '@typescript-eslint/eslint-plugin': ^5.52.0
      eslint: ^8.0.1
      eslint-plugin-import: ^2.25.2
      eslint-plugin-n: '^15.0.0 || ^16.0.0 '
      eslint-plugin-promise: ^6.0.0
      typescript: '*'
    dependencies:
      '@typescript-eslint/eslint-plugin': 5.62.0(@typescript-eslint/parser@5.62.0)(eslint@8.47.0)(typescript@5.1.6)
      '@typescript-eslint/parser': 5.62.0(eslint@8.47.0)(typescript@5.1.6)
      eslint: 8.47.0
      eslint-config-standard: 17.1.0(eslint-plugin-import@2.28.0)(eslint-plugin-n@16.0.1)(eslint-plugin-promise@6.1.1)(eslint@8.47.0)
      eslint-plugin-import: 2.28.0(@typescript-eslint/parser@5.62.0)(eslint@8.47.0)
      eslint-plugin-n: 16.0.1(eslint@8.47.0)
      eslint-plugin-promise: 6.1.1(eslint@8.47.0)
      typescript: 5.1.6
    transitivePeerDependencies:
      - supports-color
    dev: true

  /eslint-config-standard@17.1.0(eslint-plugin-import@2.28.0)(eslint-plugin-n@16.0.1)(eslint-plugin-promise@6.1.1)(eslint@8.47.0):
    resolution: {integrity: sha512-IwHwmaBNtDK4zDHQukFDW5u/aTb8+meQWZvNFWkiGmbWjD6bqyuSSBxxXKkCftCUzc1zwCH2m/baCNDLGmuO5Q==}
    engines: {node: '>=12.0.0'}
    peerDependencies:
      eslint: ^8.0.1
      eslint-plugin-import: ^2.25.2
      eslint-plugin-n: '^15.0.0 || ^16.0.0 '
      eslint-plugin-promise: ^6.0.0
    dependencies:
      eslint: 8.47.0
      eslint-plugin-import: 2.28.0(@typescript-eslint/parser@5.62.0)(eslint@8.47.0)
      eslint-plugin-n: 16.0.1(eslint@8.47.0)
      eslint-plugin-promise: 6.1.1(eslint@8.47.0)
    dev: true

  /eslint-import-resolver-node@0.3.7:
    resolution: {integrity: sha512-gozW2blMLJCeFpBwugLTGyvVjNoeo1knonXAcatC6bjPBZitotxdWf7Gimr25N4c0AAOo4eOUfaG82IJPDpqCA==}
    dependencies:
      debug: 3.2.7
      is-core-module: 2.12.1
      resolve: 1.22.3
    transitivePeerDependencies:
      - supports-color
    dev: true

<<<<<<< HEAD
  /eslint-module-utils@2.8.0(@typescript-eslint/parser@5.62.0)(eslint-import-resolver-node@0.3.7)(eslint@8.46.0):
=======
  /eslint-module-utils@2.8.0(@typescript-eslint/parser@5.62.0)(eslint-import-resolver-node@0.3.9)(eslint@8.47.0):
>>>>>>> a2a88b78
    resolution: {integrity: sha512-aWajIYfsqCKRDgUfjEXNN/JlrzauMuSEy5sbd7WXbtW3EH6A6MpwEh42c7qD+MqQo9QMJ6fWLAeIJynx0g6OAw==}
    engines: {node: '>=4'}
    peerDependencies:
      '@typescript-eslint/parser': '*'
      eslint: '*'
      eslint-import-resolver-node: '*'
      eslint-import-resolver-typescript: '*'
      eslint-import-resolver-webpack: '*'
    peerDependenciesMeta:
      '@typescript-eslint/parser':
        optional: true
      eslint:
        optional: true
      eslint-import-resolver-node:
        optional: true
      eslint-import-resolver-typescript:
        optional: true
      eslint-import-resolver-webpack:
        optional: true
    dependencies:
      '@typescript-eslint/parser': 5.62.0(eslint@8.47.0)(typescript@5.1.6)
      debug: 3.2.7
<<<<<<< HEAD
      eslint: 8.46.0
      eslint-import-resolver-node: 0.3.7
=======
      eslint: 8.47.0
      eslint-import-resolver-node: 0.3.9
>>>>>>> a2a88b78
    transitivePeerDependencies:
      - supports-color
    dev: true

  /eslint-plugin-es-x@7.2.0(eslint@8.47.0):
    resolution: {integrity: sha512-9dvv5CcvNjSJPqnS5uZkqb3xmbeqRLnvXKK7iI5+oK/yTusyc46zbBZKENGsOfojm/mKfszyZb+wNqNPAPeGXA==}
    engines: {node: ^14.18.0 || >=16.0.0}
    peerDependencies:
      eslint: '>=8'
    dependencies:
      '@eslint-community/eslint-utils': 4.4.0(eslint@8.47.0)
      '@eslint-community/regexpp': 4.6.2
      eslint: 8.47.0
    dev: true

  /eslint-plugin-import@2.28.0(@typescript-eslint/parser@5.62.0)(eslint@8.47.0):
    resolution: {integrity: sha512-B8s/n+ZluN7sxj9eUf7/pRFERX0r5bnFA2dCaLHy2ZeaQEAz0k+ZZkFWRFHJAqxfxQDx6KLv9LeIki7cFdwW+Q==}
    engines: {node: '>=4'}
    peerDependencies:
      '@typescript-eslint/parser': '*'
      eslint: ^2 || ^3 || ^4 || ^5 || ^6 || ^7.2.0 || ^8
    peerDependenciesMeta:
      '@typescript-eslint/parser':
        optional: true
    dependencies:
      '@typescript-eslint/parser': 5.62.0(eslint@8.47.0)(typescript@5.1.6)
      array-includes: 3.1.6
      array.prototype.findlastindex: 1.2.2
      array.prototype.flat: 1.3.1
      array.prototype.flatmap: 1.3.1
      debug: 3.2.7
      doctrine: 2.1.0
<<<<<<< HEAD
      eslint: 8.46.0
      eslint-import-resolver-node: 0.3.7
      eslint-module-utils: 2.8.0(@typescript-eslint/parser@5.62.0)(eslint-import-resolver-node@0.3.7)(eslint@8.46.0)
=======
      eslint: 8.47.0
      eslint-import-resolver-node: 0.3.9
      eslint-module-utils: 2.8.0(@typescript-eslint/parser@5.62.0)(eslint-import-resolver-node@0.3.9)(eslint@8.47.0)
>>>>>>> a2a88b78
      has: 1.0.3
      is-core-module: 2.12.1
      is-glob: 4.0.3
      minimatch: 3.1.2
      object.fromentries: 2.0.6
      object.groupby: 1.0.0
      object.values: 1.1.6
      resolve: 1.22.3
      semver: 6.3.1
      tsconfig-paths: 3.14.2
    transitivePeerDependencies:
      - eslint-import-resolver-typescript
      - eslint-import-resolver-webpack
      - supports-color
    dev: true

  /eslint-plugin-n@16.0.1(eslint@8.47.0):
    resolution: {integrity: sha512-CDmHegJN0OF3L5cz5tATH84RPQm9kG+Yx39wIqIwPR2C0uhBGMWfbbOtetR83PQjjidA5aXMu+LEFw1jaSwvTA==}
    engines: {node: '>=16.0.0'}
    peerDependencies:
      eslint: '>=7.0.0'
    dependencies:
      '@eslint-community/eslint-utils': 4.4.0(eslint@8.47.0)
      builtins: 5.0.1
      eslint: 8.47.0
      eslint-plugin-es-x: 7.2.0(eslint@8.47.0)
      ignore: 5.2.4
      is-core-module: 2.12.1
      minimatch: 3.1.2
      resolve: 1.22.2
      semver: 7.5.4
    dev: true

  /eslint-plugin-promise@6.1.1(eslint@8.47.0):
    resolution: {integrity: sha512-tjqWDwVZQo7UIPMeDReOpUgHCmCiH+ePnVT+5zVapL0uuHnegBUs2smM13CzOs2Xb5+MHMRFTs9v24yjba4Oig==}
    engines: {node: ^12.22.0 || ^14.17.0 || >=16.0.0}
    peerDependencies:
      eslint: ^7.0.0 || ^8.0.0
    dependencies:
      eslint: 8.47.0
    dev: true

  /eslint-scope@5.1.1:
    resolution: {integrity: sha512-2NxwbF/hZ0KpepYN0cNbo+FN6XoK7GaHlQhgx/hIZl6Va0bF45RQOOwhLIy8lQDbuCiadSLCBnH2CFYquit5bw==}
    engines: {node: '>=8.0.0'}
    dependencies:
      esrecurse: 4.3.0
      estraverse: 4.3.0
    dev: true

  /eslint-scope@7.2.2:
    resolution: {integrity: sha512-dOt21O7lTMhDM+X9mB4GX+DZrZtCUJPL/wlcTqxyrx5IvO0IYtILdtrQGQp+8n5S0gwSVmOf9NQrjMOgfQZlIg==}
    engines: {node: ^12.22.0 || ^14.17.0 || >=16.0.0}
    dependencies:
      esrecurse: 4.3.0
      estraverse: 5.3.0
    dev: true

  /eslint-visitor-keys@2.1.0:
    resolution: {integrity: sha512-0rSmRBzXgDzIsD6mGdJgevzgezI534Cer5L/vyMX0kHzT/jiB43jRhd9YUlMGYLQy2zprNmoT8qasCGtY+QaKw==}
    engines: {node: '>=10'}
    dev: true

  /eslint-visitor-keys@3.4.3:
    resolution: {integrity: sha512-wpc+LXeiyiisxPlEkUzU6svyS1frIO3Mgxj1fdy7Pm8Ygzguax2N3Fa/D/ag1WqbOprdI+uY6wMUl8/a2G+iag==}
    engines: {node: ^12.22.0 || ^14.17.0 || >=16.0.0}
    dev: true

  /eslint@8.47.0:
    resolution: {integrity: sha512-spUQWrdPt+pRVP1TTJLmfRNJJHHZryFmptzcafwSvHsceV81djHOdnEeDmkdotZyLNjDhrOasNK8nikkoG1O8Q==}
    engines: {node: ^12.22.0 || ^14.17.0 || >=16.0.0}
    hasBin: true
    dependencies:
      '@eslint-community/eslint-utils': 4.4.0(eslint@8.47.0)
      '@eslint-community/regexpp': 4.6.2
      '@eslint/eslintrc': 2.1.2
      '@eslint/js': 8.47.0
      '@humanwhocodes/config-array': 0.11.10
      '@humanwhocodes/module-importer': 1.0.1
      '@nodelib/fs.walk': 1.2.8
      ajv: 6.12.6
      chalk: 4.1.2
      cross-spawn: 7.0.3
      debug: 4.3.4
      doctrine: 3.0.0
      escape-string-regexp: 4.0.0
      eslint-scope: 7.2.2
      eslint-visitor-keys: 3.4.3
      espree: 9.6.1
      esquery: 1.5.0
      esutils: 2.0.3
      fast-deep-equal: 3.1.3
      file-entry-cache: 6.0.1
      find-up: 5.0.0
      glob-parent: 6.0.2
      globals: 13.21.0
      graphemer: 1.4.0
      ignore: 5.2.4
      imurmurhash: 0.1.4
      is-glob: 4.0.3
      is-path-inside: 3.0.3
      js-yaml: 4.1.0
      json-stable-stringify-without-jsonify: 1.0.1
      levn: 0.4.1
      lodash.merge: 4.6.2
      minimatch: 3.1.2
      natural-compare: 1.4.0
      optionator: 0.9.3
      strip-ansi: 6.0.1
      text-table: 0.2.0
    transitivePeerDependencies:
      - supports-color
    dev: true

  /espree@9.6.1:
    resolution: {integrity: sha512-oruZaFkjorTpF32kDSI5/75ViwGeZginGGy2NoOSg3Q9bnwlnmDm4HLnkl0RE3n+njDXR037aY1+x58Z/zFdwQ==}
    engines: {node: ^12.22.0 || ^14.17.0 || >=16.0.0}
    dependencies:
      acorn: 8.10.0
      acorn-jsx: 5.3.2(acorn@8.10.0)
      eslint-visitor-keys: 3.4.3
    dev: true

  /esquery@1.5.0:
    resolution: {integrity: sha512-YQLXUplAwJgCydQ78IMJywZCceoqk1oH01OERdSAJc/7U2AylwjhSCLDEtqwg811idIS/9fIU5GjG73IgjKMVg==}
    engines: {node: '>=0.10'}
    dependencies:
      estraverse: 5.3.0
    dev: true

  /esrecurse@4.3.0:
    resolution: {integrity: sha512-KmfKL3b6G+RXvP8N1vr3Tq1kL/oCFgn2NYXEtqP8/L3pKapUA4G8cFVaoF3SU323CD4XypR/ffioHmkti6/Tag==}
    engines: {node: '>=4.0'}
    dependencies:
      estraverse: 5.3.0
    dev: true

  /estraverse@4.3.0:
    resolution: {integrity: sha512-39nnKffWz8xN1BU/2c79n9nB9HDzo0niYUqx6xyqUnyoAnQyyWpOTdZEeiCch8BBu515t4wp9ZmgVfVhn9EBpw==}
    engines: {node: '>=4.0'}
    dev: true

  /estraverse@5.3.0:
    resolution: {integrity: sha512-MMdARuVEQziNTeJD8DgMqmhwR11BRQ/cBP+pLtYdSTnf3MIO8fFeiINEbX36ZdNlfU/7A9f3gUw49B3oQsvwBA==}
    engines: {node: '>=4.0'}
    dev: true

  /esutils@2.0.3:
    resolution: {integrity: sha512-kVscqXk4OCp68SZ0dkgEKVi6/8ij300KBWTJq32P/dYeWTSwK41WyTxalN1eRmA5Z9UU/LX9D7FWSmV9SAYx6g==}
    engines: {node: '>=0.10.0'}
    dev: true

  /etag@1.8.1:
    resolution: {integrity: sha512-aIL5Fx7mawVa300al2BnEE4iNvo1qETxLrPI/o05L7z6go7fCw1J6EQmbK4FmJ2AS7kgVF/KEZWufBfdClMcPg==}
    engines: {node: '>= 0.6'}
    dev: true

  /eventemitter3@4.0.7:
    resolution: {integrity: sha512-8guHBZCwKnFhYdHr2ysuRWErTwhoN2X8XELRlrRwpmfeY2jjuUN4taQMsULKUVo1K4DvZl+0pgfyoysHxvmvEw==}

  /events@3.3.0:
    resolution: {integrity: sha512-mQw+2fkQbALzQ7V0MY0IqdnXNOeTtP4r0lN9z7AAawCXgqea7bDii20AYrIBrFd/Hx0M2Ocz6S111CaFkUcb0Q==}
    engines: {node: '>=0.8.x'}
    dev: true

  /execa@5.1.1:
    resolution: {integrity: sha512-8uSpZZocAZRBAPIEINJj3Lo9HyGitllczc27Eh5YYojjMFMn8yHMDMaUHE2Jqfq05D/wucwI4JGURyXt1vchyg==}
    engines: {node: '>=10'}
    dependencies:
      cross-spawn: 7.0.3
      get-stream: 6.0.1
      human-signals: 2.1.0
      is-stream: 2.0.1
      merge-stream: 2.0.0
      npm-run-path: 4.0.1
      onetime: 5.1.2
      signal-exit: 3.0.7
      strip-final-newline: 2.0.0
    dev: true

  /expose-loader@4.1.0(webpack@5.88.2):
    resolution: {integrity: sha512-oLAesnzerwDGGADzBMnu0LPqqnlVz6e2V9lTa+/4X6VeW9W93x/nJpw05WBrcIdbqXm/EdnEQpiVDFFiQXuNfg==}
    engines: {node: '>= 14.15.0'}
    peerDependencies:
      webpack: ^5.0.0
    dependencies:
      webpack: 5.88.2(webpack-cli@5.1.4)
    dev: true

  /express@4.18.2:
    resolution: {integrity: sha512-5/PsL6iGPdfQ/lKM1UuielYgv3BUoJfz1aUwU9vHZ+J7gyvwdQXFEBIEIaxeGf0GIcreATNyBExtalisDbuMqQ==}
    engines: {node: '>= 0.10.0'}
    dependencies:
      accepts: 1.3.8
      array-flatten: 1.1.1
      body-parser: 1.20.1
      content-disposition: 0.5.4
      content-type: 1.0.5
      cookie: 0.5.0
      cookie-signature: 1.0.6
      debug: 2.6.9
      depd: 2.0.0
      encodeurl: 1.0.2
      escape-html: 1.0.3
      etag: 1.8.1
      finalhandler: 1.2.0
      fresh: 0.5.2
      http-errors: 2.0.0
      merge-descriptors: 1.0.1
      methods: 1.1.2
      on-finished: 2.4.1
      parseurl: 1.3.3
      path-to-regexp: 0.1.7
      proxy-addr: 2.0.7
      qs: 6.11.0
      range-parser: 1.2.1
      safe-buffer: 5.2.1
      send: 0.18.0
      serve-static: 1.15.0
      setprototypeof: 1.2.0
      statuses: 2.0.1
      type-is: 1.6.18
      utils-merge: 1.0.1
      vary: 1.1.2
    transitivePeerDependencies:
      - supports-color
    dev: true

  /fast-deep-equal@3.1.3:
    resolution: {integrity: sha512-f3qQ9oQy9j2AhBe/H9VC91wLmKBCCU/gDOnKNAYG5hswO7BLKj09Hc5HYNz9cGI++xlpDCIgDaitVs03ATR84Q==}
    dev: true

  /fast-glob@3.3.1:
    resolution: {integrity: sha512-kNFPyjhh5cKjrUltxs+wFx+ZkbRaxxmZ+X0ZU31SOsxCEtP9VPgtq2teZw1DebupL5GmDaNQ6yKMMVcM41iqDg==}
    engines: {node: '>=8.6.0'}
    dependencies:
      '@nodelib/fs.stat': 2.0.5
      '@nodelib/fs.walk': 1.2.8
      glob-parent: 5.1.2
      merge2: 1.4.1
      micromatch: 4.0.5
    dev: true

  /fast-json-stable-stringify@2.1.0:
    resolution: {integrity: sha512-lhd/wF+Lk98HZoTCtlVraHtfh5XYijIjalXck7saUtuanSDyLMxnHhSXEDJqHxD7msR8D0uCmqlkwjCV8xvwHw==}
    dev: true

  /fast-levenshtein@2.0.6:
    resolution: {integrity: sha512-DCXu6Ifhqcks7TZKY3Hxp3y6qphY5SJZmrWMDrKcERSOXWQdMhU9Ig/PYrzyw/ul9jOIyh0N4M0tbC5hodg8dw==}
    dev: true

  /fastest-levenshtein@1.0.16:
    resolution: {integrity: sha512-eRnCtTTtGZFpQCwhJiUOuxPQWRXVKYDn0b2PeHfXL6/Zi53SLAzAHfVhVWK2AryC/WH05kGfxhFIPvTF0SXQzg==}
    engines: {node: '>= 4.9.1'}
    dev: true

  /fastq@1.15.0:
    resolution: {integrity: sha512-wBrocU2LCXXa+lWBt8RoIRD89Fi8OdABODa/kEnyeyjS5aZO5/GNvI5sEINADqP/h8M29UHTHUb53sUu5Ihqdw==}
    dependencies:
      reusify: 1.0.4
    dev: true

  /faye-websocket@0.11.4:
    resolution: {integrity: sha512-CzbClwlXAuiRQAlUyfqPgvPoNKTckTPGfwZV4ZdAhVcP2lh9KUxJg2b5GkE7XbjKQ3YJnQ9z6D9ntLAlB+tP8g==}
    engines: {node: '>=0.8.0'}
    dependencies:
      websocket-driver: 0.7.4
    dev: true

  /file-entry-cache@6.0.1:
    resolution: {integrity: sha512-7Gps/XWymbLk2QLYK4NzpMOrYjMhdIxXuIvy2QBsLE6ljuodKvdkWs/cpyJJ3CVIVpH0Oi1Hvg1ovbMzLdFBBg==}
    engines: {node: ^10.12.0 || >=12.0.0}
    dependencies:
      flat-cache: 3.0.4
    dev: true

  /fill-range@7.0.1:
    resolution: {integrity: sha512-qOo9F+dMUmC2Lcb4BbVvnKJxTPjCm+RRpe4gDuGrzkL7mEVl/djYSu2OdQ2Pa302N4oqkSg9ir6jaLWJ2USVpQ==}
    engines: {node: '>=8'}
    dependencies:
      to-regex-range: 5.0.1
    dev: true

  /finalhandler@1.2.0:
    resolution: {integrity: sha512-5uXcUVftlQMFnWC9qu/svkWv3GTd2PfUhK/3PLkYNAe7FbqJMt3515HaxE6eRL74GdsriiwujiawdaB1BpEISg==}
    engines: {node: '>= 0.8'}
    dependencies:
      debug: 2.6.9
      encodeurl: 1.0.2
      escape-html: 1.0.3
      on-finished: 2.4.1
      parseurl: 1.3.3
      statuses: 2.0.1
      unpipe: 1.0.0
    transitivePeerDependencies:
      - supports-color
    dev: true

  /find-cache-dir@4.0.0:
    resolution: {integrity: sha512-9ZonPT4ZAK4a+1pUPVPZJapbi7O5qbbJPdYw/NOQWZZbVLdDTYM3A4R9z/DpAM08IDaFGsvPgiGZ82WEwUDWjg==}
    engines: {node: '>=14.16'}
    dependencies:
      common-path-prefix: 3.0.0
      pkg-dir: 7.0.0
    dev: true

  /find-up@4.1.0:
    resolution: {integrity: sha512-PpOwAdQ/YlXQ2vj8a3h8IipDuYRi3wceVQQGYWxNINccq40Anw7BlsEXCMbt1Zt+OLA6Fq9suIpIWD0OsnISlw==}
    engines: {node: '>=8'}
    dependencies:
      locate-path: 5.0.0
      path-exists: 4.0.0
    dev: true

  /find-up@5.0.0:
    resolution: {integrity: sha512-78/PXT1wlLLDgTzDs7sjq9hzz0vXD+zn+7wypEe4fXQxCmdmqfGsEPQxmiCSQI3ajFV91bVSsvNtrJRiW6nGng==}
    engines: {node: '>=10'}
    dependencies:
      locate-path: 6.0.0
      path-exists: 4.0.0
    dev: true

  /find-up@6.3.0:
    resolution: {integrity: sha512-v2ZsoEuVHYy8ZIlYqwPe/39Cy+cFDzp4dXPaxNvkEuouymu+2Jbz0PxpKarJHYJTmv2HWT3O382qY8l4jMWthw==}
    engines: {node: ^12.20.0 || ^14.13.1 || >=16.0.0}
    dependencies:
      locate-path: 7.2.0
      path-exists: 5.0.0
    dev: true

  /flat-cache@3.0.4:
    resolution: {integrity: sha512-dm9s5Pw7Jc0GvMYbshN6zchCA9RgQlzzEZX3vylR9IqFfS8XciblUXOKfW6SiuJ0e13eDYZoZV5wdrev7P3Nwg==}
    engines: {node: ^10.12.0 || >=12.0.0}
    dependencies:
      flatted: 3.2.7
      rimraf: 3.0.2
    dev: true

  /flatted@3.2.7:
    resolution: {integrity: sha512-5nqDSxl8nn5BSNxyR3n4I6eDmbolI6WT+QqR547RwxQapgjQBmtktdP+HTBb/a/zLsbzERTONyUB5pefh5TtjQ==}
    dev: true

  /follow-redirects@1.15.2:
    resolution: {integrity: sha512-VQLG33o04KaQ8uYi2tVNbdrWp1QWxNNea+nmIB4EVM28v0hmP17z7aG1+wAkNzVq4KeXTq3221ye5qTJP91JwA==}
    engines: {node: '>=4.0'}
    peerDependencies:
      debug: '*'
    peerDependenciesMeta:
      debug:
        optional: true

  /for-each@0.3.3:
    resolution: {integrity: sha512-jqYfLp7mo9vIyQf8ykW2v7A+2N4QjeCeI5+Dz9XraiO1ign81wjiH7Fb9vSOWvQfNtmSa4H2RoQTrrXivdUZmw==}
    dependencies:
      is-callable: 1.2.7
    dev: true

  /form-data@4.0.0:
    resolution: {integrity: sha512-ETEklSGi5t0QMZuiXoA/Q6vcnxcLQP5vdugSpuAyi6SVGi2clPPp+xgEhuMaHC+zGgn31Kd235W35f7Hykkaww==}
    engines: {node: '>= 6'}
    dependencies:
      asynckit: 0.4.0
      combined-stream: 1.0.8
      mime-types: 2.1.35
    dev: false

  /forwarded@0.2.0:
    resolution: {integrity: sha512-buRG0fpBtRHSTCOASe6hD258tEubFoRLb4ZNA6NxMVHNw2gOcwHo9wyablzMzOA5z9xA9L1KNjk/Nt6MT9aYow==}
    engines: {node: '>= 0.6'}
    dev: true

  /fraction.js@4.2.0:
    resolution: {integrity: sha512-MhLuK+2gUcnZe8ZHlaaINnQLl0xRIGRfcGk2yl8xoQAfHrSsL3rYu6FCmBdkdbhc9EPlwyGHewaRsvwRMJtAlA==}
    dev: true

  /fresh@0.5.2:
    resolution: {integrity: sha512-zJ2mQYM18rEFOudeV4GShTGIQ7RbzA7ozbU9I/XBpm7kqgMywgmylMwXHxZJmkVoYkna9d2pVXVXPdYTP9ej8Q==}
    engines: {node: '>= 0.6'}
    dev: true

  /fs-minipass@2.1.0:
    resolution: {integrity: sha512-V/JgOLFCS+R6Vcq0slCuaeWEdNC3ouDlJMNIsacH2VtALiu9mV4LPrHc5cDl8k5aw6J8jwgWWpiTo5RYhmIzvg==}
    engines: {node: '>= 8'}
    dependencies:
      minipass: 3.3.6
    dev: true

  /fs-monkey@1.0.4:
    resolution: {integrity: sha512-INM/fWAxMICjttnD0DX1rBvinKskj5G1w+oy/pnm9u/tSlnBrzFonJMcalKJ30P8RRsPzKcCG7Q8l0jx5Fh9YQ==}
    dev: true

  /fs.realpath@1.0.0:
    resolution: {integrity: sha512-OO0pH2lK6a0hZnAdau5ItzHPI6pUlvI7jMVnxUQRtw4owF2wk8lOSabtGDCTP4Ggrg2MbGnWO9X8K1t4+fGMDw==}
    dev: true

  /fsevents@2.3.2:
    resolution: {integrity: sha512-xiqMQR4xAeHTuB9uWm+fFRcIOgKBMiOBP+eXiyT7jsgVCq1bkVygt00oASowB7EdtpOHaaPgKt812P9ab+DDKA==}
    engines: {node: ^8.16.0 || ^10.6.0 || >=11.0.0}
    os: [darwin]
    requiresBuild: true
    dev: true
    optional: true

  /function-bind@1.1.1:
    resolution: {integrity: sha512-yIovAzMX49sF8Yl58fSCWJ5svSLuaibPxXQJFLmBObTuCr0Mf1KiPopGM9NiFjiYBCbfaa2Fh6breQ6ANVTI0A==}

  /function.prototype.name@1.1.5:
    resolution: {integrity: sha512-uN7m/BzVKQnCUF/iW8jYea67v++2u7m5UgENbHRtdDVclOUP+FMPlCNdmk0h/ysGyo2tavMJEDqJAkJdRa1vMA==}
    engines: {node: '>= 0.4'}
    dependencies:
      call-bind: 1.0.2
      define-properties: 1.2.0
      es-abstract: 1.22.1
      functions-have-names: 1.2.3
    dev: true

  /functions-have-names@1.2.3:
    resolution: {integrity: sha512-xckBUXyTIqT97tq2x2AMb+g163b5JFysYk0x4qxNFwbfQkmNZoiRHb6sPzI9/QV33WeuvVYBUIiD4NzNIyqaRQ==}
    dev: true

  /gauge@3.0.2:
    resolution: {integrity: sha512-+5J6MS/5XksCuXq++uFRsnUd7Ovu1XenbeuIuNRJxYWjgQbPuFhT14lAvsWfqfAmnwluf1OwMjz39HjfLPci0Q==}
    engines: {node: '>=10'}
    dependencies:
      aproba: 2.0.0
      color-support: 1.1.3
      console-control-strings: 1.1.0
      has-unicode: 2.0.1
      object-assign: 4.1.1
      signal-exit: 3.0.7
      string-width: 4.2.3
      strip-ansi: 6.0.1
      wide-align: 1.1.5
    dev: true

  /gensync@1.0.0-beta.2:
    resolution: {integrity: sha512-3hN7NaskYvMDLQY55gnW3NQ+mesEAepTqlg+VEbj7zzqEMBVNhzcGYYeqFo/TlYz6eQiFcp1HcsCZO+nGgS8zg==}
    engines: {node: '>=6.9.0'}
    dev: true

  /get-intrinsic@1.2.1:
    resolution: {integrity: sha512-2DcsyfABl+gVHEfCOaTrWgyt+tb6MSEGmKq+kI5HwLbIYgjgmMcV8KQ41uaKz1xxUcn9tJtgFbQUEVcEbd0FYw==}
    dependencies:
      function-bind: 1.1.1
      has: 1.0.3
      has-proto: 1.0.1
      has-symbols: 1.0.3

  /get-stream@6.0.1:
    resolution: {integrity: sha512-ts6Wi+2j3jQjqi70w5AlN8DFnkSwC+MqmxEzdEALB2qXZYV3X/b1CTfgPLGJNMeAWxdPfU8FO1ms3NUfaHCPYg==}
    engines: {node: '>=10'}
    dev: true

  /get-symbol-description@1.0.0:
    resolution: {integrity: sha512-2EmdH1YvIQiZpltCNgkuiUnyukzxM/R6NDJX31Ke3BG1Nq5b0S2PhX59UKi9vZpPDQVdqn+1IcaAwnzTT5vCjw==}
    engines: {node: '>= 0.4'}
    dependencies:
      call-bind: 1.0.2
      get-intrinsic: 1.2.1
    dev: true

  /glob-parent@5.1.2:
    resolution: {integrity: sha512-AOIgSQCepiJYwP3ARnGx+5VnTu2HBYdzbGP45eLw1vr3zB3vZLeyed1sC9hnbcOc9/SrMyM5RPQrkGz4aS9Zow==}
    engines: {node: '>= 6'}
    dependencies:
      is-glob: 4.0.3
    dev: true

  /glob-parent@6.0.2:
    resolution: {integrity: sha512-XxwI8EOhVQgWp6iDL+3b0r86f4d6AX6zSU55HfB4ydCEuXLXc5FcYeOu+nnGftS4TEju/11rt4KJPTMgbfmv4A==}
    engines: {node: '>=10.13.0'}
    dependencies:
      is-glob: 4.0.3
    dev: true

  /glob-to-regexp@0.4.1:
    resolution: {integrity: sha512-lkX1HJXwyMcprw/5YUZc2s7DrpAiHB21/V+E1rHUrVNokkvB6bqMzT0VfV6/86ZNabt1k14YOIaT7nDvOX3Iiw==}
    dev: true

  /glob@7.2.3:
    resolution: {integrity: sha512-nFR0zLpU2YCaRxwoCJvL6UvCH2JFyFVIvwTLsIf21AuHlMskA1hhTdk+LlYJtOlYt9v6dvszD2BGRqBL+iQK9Q==}
    dependencies:
      fs.realpath: 1.0.0
      inflight: 1.0.6
      inherits: 2.0.4
      minimatch: 3.1.2
      once: 1.4.0
      path-is-absolute: 1.0.1
    dev: true

  /globals@11.12.0:
    resolution: {integrity: sha512-WOBp/EEGUiIsJSp7wcv/y6MO+lV9UoncWqxuFfm8eBwzWNgyfBd6Gz+IeKQ9jCmyhoH99g15M3T+QaVHFjizVA==}
    engines: {node: '>=4'}
    dev: true

  /globals@13.21.0:
    resolution: {integrity: sha512-ybyme3s4yy/t/3s35bewwXKOf7cvzfreG2lH0lZl0JB7I4GxRP2ghxOK/Nb9EkRXdbBXZLfq/p/0W2JUONB/Gg==}
    engines: {node: '>=8'}
    dependencies:
      type-fest: 0.20.2
    dev: true

  /globalthis@1.0.3:
    resolution: {integrity: sha512-sFdI5LyBiNTHjRd7cGPWapiHWMOXKyuBNX/cWJ3NfzrZQVa8GI/8cofCl74AOVqq9W5kNmguTIzJ/1s2gyI9wA==}
    engines: {node: '>= 0.4'}
    dependencies:
      define-properties: 1.2.0
    dev: true

  /globby@11.1.0:
    resolution: {integrity: sha512-jhIXaOzy1sb8IyocaruWSn1TjmnBVs8Ayhcy83rmxNJ8q2uWKCAj3CnJY+KpGSXCueAPc0i05kVvVKtP1t9S3g==}
    engines: {node: '>=10'}
    dependencies:
      array-union: 2.1.0
      dir-glob: 3.0.1
      fast-glob: 3.3.1
      ignore: 5.2.4
      merge2: 1.4.1
      slash: 3.0.0
    dev: true

  /globby@13.2.2:
    resolution: {integrity: sha512-Y1zNGV+pzQdh7H39l9zgB4PJqjRNqydvdYCDG4HFXM4XuvSaQQlEc91IU1yALL8gUTDomgBAfz3XJdmUS+oo0w==}
    engines: {node: ^12.20.0 || ^14.13.1 || >=16.0.0}
    dependencies:
      dir-glob: 3.0.1
      fast-glob: 3.3.1
      ignore: 5.2.4
      merge2: 1.4.1
      slash: 4.0.0
    dev: true

  /gopd@1.0.1:
    resolution: {integrity: sha512-d65bNlIadxvpb/A2abVdlqKqV563juRnZ1Wtk6s1sIR8uNsXR70xqIzVqxVf1eTqDunwT2MkczEeaezCKTZhwA==}
    dependencies:
      get-intrinsic: 1.2.1
    dev: true

  /graceful-fs@4.2.11:
    resolution: {integrity: sha512-RbJ5/jmFcNNCcDV5o9eTnBLJ/HszWV0P73bc+Ff4nS/rJj+YaS6IGyiOL0VoBYX+l1Wrl3k63h/KrH+nhJ0XvQ==}
    dev: true

  /graphemer@1.4.0:
    resolution: {integrity: sha512-EtKwoO6kxCL9WO5xipiHTZlSzBm7WLT627TqC/uVRd0HKmq8NXyebnNYxDoBi7wt8eTWrUrKXCOVaFq9x1kgag==}
    dev: true

  /gsap@3.12.2:
    resolution: {integrity: sha512-EkYnpG8qHgYBFAwsgsGEqvT1WUidX0tt/ijepx7z8EUJHElykg91RvW1XbkT59T0gZzzszOpjQv7SE41XuIXyQ==}
    dev: false

  /handle-thing@2.0.1:
    resolution: {integrity: sha512-9Qn4yBxelxoh2Ow62nP+Ka/kMnOXRi8BXnRaUwezLNhqelnN49xKz4F/dPP8OYLxLxq6JDtZb2i9XznUQbNPTg==}
    dev: true

  /has-bigints@1.0.2:
    resolution: {integrity: sha512-tSvCKtBr9lkF0Ex0aQiP9N+OpV4zi2r/Nee5VkRDbaqv35RLYMzbwQfFSZZH0kR+Rd6302UJZ2p/bJCEoR3VoQ==}
    dev: true

  /has-flag@3.0.0:
    resolution: {integrity: sha512-sKJf1+ceQBr4SMkvQnBDNDtf4TXpVhVGateu0t918bl30FnbE2m4vNLX+VWe/dpjlb+HugGYzW7uQXH98HPEYw==}
    engines: {node: '>=4'}
    dev: true

  /has-flag@4.0.0:
    resolution: {integrity: sha512-EykJT/Q1KjTWctppgIAgfSO0tKVuZUjhgMr17kqTumMl6Afv3EISleU7qZUzoXDFTAHTDC4NOoG/ZxU3EvlMPQ==}
    engines: {node: '>=8'}
    dev: true

  /has-property-descriptors@1.0.0:
    resolution: {integrity: sha512-62DVLZGoiEBDHQyqG4w9xCuZ7eJEwNmJRWw2VY84Oedb7WFcA27fiEVe8oUQx9hAUJ4ekurquucTGwsyO1XGdQ==}
    dependencies:
      get-intrinsic: 1.2.1
    dev: true

  /has-proto@1.0.1:
    resolution: {integrity: sha512-7qE+iP+O+bgF9clE5+UoBFzE65mlBiVj3tKCrlNQ0Ogwm0BjpT/gK4SlLYDMybDh5I3TCTKnPPa0oMG7JDYrhg==}
    engines: {node: '>= 0.4'}

  /has-symbols@1.0.3:
    resolution: {integrity: sha512-l3LCuF6MgDNwTDKkdYGEihYjt5pRPbEg46rtlmnSPlUbgmB8LOIrKJbYYFBSbnPaJexMKtiPO8hmeRjRz2Td+A==}
    engines: {node: '>= 0.4'}

  /has-tostringtag@1.0.0:
    resolution: {integrity: sha512-kFjcSNhnlGV1kyoGk7OXKSawH5JOb/LzUc5w9B02hOTO0dfFRjbHQKvg1d6cf3HbeUmtU9VbbV3qzZ2Teh97WQ==}
    engines: {node: '>= 0.4'}
    dependencies:
      has-symbols: 1.0.3
    dev: true

  /has-unicode@2.0.1:
    resolution: {integrity: sha512-8Rf9Y83NBReMnx0gFzA8JImQACstCYWUplepDa9xprwwtmgEZUF0h/i5xSA625zB/I37EtrswSST6OXxwaaIJQ==}
    dev: true

  /has@1.0.3:
    resolution: {integrity: sha512-f2dvO0VU6Oej7RkWJGrehjbzMAjFp5/VKPp5tTpWIV4JHHZK1/BxbFRtf/siA2SWTe09caDmVtYYzWEIbBS4zw==}
    engines: {node: '>= 0.4.0'}
    dependencies:
      function-bind: 1.1.1

  /he@1.2.0:
    resolution: {integrity: sha512-F/1DnUGPopORZi0ni+CvrCgHQ5FyEAHRLSApuYWMmrbSwoN2Mn/7k+Gl38gJnR7yyDZk6WLXwiGod1JOWNDKGw==}
    hasBin: true
    dev: true

  /howler@2.2.3:
    resolution: {integrity: sha512-QM0FFkw0LRX1PR8pNzJVAY25JhIWvbKMBFM4gqk+QdV+kPXOhleWGCB6AiAF/goGjIHK2e/nIElplvjQwhr0jg==}
    dev: false

  /hpack.js@2.1.6:
    resolution: {integrity: sha512-zJxVehUdMGIKsRaNt7apO2Gqp0BdqW5yaiGHXXmbpvxgBYVZnAql+BJb4RO5ad2MgpbZKn5G6nMnegrH1FcNYQ==}
    dependencies:
      inherits: 2.0.4
      obuf: 1.1.2
      readable-stream: 2.3.8
      wbuf: 1.7.3
    dev: true

  /html-entities@2.4.0:
    resolution: {integrity: sha512-igBTJcNNNhvZFRtm8uA6xMY6xYleeDwn3PeBCkDz7tHttv4F2hsDI2aPgNERWzvRcNYHNT3ymRaQzllmXj4YsQ==}
    dev: true

  /html-minifier-terser@6.1.0:
    resolution: {integrity: sha512-YXxSlJBZTP7RS3tWnQw74ooKa6L9b9i9QYXY21eUEvhZ3u9XLfv6OnFsQq6RxkhHygsaUMvYsZRV5rU/OVNZxw==}
    engines: {node: '>=12'}
    hasBin: true
    dependencies:
      camel-case: 4.1.2
      clean-css: 5.3.2
      commander: 8.3.0
      he: 1.2.0
      param-case: 3.0.4
      relateurl: 0.2.7
      terser: 5.19.2
    dev: true

  /html-webpack-plugin@5.5.3(webpack@5.88.2):
    resolution: {integrity: sha512-6YrDKTuqaP/TquFH7h4srYWsZx+x6k6+FbsTm0ziCwGHDP78Unr1r9F/H4+sGmMbX08GQcJ+K64x55b+7VM/jg==}
    engines: {node: '>=10.13.0'}
    peerDependencies:
      webpack: ^5.20.0
    dependencies:
      '@types/html-minifier-terser': 6.1.0
      html-minifier-terser: 6.1.0
      lodash: 4.17.21
      pretty-error: 4.0.0
      tapable: 2.2.1
      webpack: 5.88.2(webpack-cli@5.1.4)
    dev: true

  /htmlparser2@6.1.0:
    resolution: {integrity: sha512-gyyPk6rgonLFEDGoeRgQNaEUvdJ4ktTmmUh/h2t7s+M8oPpIPxgNACWa+6ESR57kXstwqPiCut0V8NRpcwgU7A==}
    dependencies:
      domelementtype: 2.3.0
      domhandler: 4.3.1
      domutils: 2.8.0
      entities: 2.2.0
    dev: true

  /htmlparser2@8.0.2:
    resolution: {integrity: sha512-GYdjWKDkbRLkZ5geuHs5NY1puJ+PXwP7+fHPRz06Eirsb9ugf6d8kkXav6ADhcODhFFPMIXyxkxSuMf3D6NCFA==}
    dependencies:
      domelementtype: 2.3.0
      domhandler: 5.0.3
      domutils: 3.1.0
      entities: 4.5.0

  /http-deceiver@1.2.7:
    resolution: {integrity: sha512-LmpOGxTfbpgtGVxJrj5k7asXHCgNZp5nLfp+hWc8QQRqtb7fUy6kRY3BO1h9ddF6yIPYUARgxGOwB42DnxIaNw==}
    dev: true

  /http-errors@1.6.3:
    resolution: {integrity: sha512-lks+lVC8dgGyh97jxvxeYTWQFvh4uw4yC12gVl63Cg30sjPX4wuGcdkICVXDAESr6OJGjqGA8Iz5mkeN6zlD7A==}
    engines: {node: '>= 0.6'}
    dependencies:
      depd: 1.1.2
      inherits: 2.0.3
      setprototypeof: 1.1.0
      statuses: 1.5.0
    dev: true

  /http-errors@2.0.0:
    resolution: {integrity: sha512-FtwrG/euBzaEjYeRqOgly7G0qviiXoJWnvEH2Z1plBdXgbyjv34pHTSb9zoeHMyDy33+DWy5Wt9Wo+TURtOYSQ==}
    engines: {node: '>= 0.8'}
    dependencies:
      depd: 2.0.0
      inherits: 2.0.4
      setprototypeof: 1.2.0
      statuses: 2.0.1
      toidentifier: 1.0.1
    dev: true

  /http-parser-js@0.5.8:
    resolution: {integrity: sha512-SGeBX54F94Wgu5RH3X5jsDtf4eHyRogWX1XGT3b4HuW3tQPM4AaBzoUji/4AAJNXCEOWZ5O0DgZmJw1947gD5Q==}
    dev: true

  /http-proxy-middleware@2.0.6(@types/express@4.17.17):
    resolution: {integrity: sha512-ya/UeJ6HVBYxrgYotAZo1KvPWlgB48kUJLDePFeneHsVujFaW5WNj2NgWCAE//B1Dl02BIfYlpNgBy8Kf8Rjmw==}
    engines: {node: '>=12.0.0'}
    peerDependencies:
      '@types/express': ^4.17.13
    peerDependenciesMeta:
      '@types/express':
        optional: true
    dependencies:
      '@types/express': 4.17.17
      '@types/http-proxy': 1.17.11
      http-proxy: 1.18.1
      is-glob: 4.0.3
      is-plain-obj: 3.0.0
      micromatch: 4.0.5
    transitivePeerDependencies:
      - debug
    dev: true

  /http-proxy@1.18.1:
    resolution: {integrity: sha512-7mz/721AbnJwIVbnaSv1Cz3Am0ZLT/UBwkC92VlxhXv/k/BBQfM2fXElQNC27BVGr0uwUpplYPQM9LnaBMR5NQ==}
    engines: {node: '>=8.0.0'}
    dependencies:
      eventemitter3: 4.0.7
      follow-redirects: 1.15.2
      requires-port: 1.0.0
    transitivePeerDependencies:
      - debug
    dev: true

  /https-proxy-agent@5.0.1:
    resolution: {integrity: sha512-dFcAjpTQFgoLMzC2VwU+C/CbS7uRL0lWmxDITmqm7C+7F0Odmj6s9l6alZc6AELXhrnggM2CeWSXHGOdX2YtwA==}
    engines: {node: '>= 6'}
    dependencies:
      agent-base: 6.0.2
      debug: 4.3.4
    transitivePeerDependencies:
      - supports-color
    dev: true

  /human-signals@2.1.0:
    resolution: {integrity: sha512-B4FFZ6q/T2jhhksgkbEW3HBvWIfDW85snkQgawt07S7J5QXTk6BkNV+0yAeZrM5QpMAdYlocGoljn0sJ/WQkFw==}
    engines: {node: '>=10.17.0'}
    dev: true

  /iconv-lite@0.4.24:
    resolution: {integrity: sha512-v3MXnZAcvnywkTUEZomIActle7RXXeedOR31wwl7VlyoXO4Qi9arvSenNQWne1TcRwhCL1HwLI21bEqdpj8/rA==}
    engines: {node: '>=0.10.0'}
    dependencies:
      safer-buffer: 2.1.2
    dev: true

  /icss-utils@5.1.0(postcss@8.4.27):
    resolution: {integrity: sha512-soFhflCVWLfRNOPU3iv5Z9VUdT44xFRbzjLsEzSr5AQmgqPMTHdU3PMT1Cf1ssx8fLNJDA1juftYl+PUcv3MqA==}
    engines: {node: ^10 || ^12 || >= 14}
    peerDependencies:
      postcss: ^8.1.0
    dependencies:
      postcss: 8.4.27
    dev: true

  /ignore@5.2.4:
    resolution: {integrity: sha512-MAb38BcSbH0eHNBxn7ql2NH/kX33OkB3lZ1BNdh7ENeRChHTYsTvWrMubiIAMNS2llXEEgZ1MUOBtXChP3kaFQ==}
    engines: {node: '>= 4'}
    dev: true

  /immutable@4.3.2:
    resolution: {integrity: sha512-oGXzbEDem9OOpDWZu88jGiYCvIsLHMvGw+8OXlpsvTFvIQplQbjg1B1cvKg8f7Hoch6+NGjpPsH1Fr+Mc2D1aA==}
    dev: true

  /import-fresh@3.3.0:
    resolution: {integrity: sha512-veYYhQa+D1QBKznvhUHxb8faxlrwUnxseDAbAp457E0wLNio2bOSKnjYDhMj+YiAq61xrMGhQk9iXVk5FzgQMw==}
    engines: {node: '>=6'}
    dependencies:
      parent-module: 1.0.1
      resolve-from: 4.0.0
    dev: true

  /import-local@3.1.0:
    resolution: {integrity: sha512-ASB07uLtnDs1o6EHjKpX34BKYDSqnFerfTOJL2HvMqF70LnxpjkzDB8J44oT9pu4AMPkQwf8jl6szgvNd2tRIg==}
    engines: {node: '>=8'}
    hasBin: true
    dependencies:
      pkg-dir: 4.2.0
      resolve-cwd: 3.0.0
    dev: true

  /imurmurhash@0.1.4:
    resolution: {integrity: sha512-JmXMZ6wuvDmLiHEml9ykzqO6lwFbof0GG4IkcGaENdCRDDmMVnny7s5HsIgHCbaq0w2MyPhDqkhTUgS2LU2PHA==}
    engines: {node: '>=0.8.19'}
    dev: true

  /inflight@1.0.6:
    resolution: {integrity: sha512-k92I/b08q4wvFscXCLvqfsHCrjrF7yiXsQuIVvVE7N82W3+aqpzuUdBbfhWcy/FZR3/4IgflMgKLOsvPDrGCJA==}
    dependencies:
      once: 1.4.0
      wrappy: 1.0.2
    dev: true

  /inherits@2.0.3:
    resolution: {integrity: sha512-x00IRNXNy63jwGkJmzPigoySHbaqpNuzKbBOmzK+g2OdZpQ9w+sxCN+VSB3ja7IAge2OP2qpfxTjeNcyjmW1uw==}
    dev: true

  /inherits@2.0.4:
    resolution: {integrity: sha512-k/vGaX4/Yla3WzyMCvTQOXYeIHvqOKtnqBduzTHpzpQZzAskKMhZ2K+EnBiSM9zGSoIFeMpXKxa4dYeZIQqewQ==}
    dev: true

  /internal-slot@1.0.5:
    resolution: {integrity: sha512-Y+R5hJrzs52QCG2laLn4udYVnxsfny9CpOhNhUvk/SSSVyF6T27FzRbF0sroPidSu3X8oEAkOn2K804mjpt6UQ==}
    engines: {node: '>= 0.4'}
    dependencies:
      get-intrinsic: 1.2.1
      has: 1.0.3
      side-channel: 1.0.4
    dev: true

  /interpret@3.1.1:
    resolution: {integrity: sha512-6xwYfHbajpoF0xLW+iwLkhwgvLoZDfjYfoFNu8ftMoXINzwuymNLd9u/KmwtdT2GbR+/Cz66otEGEVVUHX9QLQ==}
    engines: {node: '>=10.13.0'}
    dev: true

  /ipaddr.js@1.9.1:
    resolution: {integrity: sha512-0KI/607xoxSToH7GjN1FfSbLoU0+btTicjsQSWQlh/hZykN8KpmMf7uYwPW3R+akZ6R/w18ZlXSHBYXiYUPO3g==}
    engines: {node: '>= 0.10'}
    dev: true

  /ipaddr.js@2.1.0:
    resolution: {integrity: sha512-LlbxQ7xKzfBusov6UMi4MFpEg0m+mAm9xyNGEduwXMEDuf4WfzB/RZwMVYEd7IKGvh4IUkEXYxtAVu9T3OelJQ==}
    engines: {node: '>= 10'}
    dev: true

  /is-array-buffer@3.0.2:
    resolution: {integrity: sha512-y+FyyR/w8vfIRq4eQcM1EYgSTnmHXPqaF+IgzgraytCFq5Xh8lllDVmAZolPJiZttZLeFSINPYMaEJ7/vWUa1w==}
    dependencies:
      call-bind: 1.0.2
      get-intrinsic: 1.2.1
      is-typed-array: 1.1.12
    dev: true

  /is-arrayish@0.2.1:
    resolution: {integrity: sha512-zz06S8t0ozoDXMG+ube26zeCTNXcKIPJZJi8hBrF4idCLms4CG9QtK7qBl1boi5ODzFpjswb5JPmHCbMpjaYzg==}
    dev: true

  /is-bigint@1.0.4:
    resolution: {integrity: sha512-zB9CruMamjym81i2JZ3UMn54PKGsQzsJeo6xvN3HJJ4CAsQNB6iRutp2To77OfCNuoxspsIhzaPoO1zyCEhFOg==}
    dependencies:
      has-bigints: 1.0.2
    dev: true

  /is-binary-path@2.1.0:
    resolution: {integrity: sha512-ZMERYes6pDydyuGidse7OsHxtbI7WVeUEozgR/g7rd0xUimYNlvZRE/K2MgZTjWy725IfelLeVcEM97mmtRGXw==}
    engines: {node: '>=8'}
    dependencies:
      binary-extensions: 2.2.0
    dev: true

  /is-boolean-object@1.1.2:
    resolution: {integrity: sha512-gDYaKHJmnj4aWxyj6YHyXVpdQawtVLHU5cb+eztPGczf6cjuTdwve5ZIEfgXqH4e57An1D1AKf8CZ3kYrQRqYA==}
    engines: {node: '>= 0.4'}
    dependencies:
      call-bind: 1.0.2
      has-tostringtag: 1.0.0
    dev: true

  /is-callable@1.2.7:
    resolution: {integrity: sha512-1BC0BVFhS/p0qtw6enp8e+8OD0UrK0oFLztSjNzhcKA3WDuJxxAPXzPuPtKkjEY9UUoEWlX/8fgKeu2S8i9JTA==}
    engines: {node: '>= 0.4'}
    dev: true

  /is-core-module@2.12.1:
    resolution: {integrity: sha512-Q4ZuBAe2FUsKtyQJoQHlvP8OvBERxO3jEmy1I7hcRXcJBGGHFh/aJBswbXuS9sgrDH2QUO8ilkwNPHvHMd8clg==}
    dependencies:
      has: 1.0.3
    dev: true

  /is-date-object@1.0.5:
    resolution: {integrity: sha512-9YQaSxsAiSwcvS33MBk3wTCVnWK+HhF8VZR2jRxehM16QcVOdHqPn4VPHmRK4lSr38n9JriurInLcP90xsYNfQ==}
    engines: {node: '>= 0.4'}
    dependencies:
      has-tostringtag: 1.0.0
    dev: true

  /is-docker@2.2.1:
    resolution: {integrity: sha512-F+i2BKsFrH66iaUFc0woD8sLy8getkwTwtOBjvs56Cx4CgJDeKQeqfz8wAYiSb8JOprWhHH5p77PbmYCvvUuXQ==}
    engines: {node: '>=8'}
    hasBin: true
    dev: true

  /is-extglob@2.1.1:
    resolution: {integrity: sha512-SbKbANkN603Vi4jEZv49LeVJMn4yGwsbzZworEoyEiutsN3nJYdbO36zfhGJ6QEDpOZIFkDtnq5JRxmvl3jsoQ==}
    engines: {node: '>=0.10.0'}
    dev: true

  /is-fullwidth-code-point@3.0.0:
    resolution: {integrity: sha512-zymm5+u+sCsSWyD9qNaejV3DFvhCKclKdizYaJUuHA83RLjb7nSuGnddCHGv0hk+KY7BMAlsWeK4Ueg6EV6XQg==}
    engines: {node: '>=8'}
    dev: true

  /is-glob@4.0.3:
    resolution: {integrity: sha512-xelSayHH36ZgE7ZWhli7pW34hNbNl8Ojv5KVmkJD4hBdD3th8Tfk9vYasLM+mXWOZhFkgZfxhLSnrwRr4elSSg==}
    engines: {node: '>=0.10.0'}
    dependencies:
      is-extglob: 2.1.1
    dev: true

  /is-negative-zero@2.0.2:
    resolution: {integrity: sha512-dqJvarLawXsFbNDeJW7zAz8ItJ9cd28YufuuFzh0G8pNHjJMnY08Dv7sYX2uF5UpQOwieAeOExEYAWWfu7ZZUA==}
    engines: {node: '>= 0.4'}
    dev: true

  /is-number-object@1.0.7:
    resolution: {integrity: sha512-k1U0IRzLMo7ZlYIfzRu23Oh6MiIFasgpb9X76eqfFZAqwH44UI4KTBvBYIZ1dSL9ZzChTB9ShHfLkR4pdW5krQ==}
    engines: {node: '>= 0.4'}
    dependencies:
      has-tostringtag: 1.0.0
    dev: true

  /is-number@7.0.0:
    resolution: {integrity: sha512-41Cifkg6e8TylSpdtTpeLVMqvSBEVzTttHvERD741+pnZ8ANv0004MRL43QKPDlK9cGvNp6NZWZUBlbGXYxxng==}
    engines: {node: '>=0.12.0'}
    dev: true

  /is-path-inside@3.0.3:
    resolution: {integrity: sha512-Fd4gABb+ycGAmKou8eMftCupSir5lRxqf4aD/vd0cD2qc4HL07OjCeuHMr8Ro4CoMaeCKDB0/ECBOVWjTwUvPQ==}
    engines: {node: '>=8'}
    dev: true

  /is-plain-obj@3.0.0:
    resolution: {integrity: sha512-gwsOE28k+23GP1B6vFl1oVh/WOzmawBrKwo5Ev6wMKzPkaXaCDIQKzLnvsA42DRlbVTWorkgTKIviAKCWkfUwA==}
    engines: {node: '>=10'}
    dev: true

  /is-plain-object@2.0.4:
    resolution: {integrity: sha512-h5PpgXkWitc38BBMYawTYMWJHFZJVnBquFE57xFpjB8pJFiF6gZ+bU+WyI/yqXiFR5mdLsgYNaPe8uao6Uv9Og==}
    engines: {node: '>=0.10.0'}
    dependencies:
      isobject: 3.0.1
    dev: true

  /is-plain-object@5.0.0:
    resolution: {integrity: sha512-VRSzKkbMm5jMDoKLbltAkFQ5Qr7VDiTFGXxYFXXowVj387GeGNOCsOH6Msy00SGZ3Fp84b1Naa1psqgcCIEP5Q==}
    engines: {node: '>=0.10.0'}
    dev: false

  /is-regex@1.1.4:
    resolution: {integrity: sha512-kvRdxDsxZjhzUX07ZnLydzS1TU/TJlTUHHY4YLL87e37oUA49DfkLqgy+VjFocowy29cKvcSiu+kIv728jTTVg==}
    engines: {node: '>= 0.4'}
    dependencies:
      call-bind: 1.0.2
      has-tostringtag: 1.0.0
    dev: true

  /is-shared-array-buffer@1.0.2:
    resolution: {integrity: sha512-sqN2UDu1/0y6uvXyStCOzyhAjCSlHceFoMKJW8W9EU9cvic/QdsZ0kEU93HEy3IUEFZIiH/3w+AH/UQbPHNdhA==}
    dependencies:
      call-bind: 1.0.2
    dev: true

  /is-stream@2.0.1:
    resolution: {integrity: sha512-hFoiJiTl63nn+kstHGBtewWSKnQLpyb155KHheA1l39uvtO9nWIop1p3udqPcUd/xbF1VLMO4n7OI6p7RbngDg==}
    engines: {node: '>=8'}
    dev: true

  /is-string@1.0.7:
    resolution: {integrity: sha512-tE2UXzivje6ofPW7l23cjDOMa09gb7xlAqG6jG5ej6uPV32TlWP3NKPigtaGeHNu9fohccRYvIiZMfOOnOYUtg==}
    engines: {node: '>= 0.4'}
    dependencies:
      has-tostringtag: 1.0.0
    dev: true

  /is-symbol@1.0.4:
    resolution: {integrity: sha512-C/CPBqKWnvdcxqIARxyOh4v1UUEOCHpgDa0WYgpKDFMszcrPcffg5uhwSgPCLD2WWxmq6isisz87tzT01tuGhg==}
    engines: {node: '>= 0.4'}
    dependencies:
      has-symbols: 1.0.3
    dev: true

  /is-typed-array@1.1.12:
    resolution: {integrity: sha512-Z14TF2JNG8Lss5/HMqt0//T9JeHXttXy5pH/DBU4vi98ozO2btxzq9MwYDZYnKwU8nRsz/+GVFVRDq3DkVuSPg==}
    engines: {node: '>= 0.4'}
    dependencies:
      which-typed-array: 1.1.11
    dev: true

  /is-weakref@1.0.2:
    resolution: {integrity: sha512-qctsuLZmIQ0+vSSMfoVvyFe2+GSEvnmZ2ezTup1SBse9+twCCeial6EEi3Nc2KFcf6+qz2FBPnjXsk8xhKSaPQ==}
    dependencies:
      call-bind: 1.0.2
    dev: true

  /is-wsl@2.2.0:
    resolution: {integrity: sha512-fKzAra0rGJUUBwGBgNkHZuToZcn+TtXHpeCgmkMJMMYx1sQDYaCSyjJBSCa2nH1DGm7s3n1oBnohoVTBaN7Lww==}
    engines: {node: '>=8'}
    dependencies:
      is-docker: 2.2.1
    dev: true

  /isarray@1.0.0:
    resolution: {integrity: sha512-VLghIWNM6ELQzo7zwmcg0NmTVyWKYjvIeM83yjp0wRDTmUnrM678fQbcKBo6n2CJEF0szoG//ytg+TKla89ALQ==}
    dev: true

  /isarray@2.0.5:
    resolution: {integrity: sha512-xHjhDr3cNBK0BzdUJSPXZntQUx/mwMS5Rw4A7lPJ90XGAO6ISP/ePDNuo0vhqOZU+UD5JoodwCAAoZQd3FeAKw==}
    dev: true

  /isexe@2.0.0:
    resolution: {integrity: sha512-RHxMLp9lnKHGHRng9QFhRCMbYAcVpn69smSGcq3f36xjgVVWThj4qqLbTLlq7Ssj8B+fIQ1EuCEGI2lKsyQeIw==}
    dev: true

  /ismobilejs@1.1.1:
    resolution: {integrity: sha512-VaFW53yt8QO61k2WJui0dHf4SlL8lxBofUuUmwBo0ljPk0Drz2TiuDW4jo3wDcv41qy/SxrJ+VAzJ/qYqsmzRw==}
    dev: false

  /isobject@3.0.1:
    resolution: {integrity: sha512-WhB9zCku7EGTj/HQQRz5aUQEUeoQZH2bWcltRErOpymJ4boYE6wL9Tbr23krRPSZ+C5zqNSrSw+Cc7sZZ4b7vg==}
    engines: {node: '>=0.10.0'}
    dev: true

  /jest-util@29.6.2:
    resolution: {integrity: sha512-3eX1qb6L88lJNCFlEADKOkjpXJQyZRiavX1INZ4tRnrBVr2COd3RgcTLyUiEXMNBlDU/cgYq6taUS0fExrWW4w==}
    engines: {node: ^14.15.0 || ^16.10.0 || >=18.0.0}
    dependencies:
      '@jest/types': 29.6.1
      '@types/node': 20.4.10
      chalk: 4.1.2
      ci-info: 3.8.0
      graceful-fs: 4.2.11
      picomatch: 2.3.1
    dev: true

  /jest-worker@27.5.1:
    resolution: {integrity: sha512-7vuh85V5cdDofPyxn58nrPjBktZo0u9x1g8WtjQol+jZDaE+fhN+cIvTj11GndBnMnyfrUOG1sZQxCdjKh+DKg==}
    engines: {node: '>= 10.13.0'}
    dependencies:
      '@types/node': 20.4.10
      merge-stream: 2.0.0
      supports-color: 8.1.1
    dev: true

  /jest-worker@29.6.2:
    resolution: {integrity: sha512-l3ccBOabTdkng8I/ORCkADz4eSMKejTYv1vB/Z83UiubqhC1oQ5Li6dWCyqOIvSifGjUBxuvxvlm6KGK2DtuAQ==}
    engines: {node: ^14.15.0 || ^16.10.0 || >=18.0.0}
    dependencies:
      '@types/node': 20.4.10
      jest-util: 29.6.2
      merge-stream: 2.0.0
      supports-color: 8.1.1
    dev: true

  /jiti@1.19.1:
    resolution: {integrity: sha512-oVhqoRDaBXf7sjkll95LHVS6Myyyb1zaunVwk4Z0+WPSW4gjS0pl01zYKHScTuyEhQsFxV5L4DR5r+YqSyqyyg==}
    hasBin: true
    dev: true

  /jquery@3.7.0:
    resolution: {integrity: sha512-umpJ0/k8X0MvD1ds0P9SfowREz2LenHsQaxSohMZ5OMNEU2r0tf8pdeEFTHMFxWVxKNyU9rTtK3CWzUCTKJUeQ==}
    dev: false

  /js-tokens@4.0.0:
    resolution: {integrity: sha512-RdJUflcE3cUzKiMqQgsCu06FPu9UdIJO0beYbPhHN4k6apgJtifcoCtT9bcxOpYBtpD2kCM6Sbzg4CausW/PKQ==}
    dev: true

  /js-yaml@4.1.0:
    resolution: {integrity: sha512-wpxZs9NoxZaJESJGIZTyDEaYpl0FKSA+FB9aJiyemKhMwkxQg63h4T1KJgUGHpTqPDNRcmmYLugrRjJlBtWvRA==}
    hasBin: true
    dependencies:
      argparse: 2.0.1
    dev: true

  /jsesc@0.5.0:
    resolution: {integrity: sha512-uZz5UnB7u4T9LvwmFqXii7pZSouaRPorGs5who1Ip7VO0wxanFvBL7GkM6dTHlgX+jhBApRetaWpnDabOeTcnA==}
    hasBin: true
    dev: true

  /jsesc@2.5.2:
    resolution: {integrity: sha512-OYu7XEzjkCQ3C5Ps3QIZsQfNpqoJyZZA99wd9aWd05NCtC5pWOkShK2mkL6HXQR6/Cy2lbNdPlZBpuQHXE63gA==}
    engines: {node: '>=4'}
    hasBin: true
    dev: true

  /json-parse-even-better-errors@2.3.1:
    resolution: {integrity: sha512-xyFwyhro/JEof6Ghe2iz2NcXoj2sloNsWr/XsERDK/oiPCfaNhl5ONfp+jQdAZRQQ0IJWNzH9zIZF7li91kh2w==}
    dev: true

  /json-schema-traverse@0.4.1:
    resolution: {integrity: sha512-xbbCH5dCYU5T8LcEhhuh7HJ88HXuW3qsI3Y0zOZFKfZEHcpWiHU/Jxzk629Brsab/mMiHQti9wMP+845RPe3Vg==}
    dev: true

  /json-schema-traverse@1.0.0:
    resolution: {integrity: sha512-NM8/P9n3XjXhIZn1lLhkFaACTOURQXjWhV4BA/RnOv8xvgqtqpAX9IO4mRQxSx1Rlo4tqzeqb0sOlruaOy3dug==}
    dev: true

  /json-stable-stringify-without-jsonify@1.0.1:
    resolution: {integrity: sha512-Bdboy+l7tA3OGW6FjyFHWkP5LuByj1Tk33Ljyq0axyzdk9//JSi2u3fP1QSmd1KNwq6VOKYGlAu87CisVir6Pw==}
    dev: true

  /json5@1.0.2:
    resolution: {integrity: sha512-g1MWMLBiz8FKi1e4w0UyVL3w+iJceWAFBAaBnnGKOpNa5f8TLktkbre1+s6oICydWAm+HRUGTmI+//xv2hvXYA==}
    hasBin: true
    dependencies:
      minimist: 1.2.8
    dev: true

  /json5@2.2.3:
    resolution: {integrity: sha512-XmOWe7eyHYH14cLdVPoyg+GOH3rYX++KpzrylJwSW98t3Nk+U8XOl8FWKOgwtzdb8lXGf6zYwDUzeHMWfxasyg==}
    engines: {node: '>=6'}
    hasBin: true
    dev: true

  /kind-of@6.0.3:
    resolution: {integrity: sha512-dcS1ul+9tmeD95T+x28/ehLgd9mENa3LsvDTtzm3vyBEO7RPptvAD+t44WVXaUjTBRcrpFeFlC8WCruUR456hw==}
    engines: {node: '>=0.10.0'}
    dev: true

  /launch-editor@2.6.0:
    resolution: {integrity: sha512-JpDCcQnyAAzZZaZ7vEiSqL690w7dAEyLao+KC96zBplnYbJS7TYNjvM3M7y3dGz+v7aIsJk3hllWuc0kWAjyRQ==}
    dependencies:
      picocolors: 1.0.0
      shell-quote: 1.8.1
    dev: true

  /levn@0.4.1:
    resolution: {integrity: sha512-+bT2uH4E5LGE7h/n3evcS/sQlJXCpIp6ym8OWJ5eV6+67Dsql/LaaT7qJBAt2rzfoa/5QBGBhxDix1dMt2kQKQ==}
    engines: {node: '>= 0.8.0'}
    dependencies:
      prelude-ls: 1.2.1
      type-check: 0.4.0
    dev: true

  /lilconfig@2.1.0:
    resolution: {integrity: sha512-utWOt/GHzuUxnLKxB6dk81RoOeoNeHgbrXiuGk4yyF5qlRz+iIVWu56E2fqGHFrXz0QNUhLB/8nKqvRH66JKGQ==}
    engines: {node: '>=10'}
    dev: true

  /lines-and-columns@1.2.4:
    resolution: {integrity: sha512-7ylylesZQ/PV29jhEDl3Ufjo6ZX7gCqJr5F7PKrqc93v7fzSymt1BpwEU8nAUXs8qzzvqhbjhK5QZg6Mt/HkBg==}
    dev: true

  /loader-runner@4.3.0:
    resolution: {integrity: sha512-3R/1M+yS3j5ou80Me59j7F9IMs4PXs3VqRrm0TU3AbKPxlmpoY1TNscJV/oGJXo8qCatFGTfDbY6W6ipGOYXfg==}
    engines: {node: '>=6.11.5'}
    dev: true

  /locate-path@5.0.0:
    resolution: {integrity: sha512-t7hw9pI+WvuwNJXwk5zVHpyhIqzg2qTlklJOf0mVxGSbe3Fp2VieZcduNYjaLDoy6p9uGpQEGWG87WpMKlNq8g==}
    engines: {node: '>=8'}
    dependencies:
      p-locate: 4.1.0
    dev: true

  /locate-path@6.0.0:
    resolution: {integrity: sha512-iPZK6eYjbxRu3uB4/WZ3EsEIMJFMqAoopl3R+zuq0UjcAm/MO6KCweDgPfP3elTztoKP3KtnVHxTn2NHBSDVUw==}
    engines: {node: '>=10'}
    dependencies:
      p-locate: 5.0.0
    dev: true

  /locate-path@7.2.0:
    resolution: {integrity: sha512-gvVijfZvn7R+2qyPX8mAuKcFGDf6Nc61GdvGafQsHL0sBIxfKzA+usWn4GFC/bk+QdwPUD4kWFJLhElipq+0VA==}
    engines: {node: ^12.20.0 || ^14.13.1 || >=16.0.0}
    dependencies:
      p-locate: 6.0.0
    dev: true

  /lodash.debounce@4.0.8:
    resolution: {integrity: sha512-FT1yDzDYEoYWhnSGnpE/4Kj1fLZkDFyqRb7fNt6FdYOSxlUWAtp42Eh6Wb0rGIv/m9Bgo7x4GhQbm5Ys4SG5ow==}
    dev: true

  /lodash.memoize@4.1.2:
    resolution: {integrity: sha512-t7j+NzmgnQzTAYXcsHYLgimltOV1MXHtlOWf6GjL9Kj8GK5FInw5JotxvbOs+IvV1/Dzo04/fCGfLVs7aXb4Ag==}
    dev: true

  /lodash.merge@4.6.2:
    resolution: {integrity: sha512-0KpjqXRVvrYyCsX1swR/XTK0va6VQkQM6MNo7PqW77ByjAhoARA8EfrP1N4+KlKj8YS0ZUCtRT/YUuhyYDujIQ==}
    dev: true

  /lodash.uniq@4.5.0:
    resolution: {integrity: sha512-xfBaXQd9ryd9dlSDvnvI0lvxfLJlYAZzXomUYzLKtUeOQvOP5piqAWuGtrhWeqaXK9hhoM/iyJc5AV+XfsX3HQ==}
    dev: true

  /lodash@4.17.21:
    resolution: {integrity: sha512-v2kDEe57lecTulaDIuNTPy3Ry4gLGJ6Z1O3vE1krgXZNrsQ+LFTGHVxVjcXPs17LhbZVGedAJv8XZ1tvj5FvSg==}
    dev: true

  /lower-case@2.0.2:
    resolution: {integrity: sha512-7fm3l3NAF9WfN6W3JOmf5drwpVqX78JtoGJ3A6W0a6ZnldM41w2fV5D490psKFTpMds8TJse/eHLFFsNHHjHgg==}
    dependencies:
      tslib: 2.6.1
    dev: true

  /lru-cache@5.1.1:
    resolution: {integrity: sha512-KpNARQA3Iwv+jTA0utUVVbrh+Jlrr1Fv0e56GGzAFOXN7dk/FviaDW8LHmK52DlcH4WP2n6gI8vN1aesBFgo9w==}
    dependencies:
      yallist: 3.1.1
    dev: true

  /lru-cache@6.0.0:
    resolution: {integrity: sha512-Jo6dJ04CmSjuznwJSS3pUeWmd/H0ffTlkXXgwZi+eq1UCmqQwCh+eLsYOYCwY991i2Fah4h1BEMCx4qThGbsiA==}
    engines: {node: '>=10'}
    dependencies:
      yallist: 4.0.0
    dev: true

  /make-dir@3.1.0:
    resolution: {integrity: sha512-g3FeP20LNwhALb/6Cz6Dd4F2ngze0jz7tbzrD2wAV+o9FeNHe4rL+yK2md0J/fiSf1sa1ADhXqi5+oVwOM/eGw==}
    engines: {node: '>=8'}
    dependencies:
      semver: 6.3.1
    dev: true

  /make-error@1.3.6:
    resolution: {integrity: sha512-s8UhlNe7vPKomQhC1qFelMokr/Sc3AgNbso3n74mVPA5LTZwkB9NlXf4XPamLxJE8h0gh73rM94xvwRT2CVInw==}
    dev: true

  /mdn-data@2.0.28:
    resolution: {integrity: sha512-aylIc7Z9y4yzHYAJNuESG3hfhC+0Ibp/MAMiaOZgNv4pmEdFyfZhhhny4MNiAfWdBQ1RQ2mfDWmM1x8SvGyp8g==}
    dev: true

  /mdn-data@2.0.30:
    resolution: {integrity: sha512-GaqWWShW4kv/G9IEucWScBx9G1/vsFZZJUO+tD26M8J8z3Kw5RDQjaoZe03YAClgeS/SWPOcb4nkFBTEi5DUEA==}
    dev: true

  /media-typer@0.3.0:
    resolution: {integrity: sha512-dq+qelQ9akHpcOl/gUVRTxVIOkAJ1wR3QAvb4RsVjS8oVoFjDGTc679wJYmUmknUF5HwMLOgb5O+a3KxfWapPQ==}
    engines: {node: '>= 0.6'}
    dev: true

  /memfs@3.5.3:
    resolution: {integrity: sha512-UERzLsxzllchadvbPs5aolHh65ISpKpM+ccLbOJ8/vvpBKmAWf+la7dXFy7Mr0ySHbdHrFv5kGFCUHHe6GFEmw==}
    engines: {node: '>= 4.0.0'}
    dependencies:
      fs-monkey: 1.0.4
    dev: true

  /merge-descriptors@1.0.1:
    resolution: {integrity: sha512-cCi6g3/Zr1iqQi6ySbseM1Xvooa98N0w31jzUYrXPX2xqObmFGHJ0tQ5u74H3mVh7wLouTseZyYIq39g8cNp1w==}
    dev: true

  /merge-stream@2.0.0:
    resolution: {integrity: sha512-abv/qOcuPfk3URPfDzmZU1LKmuw8kT+0nIHvKrKgFrwifol/doWcdA4ZqsWQ8ENrFKkd67Mfpo/LovbIUsbt3w==}
    dev: true

  /merge2@1.4.1:
    resolution: {integrity: sha512-8q7VEgMJW4J8tcfVPy8g09NcQwZdbwFEqhe/WZkoIzjn/3TGDwtOCYtXGxA3O8tPzpczCCDgv+P2P5y00ZJOOg==}
    engines: {node: '>= 8'}
    dev: true

  /methods@1.1.2:
    resolution: {integrity: sha512-iclAHeNqNm68zFtnZ0e+1L2yUIdvzNoauKU4WBA3VvH/vPFieF7qfRlwUZU+DA9P9bPXIS90ulxoUoCH23sV2w==}
    engines: {node: '>= 0.6'}
    dev: true

  /micromatch@4.0.5:
    resolution: {integrity: sha512-DMy+ERcEW2q8Z2Po+WNXuw3c5YaUSFjAO5GsJqfEl7UjvtIuFKO6ZrKvcItdy98dwFI2N1tg3zNIdKaQT+aNdA==}
    engines: {node: '>=8.6'}
    dependencies:
      braces: 3.0.2
      picomatch: 2.3.1
    dev: true

  /mime-db@1.52.0:
    resolution: {integrity: sha512-sPU4uV7dYlvtWJxwwxHD0PuihVNiE7TyAbQ5SWxDCB9mUYvOgroQOwYQQOKPJ8CIbE+1ETVlOoK1UC2nU3gYvg==}
    engines: {node: '>= 0.6'}

  /mime-types@2.1.35:
    resolution: {integrity: sha512-ZDY+bPm5zTTF+YpCrAU9nK0UgICYPT0QtT1NZWFv4s++TNkcgVaT0g6+4R2uI4MjQjzysHB1zxuWL50hzaeXiw==}
    engines: {node: '>= 0.6'}
    dependencies:
      mime-db: 1.52.0

  /mime@1.6.0:
    resolution: {integrity: sha512-x0Vn8spI+wuJ1O6S7gnbaQg8Pxh4NNHb7KSINmEWKiPE4RKOplvijn+NkmYmmRgP68mc70j2EbeTFRsrswaQeg==}
    engines: {node: '>=4'}
    hasBin: true
    dev: true

  /mimic-fn@2.1.0:
    resolution: {integrity: sha512-OqbOk5oEQeAZ8WXWydlu9HJjz9WVdEIvamMCcXmuqUYjTknH/sqsWvhQ3vgwKFRR1HpjvNBKQ37nbJgYzGqGcg==}
    engines: {node: '>=6'}
    dev: true

  /mimic-response@2.1.0:
    resolution: {integrity: sha512-wXqjST+SLt7R009ySCglWBCFpjUygmCIfD790/kVbiGmUgfYGuB14PiTd5DwVxSV4NcYHjzMkoj5LjQZwTQLEA==}
    engines: {node: '>=8'}
    dev: true

  /mini-css-extract-plugin@2.7.6(webpack@5.88.2):
    resolution: {integrity: sha512-Qk7HcgaPkGG6eD77mLvZS1nmxlao3j+9PkrT9Uc7HAE1id3F41+DdBRYRYkbyfNRGzm8/YWtzhw7nVPmwhqTQw==}
    engines: {node: '>= 12.13.0'}
    peerDependencies:
      webpack: ^5.0.0
    dependencies:
      schema-utils: 4.2.0
      webpack: 5.88.2(webpack-cli@5.1.4)
    dev: true

  /minimalistic-assert@1.0.1:
    resolution: {integrity: sha512-UtJcAD4yEaGtjPezWuO9wC4nwUnVH/8/Im3yEHQP4b67cXlD/Qr9hdITCU1xDbSEXg2XKNaP8jsReV7vQd00/A==}
    dev: true

  /minimatch@3.1.2:
    resolution: {integrity: sha512-J7p63hRiAjw1NDEww1W7i37+ByIrOWO5XQQAzZ3VOcL0PNybwpfmV/N05zFAzwQ9USyEcX6t3UO+K5aqBQOIHw==}
    dependencies:
      brace-expansion: 1.1.11
    dev: true

  /minimatch@9.0.3:
    resolution: {integrity: sha512-RHiac9mvaRw0x3AYRgDC1CxAP7HTcNrrECeA8YYJeWnpo+2Q5CegtZjaotWTWxDG3UeGA1coE05iH1mPjT/2mg==}
    engines: {node: '>=16 || 14 >=14.17'}
    dependencies:
      brace-expansion: 2.0.1
    dev: true

  /minimist@1.2.8:
    resolution: {integrity: sha512-2yyAR8qBkN3YuheJanUpWC5U3bb5osDywNB8RzDVlDwDHbocAJveqqj1u8+SVD7jkWT4yvsHCpWqqWqAxb0zCA==}
    dev: true

  /minipass@3.3.6:
    resolution: {integrity: sha512-DxiNidxSEK+tHG6zOIklvNOwm3hvCrbUrdtzY74U6HKTJxvIDfOUL5W5P2Ghd3DTkhhKPYGqeNUIh5qcM4YBfw==}
    engines: {node: '>=8'}
    dependencies:
      yallist: 4.0.0
    dev: true

  /minipass@5.0.0:
    resolution: {integrity: sha512-3FnjYuehv9k6ovOEbyOswadCDPX1piCfhV8ncmYtHOjuPwylVWsghTLo7rabjC3Rx5xD4HDx8Wm1xnMF7S5qFQ==}
    engines: {node: '>=8'}
    dev: true

  /minizlib@2.1.2:
    resolution: {integrity: sha512-bAxsR8BVfj60DWXHE3u30oHzfl4G7khkSuPW+qvpd7jFRHm7dLxOjUk1EHACJ/hxLY8phGJ0YhYHZo7jil7Qdg==}
    engines: {node: '>= 8'}
    dependencies:
      minipass: 3.3.6
      yallist: 4.0.0
    dev: true

  /mkdirp@1.0.4:
    resolution: {integrity: sha512-vVqVZQyf3WLx2Shd0qJ9xuvqgAyKPLAiqITEtqW0oIUjzo3PePDd6fW9iFz30ef7Ysp/oiWqbhszeGWW2T6Gzw==}
    engines: {node: '>=10'}
    hasBin: true
    dev: true

  /ms@2.0.0:
    resolution: {integrity: sha512-Tpp60P6IUJDTuOq/5Z8cdskzJujfwqfOTkrwIwj7IRISpnkJnT6SyJ4PCPnGMoFjC9ddhal5KVIYtAt97ix05A==}
    dev: true

  /ms@2.1.2:
    resolution: {integrity: sha512-sGkPx+VjMtmA6MX27oA4FBFELFCZZ4S4XqeGOXCv68tT+jb3vk/RyaKWP0PTKyWtmLSM0b+adUTEvbs1PEaH2w==}
    dev: true

  /ms@2.1.3:
    resolution: {integrity: sha512-6FlzubTLZG3J2a/NVCAleEhjzq5oxgHyaCU9yYXvcLsvoVaHJq/s5xXI6/XXP6tz7R9xAOtHnSO/tXtF3WRTlA==}
    dev: true

  /multicast-dns@7.2.5:
    resolution: {integrity: sha512-2eznPJP8z2BFLX50tf0LuODrpINqP1RVIm/CObbTcBRITQgmC/TjcREF1NeTBzIcR5XO/ukWo+YHOjBbFwIupg==}
    hasBin: true
    dependencies:
      dns-packet: 5.6.0
      thunky: 1.1.0
    dev: true

  /nan@2.17.0:
    resolution: {integrity: sha512-2ZTgtl0nJsO0KQCjEpxcIr5D+Yv90plTitZt9JBfQvVJDS5seMl3FOvsh3+9CoYWXf/1l5OaZzzF6nDm4cagaQ==}
    dev: true

  /nanoid@3.3.6:
    resolution: {integrity: sha512-BGcqMMJuToF7i1rt+2PWSNVnWIkGCU78jBG3RxO/bZlnZPK2Cmi2QaffxGO/2RvWi9sL+FAiRiXMgsyxQ1DIDA==}
    engines: {node: ^10 || ^12 || ^13.7 || ^14 || >=15.0.1}
    hasBin: true

  /natural-compare-lite@1.4.0:
    resolution: {integrity: sha512-Tj+HTDSJJKaZnfiuw+iaF9skdPpTo2GtEly5JHnWV/hfv2Qj/9RKsGISQtLh2ox3l5EAGw487hnBee0sIJ6v2g==}
    dev: true

  /natural-compare@1.4.0:
    resolution: {integrity: sha512-OWND8ei3VtNC9h7V60qff3SVobHr996CTwgxubgyQYEpg290h9J0buyECNNJexkFm5sOajh5G116RYA1c8ZMSw==}
    dev: true

  /negotiator@0.6.3:
    resolution: {integrity: sha512-+EUsqGPLsM+j/zdChZjsnX51g4XrHFOIXwfnCVPGlQk/k5giakcKsuxCObBRu6DSm9opw/O6slWbJdghQM4bBg==}
    engines: {node: '>= 0.6'}
    dev: true

  /neo-async@2.6.2:
    resolution: {integrity: sha512-Yd3UES5mWCSqR+qNT93S3UoYUkqAZ9lLg8a7g9rimsWmYGK8cVToA4/sF3RrshdyV3sAGMXVUmpMYOw+dLpOuw==}
    dev: true

  /nipplejs@0.10.1:
    resolution: {integrity: sha512-BuKBDfdd7BVK6E7sivHwrRPh9TETsHuHEwuT95nAjRz2uJu5roYngNs+BdRe8nYf8mP6OZ9aRqdgMlqVsDMRcw==}
    dev: false

  /no-case@3.0.4:
    resolution: {integrity: sha512-fgAN3jGAh+RoxUGZHTSOLJIqUc2wmoBwGR4tbpNAKmmovFoWq0OdRkb0VkldReO2a2iBT/OEulG9XSUc10r3zg==}
    dependencies:
      lower-case: 2.0.2
      tslib: 2.6.1
    dev: true

  /node-fetch@2.6.12:
    resolution: {integrity: sha512-C/fGU2E8ToujUivIO0H+tpQ6HWo4eEmchoPIoXtxCrVghxdKq+QOHqEZW7tuP3KlV3bC8FRMO5nMCC7Zm1VP6g==}
    engines: {node: 4.x || >=6.0.0}
    peerDependencies:
      encoding: ^0.1.0
    peerDependenciesMeta:
      encoding:
        optional: true
    dependencies:
      whatwg-url: 5.0.0
    dev: true

  /node-forge@1.3.1:
    resolution: {integrity: sha512-dPEtOeMvF9VMcYV/1Wb8CPoVAXtp6MKMlcbAt4ddqmGqUJ6fQZFXkNZNkNlfevtNkGtaSoXf/vNNNSvgrdXwtA==}
    engines: {node: '>= 6.13.0'}
    dev: true

  /node-releases@2.0.13:
    resolution: {integrity: sha512-uYr7J37ae/ORWdZeQ1xxMJe3NtdmqMC/JZK+geofDrkLUApKRHPd18/TxtBOJ4A0/+uUIliorNrfYV6s1b02eQ==}
    dev: true

  /nopt@5.0.0:
    resolution: {integrity: sha512-Tbj67rffqceeLpcRXrT7vKAN8CwfPeIBgM7E6iBkmKLV7bEMwpGgYLGv0jACUsECaa/vuxP0IjEont6umdMgtQ==}
    engines: {node: '>=6'}
    hasBin: true
    dependencies:
      abbrev: 1.1.1
    dev: true

  /normalize-path@3.0.0:
    resolution: {integrity: sha512-6eZs5Ls3WtCisHWp9S2GUy8dqkpGi4BVSz3GaqiE6ezub0512ESztXUwUB6C6IKbQkY2Pnb/mD4WYojCRwcwLA==}
    engines: {node: '>=0.10.0'}
    dev: true

  /normalize-range@0.1.2:
    resolution: {integrity: sha512-bdok/XvKII3nUpklnV6P2hxtMNrCboOjAcyBuQnWEhO665FwrSNRxU+AqpsyvO6LgGYPspN+lu5CLtw4jPRKNA==}
    engines: {node: '>=0.10.0'}
    dev: true

  /npm-run-path@4.0.1:
    resolution: {integrity: sha512-S48WzZW777zhNIrn7gxOlISNAqi9ZC/uQFnRdbeIHhZhCA6UqpkOT8T1G7BvfdgP4Er8gF4sUbaS0i7QvIfCWw==}
    engines: {node: '>=8'}
    dependencies:
      path-key: 3.1.1
    dev: true

  /npmlog@5.0.1:
    resolution: {integrity: sha512-AqZtDUWOMKs1G/8lwylVjrdYgqA4d9nu8hc+0gzRxlDb1I10+FHBGMXs6aiQHFdCUUlqH99MUMuLfzWDNDtfxw==}
    dependencies:
      are-we-there-yet: 2.0.0
      console-control-strings: 1.1.0
      gauge: 3.0.2
      set-blocking: 2.0.0
    dev: true

  /nth-check@2.1.1:
    resolution: {integrity: sha512-lqjrjmaOoAnWfMmBPL+XNnynZh2+swxiX3WUE0s4yEHI6m+AwrK2UZOimIRl3X/4QctVqS8AiZjFqyOGrMXb/w==}
    dependencies:
      boolbase: 1.0.0
    dev: true

  /object-assign@4.1.1:
    resolution: {integrity: sha512-rJgTQnkUnH1sFw8yT6VSU3zD3sWmu6sZhIseY8VX+GRu3P6F7Fu+JNDoXfklElbLJSnc3FUQHVe4cU5hj+BcUg==}
    engines: {node: '>=0.10.0'}
    dev: true

  /object-inspect@1.12.3:
    resolution: {integrity: sha512-geUvdk7c+eizMNUDkRpW1wJwgfOiOeHbxBR/hLXK1aT6zmVSO0jsQcs7fj6MGw89jC/cjGfLcNOrtMYtGqm81g==}

  /object-keys@1.1.1:
    resolution: {integrity: sha512-NuAESUOUMrlIXOfHKzD6bpPu3tYt3xvjNdRIQ+FeT0lNb4K8WR70CaDxhuNguS2XG+GjkyMwOzsN5ZktImfhLA==}
    engines: {node: '>= 0.4'}
    dev: true

  /object.assign@4.1.4:
    resolution: {integrity: sha512-1mxKf0e58bvyjSCtKYY4sRe9itRk3PJpquJOjeIkz885CczcI4IvJJDLPS72oowuSh+pBxUFROpX+TU++hxhZQ==}
    engines: {node: '>= 0.4'}
    dependencies:
      call-bind: 1.0.2
      define-properties: 1.2.0
      has-symbols: 1.0.3
      object-keys: 1.1.1
    dev: true

  /object.fromentries@2.0.6:
    resolution: {integrity: sha512-VciD13dswC4j1Xt5394WR4MzmAQmlgN72phd/riNp9vtD7tp4QQWJ0R4wvclXcafgcYK8veHRed2W6XeGBvcfg==}
    engines: {node: '>= 0.4'}
    dependencies:
      call-bind: 1.0.2
      define-properties: 1.2.0
      es-abstract: 1.22.1
    dev: true

  /object.groupby@1.0.0:
    resolution: {integrity: sha512-70MWG6NfRH9GnbZOikuhPPYzpUpof9iW2J9E4dW7FXTqPNb6rllE6u39SKwwiNh8lCwX3DDb5OgcKGiEBrTTyw==}
    dependencies:
      call-bind: 1.0.2
      define-properties: 1.2.0
      es-abstract: 1.22.1
      get-intrinsic: 1.2.1
    dev: true

  /object.values@1.1.6:
    resolution: {integrity: sha512-FVVTkD1vENCsAcwNs9k6jea2uHC/X0+JcjG8YA60FN5CMaJmG95wT9jek/xX9nornqGRrBkKtzuAu2wuHpKqvw==}
    engines: {node: '>= 0.4'}
    dependencies:
      call-bind: 1.0.2
      define-properties: 1.2.0
      es-abstract: 1.22.1
    dev: true

  /obuf@1.1.2:
    resolution: {integrity: sha512-PX1wu0AmAdPqOL1mWhqmlOd8kOIZQwGZw6rh7uby9fTc5lhaOWFLX3I6R1hrF9k3zUY40e6igsLGkDXK92LJNg==}
    dev: true

  /on-finished@2.4.1:
    resolution: {integrity: sha512-oVlzkg3ENAhCk2zdv7IJwd/QUD4z2RxRwpkcGY8psCVcCYZNq4wYnVWALHM+brtuJjePWiYF/ClmuDr8Ch5+kg==}
    engines: {node: '>= 0.8'}
    dependencies:
      ee-first: 1.1.1
    dev: true

  /on-headers@1.0.2:
    resolution: {integrity: sha512-pZAE+FJLoyITytdqK0U5s+FIpjN0JP3OzFi/u8Rx+EV5/W+JTWGXG8xFzevE7AjBfDqHv/8vL8qQsIhHnqRkrA==}
    engines: {node: '>= 0.8'}
    dev: true

  /once@1.4.0:
    resolution: {integrity: sha512-lNaJgI+2Q5URQBkccEKHTQOPaXdUxnZZElQTZY0MFUAuaEqe1E+Nyvgdz/aIyNi6Z9MzO5dv1H8n58/GELp3+w==}
    dependencies:
      wrappy: 1.0.2
    dev: true

  /onetime@5.1.2:
    resolution: {integrity: sha512-kbpaSSGJTWdAY5KPVeMOKXSrPtr8C8C7wodJbcsd51jRnmD+GZu8Y0VoU6Dm5Z4vWr0Ig/1NKuWRKf7j5aaYSg==}
    engines: {node: '>=6'}
    dependencies:
      mimic-fn: 2.1.0
    dev: true

  /open@8.4.2:
    resolution: {integrity: sha512-7x81NCL719oNbsq/3mh+hVrAWmFuEYUqrq/Iw3kUzH8ReypT9QQ0BLoJS7/G9k6N81XjW4qHWtjWwe/9eLy1EQ==}
    engines: {node: '>=12'}
    dependencies:
      define-lazy-prop: 2.0.0
      is-docker: 2.2.1
      is-wsl: 2.2.0
    dev: true

  /optionator@0.9.3:
    resolution: {integrity: sha512-JjCoypp+jKn1ttEFExxhetCKeJt9zhAgAve5FXHixTvFDW/5aEktX9bufBKLRRMdU7bNtpLfcGu94B3cdEJgjg==}
    engines: {node: '>= 0.8.0'}
    dependencies:
      '@aashutoshrathi/word-wrap': 1.2.6
      deep-is: 0.1.4
      fast-levenshtein: 2.0.6
      levn: 0.4.1
      prelude-ls: 1.2.1
      type-check: 0.4.0
    dev: true

  /p-limit@2.3.0:
    resolution: {integrity: sha512-//88mFWSJx8lxCzwdAABTJL2MyWB12+eIY7MDL2SqLmAkeKU9qxRvWuSyTjm3FUmpBEMuFfckAIqEaVGUDxb6w==}
    engines: {node: '>=6'}
    dependencies:
      p-try: 2.2.0
    dev: true

  /p-limit@3.1.0:
    resolution: {integrity: sha512-TYOanM3wGwNGsZN2cVTYPArw454xnXj5qmWF1bEoAc4+cU/ol7GVh7odevjp1FNHduHc3KZMcFduxU5Xc6uJRQ==}
    engines: {node: '>=10'}
    dependencies:
      yocto-queue: 0.1.0
    dev: true

  /p-limit@4.0.0:
    resolution: {integrity: sha512-5b0R4txpzjPWVw/cXXUResoD4hb6U/x9BH08L7nw+GN1sezDzPdxeRvpc9c433fZhBan/wusjbCsqwqm4EIBIQ==}
    engines: {node: ^12.20.0 || ^14.13.1 || >=16.0.0}
    dependencies:
      yocto-queue: 1.0.0
    dev: true

  /p-locate@4.1.0:
    resolution: {integrity: sha512-R79ZZ/0wAxKGu3oYMlz8jy/kbhsNrS7SKZ7PxEHBgJ5+F2mtFW2fK2cOtBh1cHYkQsbzFV7I+EoRKe6Yt0oK7A==}
    engines: {node: '>=8'}
    dependencies:
      p-limit: 2.3.0
    dev: true

  /p-locate@5.0.0:
    resolution: {integrity: sha512-LaNjtRWUBY++zB5nE/NwcaoMylSPk+S+ZHNB1TzdbMJMny6dynpAGt7X/tl/QYq3TIeE6nxHppbo2LGymrG5Pw==}
    engines: {node: '>=10'}
    dependencies:
      p-limit: 3.1.0
    dev: true

  /p-locate@6.0.0:
    resolution: {integrity: sha512-wPrq66Llhl7/4AGC6I+cqxT07LhXvWL08LNXz1fENOw0Ap4sRZZ/gZpTTJ5jpurzzzfS2W/Ge9BY3LgLjCShcw==}
    engines: {node: ^12.20.0 || ^14.13.1 || >=16.0.0}
    dependencies:
      p-limit: 4.0.0
    dev: true

  /p-retry@4.6.2:
    resolution: {integrity: sha512-312Id396EbJdvRONlngUx0NydfrIQ5lsYu0znKVUzVvArzEIt08V1qhtyESbGVd1FGX7UKtiFp5uwKZdM8wIuQ==}
    engines: {node: '>=8'}
    dependencies:
      '@types/retry': 0.12.0
      retry: 0.13.1
    dev: true

  /p-try@2.2.0:
    resolution: {integrity: sha512-R4nPAVTAU0B9D35/Gk3uJf/7XYbQcyohSKdvAxIRSNghFl4e71hVoGnBNQz9cWaXxO2I10KTC+3jMdvvoKw6dQ==}
    engines: {node: '>=6'}
    dev: true

  /param-case@3.0.4:
    resolution: {integrity: sha512-RXlj7zCYokReqWpOPH9oYivUzLYZ5vAPIfEmCTNViosC78F8F0H9y7T7gG2M39ymgutxF5gcFEsyZQSph9Bp3A==}
    dependencies:
      dot-case: 3.0.4
      tslib: 2.6.1
    dev: true

  /parent-module@1.0.1:
    resolution: {integrity: sha512-GQ2EWRpQV8/o+Aw8YqtfZZPfNRWZYkbidE9k5rpl/hC3vtHHBfGm2Ifi6qWV+coDGkrUKZAxE3Lot5kcsRlh+g==}
    engines: {node: '>=6'}
    dependencies:
      callsites: 3.1.0
    dev: true

  /parse-json@5.2.0:
    resolution: {integrity: sha512-ayCKvm/phCGxOkYRSCM82iDwct8/EonSEgCSxWxD7ve6jHggsFl4fZVQBPRNgQoKiuV/odhFrGzQXZwbifC8Rg==}
    engines: {node: '>=8'}
    dependencies:
      '@babel/code-frame': 7.22.5
      error-ex: 1.3.2
      json-parse-even-better-errors: 2.3.1
      lines-and-columns: 1.2.4
    dev: true

  /parse-srcset@1.0.2:
    resolution: {integrity: sha512-/2qh0lav6CmI15FzA3i/2Bzk2zCgQhGMkvhOhKNcBVQ1ldgpbfiNTVslmooUmWJcADi1f1kIeynbDRVzNlfR6Q==}
    dev: false

  /parseurl@1.3.3:
    resolution: {integrity: sha512-CiyeOxFT/JZyN5m0z9PfXw4SCBJ6Sygz1Dpl0wqjlhDEGGBP1GnsUVEL0p63hoG1fcj3fHynXi9NYO4nWOL+qQ==}
    engines: {node: '>= 0.8'}
    dev: true

  /pascal-case@3.1.2:
    resolution: {integrity: sha512-uWlGT3YSnK9x3BQJaOdcZwrnV6hPpd8jFH1/ucpiLRPh/2zCVJKS19E4GvYHvaCcACn3foXZ0cLB9Wrx1KGe5g==}
    dependencies:
      no-case: 3.0.4
      tslib: 2.6.1
    dev: true

  /path-exists@4.0.0:
    resolution: {integrity: sha512-ak9Qy5Q7jYb2Wwcey5Fpvg2KoAc/ZIhLSLOSBmRmygPsGwkVVt0fZa0qrtMz+m6tJTAHfZQ8FnmB4MG4LWy7/w==}
    engines: {node: '>=8'}
    dev: true

  /path-exists@5.0.0:
    resolution: {integrity: sha512-RjhtfwJOxzcFmNOi6ltcbcu4Iu+FL3zEj83dk4kAS+fVpTxXLO1b38RvJgT/0QwvV/L3aY9TAnyv0EOqW4GoMQ==}
    engines: {node: ^12.20.0 || ^14.13.1 || >=16.0.0}
    dev: true

  /path-is-absolute@1.0.1:
    resolution: {integrity: sha512-AVbw3UJ2e9bq64vSaS9Am0fje1Pa8pbGqTTsmXfaIiMpnr5DlDhfJOuLj9Sf95ZPVDAUerDfEk88MPmPe7UCQg==}
    engines: {node: '>=0.10.0'}
    dev: true

  /path-key@3.1.1:
    resolution: {integrity: sha512-ojmeN0qd+y0jszEtoY48r0Peq5dwMEkIlCOu6Q5f41lfkswXuKtYrhgoTpLnyIcHm24Uhqx+5Tqm2InSwLhE6Q==}
    engines: {node: '>=8'}
    dev: true

  /path-parse@1.0.7:
    resolution: {integrity: sha512-LDJzPVEEEPR+y48z93A0Ed0yXb8pAByGWo/k5YYdYgpY2/2EsOsksJrq7lOHxryrVOn1ejG6oAp8ahvOIQD8sw==}
    dev: true

  /path-to-regexp@0.1.7:
    resolution: {integrity: sha512-5DFkuoqlv1uYQKxy8omFBeJPQcdoE07Kv2sferDCrAq1ohOU+MSDswDIbnx3YAM60qIOnYa53wBhXW0EbMonrQ==}
    dev: true

  /path-type@4.0.0:
    resolution: {integrity: sha512-gDKb8aZMDeD/tZWs9P6+q0J9Mwkdl6xMV8TjnGP3qJVJ06bdMgkbBlLU8IdfOsIsFz2BW1rNVT3XuNEl8zPAvw==}
    engines: {node: '>=8'}
    dev: true

  /picocolors@1.0.0:
    resolution: {integrity: sha512-1fygroTLlHu66zi26VoTDv8yRgm0Fccecssto+MhsZ0D/DGW2sm8E8AjW7NU5VVTRt5GxbeZ5qBuJr+HyLYkjQ==}

  /picomatch@2.3.1:
    resolution: {integrity: sha512-JU3teHTNjmE2VCGFzuY8EXzCDVwEqB2a8fsIvwaStHhAWJEeVd1o1QD80CU6+ZdEXXSLbSsuLwJjkCBWqRQUVA==}
    engines: {node: '>=8.6'}
    dev: true

  /pify@2.3.0:
    resolution: {integrity: sha512-udgsAY+fTnvv7kI7aaxbqwWNb0AHiB0qBO89PZKPkoTmGOgdbrHDKD+0B2X4uTfJ/FT1R09r9gTsjUjNJotuog==}
    engines: {node: '>=0.10.0'}
    dev: true

  /pixi.js@7.2.4(@pixi/utils@7.2.4):
    resolution: {integrity: sha512-nBH60meoLnHxoMFz17HoMxXS4uJpG5jwIdL+Gx2S11TzWgP3iKF+/WLOTrkSdyuQoQSdIBxVqpnYii0Wiox15A==}
    dependencies:
      '@pixi/accessibility': 7.2.4(@pixi/core@7.2.4)(@pixi/display@7.2.4)(@pixi/events@7.2.4)
      '@pixi/app': 7.2.4(@pixi/core@7.2.4)(@pixi/display@7.2.4)
      '@pixi/assets': 7.2.4(@pixi/core@7.2.4)(@pixi/utils@7.2.4)
      '@pixi/compressed-textures': 7.2.4(@pixi/assets@7.2.4)(@pixi/core@7.2.4)
      '@pixi/core': 7.2.4
      '@pixi/display': 7.2.4(@pixi/core@7.2.4)
      '@pixi/events': 7.2.4(@pixi/core@7.2.4)(@pixi/display@7.2.4)
      '@pixi/extensions': 7.2.4
      '@pixi/extract': 7.2.4(@pixi/core@7.2.4)
      '@pixi/filter-alpha': 7.2.4(@pixi/core@7.2.4)
      '@pixi/filter-blur': 7.2.4(@pixi/core@7.2.4)
      '@pixi/filter-color-matrix': 7.2.4(@pixi/core@7.2.4)
      '@pixi/filter-displacement': 7.2.4(@pixi/core@7.2.4)
      '@pixi/filter-fxaa': 7.2.4(@pixi/core@7.2.4)
      '@pixi/filter-noise': 7.2.4(@pixi/core@7.2.4)
      '@pixi/graphics': 7.2.4(@pixi/core@7.2.4)(@pixi/display@7.2.4)(@pixi/sprite@7.2.4)
      '@pixi/mesh': 7.2.4(@pixi/core@7.2.4)(@pixi/display@7.2.4)
      '@pixi/mesh-extras': 7.2.4(@pixi/core@7.2.4)(@pixi/mesh@7.2.4)
      '@pixi/mixin-cache-as-bitmap': 7.2.4(@pixi/core@7.2.4)(@pixi/display@7.2.4)(@pixi/sprite@7.2.4)
      '@pixi/mixin-get-child-by-name': 7.2.4(@pixi/display@7.2.4)
      '@pixi/mixin-get-global-position': 7.2.4(@pixi/core@7.2.4)(@pixi/display@7.2.4)
      '@pixi/particle-container': 7.2.4(@pixi/core@7.2.4)(@pixi/display@7.2.4)(@pixi/sprite@7.2.4)
      '@pixi/prepare': 7.2.4(@pixi/core@7.2.4)(@pixi/display@7.2.4)(@pixi/graphics@7.2.4)(@pixi/text@7.2.4)
      '@pixi/sprite': 7.2.4(@pixi/core@7.2.4)(@pixi/display@7.2.4)
      '@pixi/sprite-animated': 7.2.4(@pixi/core@7.2.4)(@pixi/sprite@7.2.4)
      '@pixi/sprite-tiling': 7.2.4(@pixi/core@7.2.4)(@pixi/display@7.2.4)(@pixi/sprite@7.2.4)
      '@pixi/spritesheet': 7.2.4(@pixi/assets@7.2.4)(@pixi/core@7.2.4)
      '@pixi/text': 7.2.4(@pixi/core@7.2.4)(@pixi/sprite@7.2.4)
      '@pixi/text-bitmap': 7.2.4(@pixi/assets@7.2.4)(@pixi/core@7.2.4)(@pixi/display@7.2.4)(@pixi/mesh@7.2.4)(@pixi/text@7.2.4)
      '@pixi/text-html': 7.2.4(@pixi/core@7.2.4)(@pixi/display@7.2.4)(@pixi/sprite@7.2.4)(@pixi/text@7.2.4)
    transitivePeerDependencies:
      - '@pixi/utils'
    dev: false

  /pkg-dir@4.2.0:
    resolution: {integrity: sha512-HRDzbaKjC+AOWVXxAU/x54COGeIv9eb+6CkDSQoNTt4XyWoIJvuPsXizxu/Fr23EiekbtZwmh1IcIG/l/a10GQ==}
    engines: {node: '>=8'}
    dependencies:
      find-up: 4.1.0
    dev: true

  /pkg-dir@7.0.0:
    resolution: {integrity: sha512-Ie9z/WINcxxLp27BKOCHGde4ITq9UklYKDzVo1nhk5sqGEXU3FpkwP5GM2voTGJkGd9B3Otl+Q4uwSOeSUtOBA==}
    engines: {node: '>=14.16'}
    dependencies:
      find-up: 6.3.0
    dev: true

  /planck@1.0.0-alpha.4:
    resolution: {integrity: sha512-DOqIPDDWc2MIkYTwyi6q4Z8VIX3sYMr4YZXuUFdUwZUslQVzcUJCMrg9WHIYfyNnQP8U8EzbAmlnKa72+WwExA==}
    dependencies:
      stage-js: 0.9.5
    dev: false

  /postcss-attribute-case-insensitive@6.0.2(postcss@8.4.27):
    resolution: {integrity: sha512-IRuCwwAAQbgaLhxQdQcIIK0dCVXg3XDUnzgKD8iwdiYdwU4rMWRWyl/W9/0nA4ihVpq5pyALiHB2veBJ0292pw==}
    engines: {node: ^14 || ^16 || >=18}
    peerDependencies:
      postcss: ^8.4
    dependencies:
      postcss: 8.4.27
      postcss-selector-parser: 6.0.13
    dev: true

  /postcss-calc@9.0.1(postcss@8.4.27):
    resolution: {integrity: sha512-TipgjGyzP5QzEhsOZUaIkeO5mKeMFpebWzRogWG/ysonUlnHcq5aJe0jOjpfzUU8PeSaBQnrE8ehR0QA5vs8PQ==}
    engines: {node: ^14 || ^16 || >=18.0}
    peerDependencies:
      postcss: ^8.2.2
    dependencies:
      postcss: 8.4.27
      postcss-selector-parser: 6.0.13
      postcss-value-parser: 4.2.0
    dev: true

  /postcss-clamp@4.1.0(postcss@8.4.27):
    resolution: {integrity: sha512-ry4b1Llo/9zz+PKC+030KUnPITTJAHeOwjfAyyB60eT0AorGLdzp52s31OsPRHRf8NchkgFoG2y6fCfn1IV1Ow==}
    engines: {node: '>=7.6.0'}
    peerDependencies:
      postcss: ^8.4.6
    dependencies:
      postcss: 8.4.27
      postcss-value-parser: 4.2.0
    dev: true

  /postcss-color-functional-notation@6.0.0(postcss@8.4.27):
    resolution: {integrity: sha512-kaWTgnhRKFtfMF8H0+NQBFxgr5CGg05WGe07Mc1ld6XHwwRWlqSbHOW0zwf+BtkBQpsdVUu7+gl9dtdvhWMedw==}
    engines: {node: ^14 || ^16 || >=18}
    peerDependencies:
      postcss: ^8.4
    dependencies:
      '@csstools/postcss-progressive-custom-properties': 3.0.0(postcss@8.4.27)
      postcss: 8.4.27
      postcss-value-parser: 4.2.0
    dev: true

  /postcss-color-hex-alpha@9.0.2(postcss@8.4.27):
    resolution: {integrity: sha512-SfPjgr//VQ/DOCf80STIAsdAs7sbIbxATvVmd+Ec7JvR8onz9pjawhq3BJM3Pie40EE3TyB0P6hft16D33Nlyg==}
    engines: {node: ^14 || ^16 || >=18}
    peerDependencies:
      postcss: ^8.4
    dependencies:
      postcss: 8.4.27
      postcss-value-parser: 4.2.0
    dev: true

  /postcss-color-rebeccapurple@9.0.0(postcss@8.4.27):
    resolution: {integrity: sha512-RmUFL+foS05AKglkEoqfx+KFdKRVmqUAxlHNz4jLqIi7046drIPyerdl4B6j/RA2BSP8FI8gJcHmLRrwJOMnHw==}
    engines: {node: ^14 || ^16 || >=18}
    peerDependencies:
      postcss: ^8.4
    dependencies:
      postcss: 8.4.27
      postcss-value-parser: 4.2.0
    dev: true

  /postcss-colormin@6.0.0(postcss@8.4.27):
    resolution: {integrity: sha512-EuO+bAUmutWoZYgHn2T1dG1pPqHU6L4TjzPlu4t1wZGXQ/fxV16xg2EJmYi0z+6r+MGV1yvpx1BHkUaRrPa2bw==}
    engines: {node: ^14 || ^16 || >=18.0}
    peerDependencies:
      postcss: ^8.2.15
    dependencies:
      browserslist: 4.21.10
      caniuse-api: 3.0.0
      colord: 2.9.3
      postcss: 8.4.27
      postcss-value-parser: 4.2.0
    dev: true

  /postcss-convert-values@6.0.0(postcss@8.4.27):
    resolution: {integrity: sha512-U5D8QhVwqT++ecmy8rnTb+RL9n/B806UVaS3m60lqle4YDFcpbS3ae5bTQIh3wOGUSDHSEtMYLs/38dNG7EYFw==}
    engines: {node: ^14 || ^16 || >=18.0}
    peerDependencies:
      postcss: ^8.2.15
    dependencies:
      browserslist: 4.21.10
      postcss: 8.4.27
      postcss-value-parser: 4.2.0
    dev: true

  /postcss-custom-media@10.0.0(postcss@8.4.27):
    resolution: {integrity: sha512-NxDn7C6GJ7X8TsWOa8MbCdq9rLERRLcPfQSp856k1jzMreL8X9M6iWk35JjPRIb9IfRnVohmxAylDRx7n4Rv4g==}
    engines: {node: ^14 || ^16 || >=18}
    peerDependencies:
      postcss: ^8.4
    dependencies:
      '@csstools/cascade-layer-name-parser': 1.0.4(@csstools/css-parser-algorithms@2.3.1)(@csstools/css-tokenizer@2.2.0)
      '@csstools/css-parser-algorithms': 2.3.1(@csstools/css-tokenizer@2.2.0)
      '@csstools/css-tokenizer': 2.2.0
      '@csstools/media-query-list-parser': 2.1.3(@csstools/css-parser-algorithms@2.3.1)(@csstools/css-tokenizer@2.2.0)
      postcss: 8.4.27
    dev: true

  /postcss-custom-properties@13.3.0(postcss@8.4.27):
    resolution: {integrity: sha512-q4VgtIKSy5+KcUvQ0WxTjDy9DZjQ5VCXAZ9+tT9+aPMbA0z6s2t1nMw0QHszru1ib5ElkXl9JUpYYU37VVUs7g==}
    engines: {node: ^14 || ^16 || >=18}
    peerDependencies:
      postcss: ^8.4
    dependencies:
      '@csstools/cascade-layer-name-parser': 1.0.4(@csstools/css-parser-algorithms@2.3.1)(@csstools/css-tokenizer@2.2.0)
      '@csstools/css-parser-algorithms': 2.3.1(@csstools/css-tokenizer@2.2.0)
      '@csstools/css-tokenizer': 2.2.0
      postcss: 8.4.27
      postcss-value-parser: 4.2.0
    dev: true

  /postcss-custom-selectors@7.1.4(postcss@8.4.27):
    resolution: {integrity: sha512-TU2xyUUBTlpiLnwyE2ZYMUIYB41MKMkBZ8X8ntkqRDQ8sdBLhFFsPgNcOliBd5+/zcK51C9hRnSE7hKUJMxQSw==}
    engines: {node: ^14 || ^16 || >=18}
    peerDependencies:
      postcss: ^8.4
    dependencies:
      '@csstools/cascade-layer-name-parser': 1.0.4(@csstools/css-parser-algorithms@2.3.1)(@csstools/css-tokenizer@2.2.0)
      '@csstools/css-parser-algorithms': 2.3.1(@csstools/css-tokenizer@2.2.0)
      '@csstools/css-tokenizer': 2.2.0
      postcss: 8.4.27
      postcss-selector-parser: 6.0.13
    dev: true

  /postcss-dir-pseudo-class@8.0.0(postcss@8.4.27):
    resolution: {integrity: sha512-Oy5BBi0dWPwij/IA+yDYj+/OBMQ9EPqAzTHeSNUYrUWdll/PRJmcbiUj0MNcsBi681I1gcSTLvMERPaXzdbvJg==}
    engines: {node: ^14 || ^16 || >=18}
    peerDependencies:
      postcss: ^8.4
    dependencies:
      postcss: 8.4.27
      postcss-selector-parser: 6.0.13
    dev: true

  /postcss-discard-comments@6.0.0(postcss@8.4.27):
    resolution: {integrity: sha512-p2skSGqzPMZkEQvJsgnkBhCn8gI7NzRH2683EEjrIkoMiwRELx68yoUJ3q3DGSGuQ8Ug9Gsn+OuDr46yfO+eFw==}
    engines: {node: ^14 || ^16 || >=18.0}
    peerDependencies:
      postcss: ^8.2.15
    dependencies:
      postcss: 8.4.27
    dev: true

  /postcss-discard-duplicates@6.0.0(postcss@8.4.27):
    resolution: {integrity: sha512-bU1SXIizMLtDW4oSsi5C/xHKbhLlhek/0/yCnoMQany9k3nPBq+Ctsv/9oMmyqbR96HYHxZcHyK2HR5P/mqoGA==}
    engines: {node: ^14 || ^16 || >=18.0}
    peerDependencies:
      postcss: ^8.2.15
    dependencies:
      postcss: 8.4.27
    dev: true

  /postcss-discard-empty@6.0.0(postcss@8.4.27):
    resolution: {integrity: sha512-b+h1S1VT6dNhpcg+LpyiUrdnEZfICF0my7HAKgJixJLW7BnNmpRH34+uw/etf5AhOlIhIAuXApSzzDzMI9K/gQ==}
    engines: {node: ^14 || ^16 || >=18.0}
    peerDependencies:
      postcss: ^8.2.15
    dependencies:
      postcss: 8.4.27
    dev: true

  /postcss-discard-overridden@6.0.0(postcss@8.4.27):
    resolution: {integrity: sha512-4VELwssYXDFigPYAZ8vL4yX4mUepF/oCBeeIT4OXsJPYOtvJumyz9WflmJWTfDwCUcpDR+z0zvCWBXgTx35SVw==}
    engines: {node: ^14 || ^16 || >=18.0}
    peerDependencies:
      postcss: ^8.2.15
    dependencies:
      postcss: 8.4.27
    dev: true

  /postcss-double-position-gradients@5.0.0(postcss@8.4.27):
    resolution: {integrity: sha512-wR8npIkrIVUTicUpCWSSo1f/g7gAEIH70FMqCugY4m4j6TX4E0T2Q5rhfO0gqv00biBZdLyb+HkW8x6as+iJNQ==}
    engines: {node: ^14 || ^16 || >=18}
    peerDependencies:
      postcss: ^8.4
    dependencies:
      '@csstools/postcss-progressive-custom-properties': 3.0.0(postcss@8.4.27)
      postcss: 8.4.27
      postcss-value-parser: 4.2.0
    dev: true

  /postcss-focus-visible@9.0.0(postcss@8.4.27):
    resolution: {integrity: sha512-zA4TbVaIaT8npZBEROhZmlc+GBKE8AELPHXE7i4TmIUEQhw/P/mSJfY9t6tBzpQ1rABeGtEOHYrW4SboQeONMQ==}
    engines: {node: ^14 || ^16 || >=18}
    peerDependencies:
      postcss: ^8.4
    dependencies:
      postcss: 8.4.27
      postcss-selector-parser: 6.0.13
    dev: true

  /postcss-focus-within@8.0.0(postcss@8.4.27):
    resolution: {integrity: sha512-E7+J9nuQzZaA37D/MUZMX1K817RZGDab8qw6pFwzAkDd/QtlWJ9/WTKmzewNiuxzeq6WWY7ATiRePVoDKp+DnA==}
    engines: {node: ^14 || ^16 || >=18}
    peerDependencies:
      postcss: ^8.4
    dependencies:
      postcss: 8.4.27
      postcss-selector-parser: 6.0.13
    dev: true

  /postcss-font-variant@5.0.0(postcss@8.4.27):
    resolution: {integrity: sha512-1fmkBaCALD72CK2a9i468mA/+tr9/1cBxRRMXOUaZqO43oWPR5imcyPjXwuv7PXbCid4ndlP5zWhidQVVa3hmA==}
    peerDependencies:
      postcss: ^8.1.0
    dependencies:
      postcss: 8.4.27
    dev: true

  /postcss-gap-properties@5.0.0(postcss@8.4.27):
    resolution: {integrity: sha512-YjsEEL6890P7MCv6fch6Am1yq0EhQCJMXyT4LBohiu87+4/WqR7y5W3RIv53WdA901hhytgRvjlrAhibhW4qsA==}
    engines: {node: ^14 || ^16 || >=18}
    peerDependencies:
      postcss: ^8.4
    dependencies:
      postcss: 8.4.27
    dev: true

  /postcss-image-set-function@6.0.0(postcss@8.4.27):
    resolution: {integrity: sha512-bg58QnJexFpPBU4IGPAugAPKV0FuFtX5rHYNSKVaV91TpHN7iwyEzz1bkIPCiSU5+BUN00e+3fV5KFrwIgRocw==}
    engines: {node: ^14 || ^16 || >=18}
    peerDependencies:
      postcss: ^8.4
    dependencies:
      postcss: 8.4.27
      postcss-value-parser: 4.2.0
    dev: true

  /postcss-import@15.1.0(postcss@8.4.27):
    resolution: {integrity: sha512-hpr+J05B2FVYUAXHeK1YyI267J/dDDhMU6B6civm8hSY1jYJnBXxzKDKDswzJmtLHryrjhnDjqqp/49t8FALew==}
    engines: {node: '>=14.0.0'}
    peerDependencies:
      postcss: ^8.0.0
    dependencies:
      postcss: 8.4.27
      postcss-value-parser: 4.2.0
      read-cache: 1.0.0
      resolve: 1.22.2
    dev: true

  /postcss-initial@4.0.1(postcss@8.4.27):
    resolution: {integrity: sha512-0ueD7rPqX8Pn1xJIjay0AZeIuDoF+V+VvMt/uOnn+4ezUKhZM/NokDeP6DwMNyIoYByuN/94IQnt5FEkaN59xQ==}
    peerDependencies:
      postcss: ^8.0.0
    dependencies:
      postcss: 8.4.27
    dev: true

  /postcss-lab-function@6.0.1(postcss@8.4.27):
    resolution: {integrity: sha512-/Xl6JitDh7jWkcOLxrHcAlEaqkxyaG3g4iDMy5RyhNaiQPJ9Egf2+Mxp1W2qnH5jB2bj59f3RbdKmC6qx1IcXA==}
    engines: {node: ^14 || ^16 || >=18}
    peerDependencies:
      postcss: ^8.4
    dependencies:
      '@csstools/css-color-parser': 1.2.3(@csstools/css-parser-algorithms@2.3.1)(@csstools/css-tokenizer@2.2.0)
      '@csstools/css-parser-algorithms': 2.3.1(@csstools/css-tokenizer@2.2.0)
      '@csstools/css-tokenizer': 2.2.0
      '@csstools/postcss-progressive-custom-properties': 3.0.0(postcss@8.4.27)
      postcss: 8.4.27
    dev: true

  /postcss-loader@7.3.3(postcss@8.4.27)(webpack@5.88.2):
    resolution: {integrity: sha512-YgO/yhtevGO/vJePCQmTxiaEwER94LABZN0ZMT4A0vsak9TpO+RvKRs7EmJ8peIlB9xfXCsS7M8LjqncsUZ5HA==}
    engines: {node: '>= 14.15.0'}
    peerDependencies:
      postcss: ^7.0.0 || ^8.0.1
      webpack: ^5.0.0
    dependencies:
      cosmiconfig: 8.2.0
      jiti: 1.19.1
      postcss: 8.4.27
      semver: 7.5.4
      webpack: 5.88.2(webpack-cli@5.1.4)
    dev: true

  /postcss-logical@7.0.0(postcss@8.4.27):
    resolution: {integrity: sha512-zYf3vHkoW82f5UZTEXChTJvH49Yl9X37axTZsJGxrCG2kOUwtaAoz9E7tqYg0lsIoJLybaL8fk/2mOi81zVIUw==}
    engines: {node: ^14 || ^16 || >=18}
    peerDependencies:
      postcss: ^8.4
    dependencies:
      postcss: 8.4.27
      postcss-value-parser: 4.2.0
    dev: true

  /postcss-merge-longhand@6.0.0(postcss@8.4.27):
    resolution: {integrity: sha512-4VSfd1lvGkLTLYcxFuISDtWUfFS4zXe0FpF149AyziftPFQIWxjvFSKhA4MIxMe4XM3yTDgQMbSNgzIVxChbIg==}
    engines: {node: ^14 || ^16 || >=18.0}
    peerDependencies:
      postcss: ^8.2.15
    dependencies:
      postcss: 8.4.27
      postcss-value-parser: 4.2.0
      stylehacks: 6.0.0(postcss@8.4.27)
    dev: true

  /postcss-merge-rules@6.0.1(postcss@8.4.27):
    resolution: {integrity: sha512-a4tlmJIQo9SCjcfiCcCMg/ZCEe0XTkl/xK0XHBs955GWg9xDX3NwP9pwZ78QUOWB8/0XCjZeJn98Dae0zg6AAw==}
    engines: {node: ^14 || ^16 || >=18.0}
    peerDependencies:
      postcss: ^8.2.15
    dependencies:
      browserslist: 4.21.10
      caniuse-api: 3.0.0
      cssnano-utils: 4.0.0(postcss@8.4.27)
      postcss: 8.4.27
      postcss-selector-parser: 6.0.13
    dev: true

  /postcss-minify-font-values@6.0.0(postcss@8.4.27):
    resolution: {integrity: sha512-zNRAVtyh5E8ndZEYXA4WS8ZYsAp798HiIQ1V2UF/C/munLp2r1UGHwf1+6JFu7hdEhJFN+W1WJQKBrtjhFgEnA==}
    engines: {node: ^14 || ^16 || >=18.0}
    peerDependencies:
      postcss: ^8.2.15
    dependencies:
      postcss: 8.4.27
      postcss-value-parser: 4.2.0
    dev: true

  /postcss-minify-gradients@6.0.0(postcss@8.4.27):
    resolution: {integrity: sha512-wO0F6YfVAR+K1xVxF53ueZJza3L+R3E6cp0VwuXJQejnNUH0DjcAFe3JEBeTY1dLwGa0NlDWueCA1VlEfiKgAA==}
    engines: {node: ^14 || ^16 || >=18.0}
    peerDependencies:
      postcss: ^8.2.15
    dependencies:
      colord: 2.9.3
      cssnano-utils: 4.0.0(postcss@8.4.27)
      postcss: 8.4.27
      postcss-value-parser: 4.2.0
    dev: true

  /postcss-minify-params@6.0.0(postcss@8.4.27):
    resolution: {integrity: sha512-Fz/wMQDveiS0n5JPcvsMeyNXOIMrwF88n7196puSuQSWSa+/Ofc1gDOSY2xi8+A4PqB5dlYCKk/WfqKqsI+ReQ==}
    engines: {node: ^14 || ^16 || >=18.0}
    peerDependencies:
      postcss: ^8.2.15
    dependencies:
      browserslist: 4.21.10
      cssnano-utils: 4.0.0(postcss@8.4.27)
      postcss: 8.4.27
      postcss-value-parser: 4.2.0
    dev: true

  /postcss-minify-selectors@6.0.0(postcss@8.4.27):
    resolution: {integrity: sha512-ec/q9JNCOC2CRDNnypipGfOhbYPuUkewGwLnbv6omue/PSASbHSU7s6uSQ0tcFRVv731oMIx8k0SP4ZX6be/0g==}
    engines: {node: ^14 || ^16 || >=18.0}
    peerDependencies:
      postcss: ^8.2.15
    dependencies:
      postcss: 8.4.27
      postcss-selector-parser: 6.0.13
    dev: true

  /postcss-modules-extract-imports@3.0.0(postcss@8.4.27):
    resolution: {integrity: sha512-bdHleFnP3kZ4NYDhuGlVK+CMrQ/pqUm8bx/oGL93K6gVwiclvX5x0n76fYMKuIGKzlABOy13zsvqjb0f92TEXw==}
    engines: {node: ^10 || ^12 || >= 14}
    peerDependencies:
      postcss: ^8.1.0
    dependencies:
      postcss: 8.4.27
    dev: true

  /postcss-modules-local-by-default@4.0.3(postcss@8.4.27):
    resolution: {integrity: sha512-2/u2zraspoACtrbFRnTijMiQtb4GW4BvatjaG/bCjYQo8kLTdevCUlwuBHx2sCnSyrI3x3qj4ZK1j5LQBgzmwA==}
    engines: {node: ^10 || ^12 || >= 14}
    peerDependencies:
      postcss: ^8.1.0
    dependencies:
      icss-utils: 5.1.0(postcss@8.4.27)
      postcss: 8.4.27
      postcss-selector-parser: 6.0.13
      postcss-value-parser: 4.2.0
    dev: true

  /postcss-modules-scope@3.0.0(postcss@8.4.27):
    resolution: {integrity: sha512-hncihwFA2yPath8oZ15PZqvWGkWf+XUfQgUGamS4LqoP1anQLOsOJw0vr7J7IwLpoY9fatA2qiGUGmuZL0Iqlg==}
    engines: {node: ^10 || ^12 || >= 14}
    peerDependencies:
      postcss: ^8.1.0
    dependencies:
      postcss: 8.4.27
      postcss-selector-parser: 6.0.13
    dev: true

  /postcss-modules-values@4.0.0(postcss@8.4.27):
    resolution: {integrity: sha512-RDxHkAiEGI78gS2ofyvCsu7iycRv7oqw5xMWn9iMoR0N/7mf9D50ecQqUo5BZ9Zh2vH4bCUR/ktCqbB9m8vJjQ==}
    engines: {node: ^10 || ^12 || >= 14}
    peerDependencies:
      postcss: ^8.1.0
    dependencies:
      icss-utils: 5.1.0(postcss@8.4.27)
      postcss: 8.4.27
    dev: true

  /postcss-nesting@12.0.1(postcss@8.4.27):
    resolution: {integrity: sha512-6LCqCWP9pqwXw/njMvNK0hGY44Fxc4B2EsGbn6xDcxbNRzP8GYoxT7yabVVMLrX3quqOJ9hg2jYMsnkedOf8pA==}
    engines: {node: ^14 || ^16 || >=18}
    peerDependencies:
      postcss: ^8.4
    dependencies:
      '@csstools/selector-specificity': 3.0.0(postcss-selector-parser@6.0.13)
      postcss: 8.4.27
      postcss-selector-parser: 6.0.13
    dev: true

  /postcss-normalize-charset@6.0.0(postcss@8.4.27):
    resolution: {integrity: sha512-cqundwChbu8yO/gSWkuFDmKrCZ2vJzDAocheT2JTd0sFNA4HMGoKMfbk2B+J0OmO0t5GUkiAkSM5yF2rSLUjgQ==}
    engines: {node: ^14 || ^16 || >=18.0}
    peerDependencies:
      postcss: ^8.2.15
    dependencies:
      postcss: 8.4.27
    dev: true

  /postcss-normalize-display-values@6.0.0(postcss@8.4.27):
    resolution: {integrity: sha512-Qyt5kMrvy7dJRO3OjF7zkotGfuYALETZE+4lk66sziWSPzlBEt7FrUshV6VLECkI4EN8Z863O6Nci4NXQGNzYw==}
    engines: {node: ^14 || ^16 || >=18.0}
    peerDependencies:
      postcss: ^8.2.15
    dependencies:
      postcss: 8.4.27
      postcss-value-parser: 4.2.0
    dev: true

  /postcss-normalize-positions@6.0.0(postcss@8.4.27):
    resolution: {integrity: sha512-mPCzhSV8+30FZyWhxi6UoVRYd3ZBJgTRly4hOkaSifo0H+pjDYcii/aVT4YE6QpOil15a5uiv6ftnY3rm0igPg==}
    engines: {node: ^14 || ^16 || >=18.0}
    peerDependencies:
      postcss: ^8.2.15
    dependencies:
      postcss: 8.4.27
      postcss-value-parser: 4.2.0
    dev: true

  /postcss-normalize-repeat-style@6.0.0(postcss@8.4.27):
    resolution: {integrity: sha512-50W5JWEBiOOAez2AKBh4kRFm2uhrT3O1Uwdxz7k24aKtbD83vqmcVG7zoIwo6xI2FZ/HDlbrCopXhLeTpQib1A==}
    engines: {node: ^14 || ^16 || >=18.0}
    peerDependencies:
      postcss: ^8.2.15
    dependencies:
      postcss: 8.4.27
      postcss-value-parser: 4.2.0
    dev: true

  /postcss-normalize-string@6.0.0(postcss@8.4.27):
    resolution: {integrity: sha512-KWkIB7TrPOiqb8ZZz6homet2KWKJwIlysF5ICPZrXAylGe2hzX/HSf4NTX2rRPJMAtlRsj/yfkrWGavFuB+c0w==}
    engines: {node: ^14 || ^16 || >=18.0}
    peerDependencies:
      postcss: ^8.2.15
    dependencies:
      postcss: 8.4.27
      postcss-value-parser: 4.2.0
    dev: true

  /postcss-normalize-timing-functions@6.0.0(postcss@8.4.27):
    resolution: {integrity: sha512-tpIXWciXBp5CiFs8sem90IWlw76FV4oi6QEWfQwyeREVwUy39VSeSqjAT7X0Qw650yAimYW5gkl2Gd871N5SQg==}
    engines: {node: ^14 || ^16 || >=18.0}
    peerDependencies:
      postcss: ^8.2.15
    dependencies:
      postcss: 8.4.27
      postcss-value-parser: 4.2.0
    dev: true

  /postcss-normalize-unicode@6.0.0(postcss@8.4.27):
    resolution: {integrity: sha512-ui5crYkb5ubEUDugDc786L/Me+DXp2dLg3fVJbqyAl0VPkAeALyAijF2zOsnZyaS1HyfPuMH0DwyY18VMFVNkg==}
    engines: {node: ^14 || ^16 || >=18.0}
    peerDependencies:
      postcss: ^8.2.15
    dependencies:
      browserslist: 4.21.10
      postcss: 8.4.27
      postcss-value-parser: 4.2.0
    dev: true

  /postcss-normalize-url@6.0.0(postcss@8.4.27):
    resolution: {integrity: sha512-98mvh2QzIPbb02YDIrYvAg4OUzGH7s1ZgHlD3fIdTHLgPLRpv1ZTKJDnSAKr4Rt21ZQFzwhGMXxpXlfrUBKFHw==}
    engines: {node: ^14 || ^16 || >=18.0}
    peerDependencies:
      postcss: ^8.2.15
    dependencies:
      postcss: 8.4.27
      postcss-value-parser: 4.2.0
    dev: true

  /postcss-normalize-whitespace@6.0.0(postcss@8.4.27):
    resolution: {integrity: sha512-7cfE1AyLiK0+ZBG6FmLziJzqQCpTQY+8XjMhMAz8WSBSCsCNNUKujgIgjCAmDT3cJ+3zjTXFkoD15ZPsckArVw==}
    engines: {node: ^14 || ^16 || >=18.0}
    peerDependencies:
      postcss: ^8.2.15
    dependencies:
      postcss: 8.4.27
      postcss-value-parser: 4.2.0
    dev: true

  /postcss-opacity-percentage@2.0.0(postcss@8.4.27):
    resolution: {integrity: sha512-lyDrCOtntq5Y1JZpBFzIWm2wG9kbEdujpNt4NLannF+J9c8CgFIzPa80YQfdza+Y+yFfzbYj/rfoOsYsooUWTQ==}
    engines: {node: ^14 || ^16 || >=18}
    peerDependencies:
      postcss: ^8.2
    dependencies:
      postcss: 8.4.27
    dev: true

  /postcss-ordered-values@6.0.0(postcss@8.4.27):
    resolution: {integrity: sha512-K36XzUDpvfG/nWkjs6d1hRBydeIxGpKS2+n+ywlKPzx1nMYDYpoGbcjhj5AwVYJK1qV2/SDoDEnHzlPD6s3nMg==}
    engines: {node: ^14 || ^16 || >=18.0}
    peerDependencies:
      postcss: ^8.2.15
    dependencies:
      cssnano-utils: 4.0.0(postcss@8.4.27)
      postcss: 8.4.27
      postcss-value-parser: 4.2.0
    dev: true

  /postcss-overflow-shorthand@5.0.0(postcss@8.4.27):
    resolution: {integrity: sha512-2rlxDyeSics/hC2FuMdPnWiP9WUPZ5x7FTuArXLFVpaSQ2woPSfZS4RD59HuEokbZhs/wPUQJ1E3MT6zVv94MQ==}
    engines: {node: ^14 || ^16 || >=18}
    peerDependencies:
      postcss: ^8.4
    dependencies:
      postcss: 8.4.27
      postcss-value-parser: 4.2.0
    dev: true

  /postcss-page-break@3.0.4(postcss@8.4.27):
    resolution: {integrity: sha512-1JGu8oCjVXLa9q9rFTo4MbeeA5FMe00/9C7lN4va606Rdb+HkxXtXsmEDrIraQ11fGz/WvKWa8gMuCKkrXpTsQ==}
    peerDependencies:
      postcss: ^8
    dependencies:
      postcss: 8.4.27
    dev: true

  /postcss-place@9.0.0(postcss@8.4.27):
    resolution: {integrity: sha512-qLEPD9VPH5opDVemwmRaujODF9nExn24VOC3ghgVLEvfYN7VZLwJHes0q/C9YR5hI2UC3VgBE8Wkdp1TxCXhtg==}
    engines: {node: ^14 || ^16 || >=18}
    peerDependencies:
      postcss: ^8.4
    dependencies:
      postcss: 8.4.27
      postcss-value-parser: 4.2.0
    dev: true

  /postcss-preset-env@9.1.1(postcss@8.4.27):
    resolution: {integrity: sha512-rMPEqyTLm8JLbvaHnDAdQg6SN4Z/NDOsm+CRefg4HmSOiNpTcBXaw4RAaQbfTNe8BB75l4NpoQ6sMdrutdEpdQ==}
    engines: {node: ^14 || ^16 || >=18}
    peerDependencies:
      postcss: ^8.4
    dependencies:
      '@csstools/postcss-cascade-layers': 4.0.0(postcss@8.4.27)
      '@csstools/postcss-color-function': 3.0.1(postcss@8.4.27)
      '@csstools/postcss-color-mix-function': 2.0.1(postcss@8.4.27)
      '@csstools/postcss-exponential-functions': 1.0.0(postcss@8.4.27)
      '@csstools/postcss-font-format-keywords': 3.0.0(postcss@8.4.27)
      '@csstools/postcss-gradients-interpolation-method': 4.0.1(postcss@8.4.27)
      '@csstools/postcss-hwb-function': 3.0.1(postcss@8.4.27)
      '@csstools/postcss-ic-unit': 3.0.0(postcss@8.4.27)
      '@csstools/postcss-is-pseudo-class': 4.0.0(postcss@8.4.27)
      '@csstools/postcss-logical-float-and-clear': 2.0.0(postcss@8.4.27)
      '@csstools/postcss-logical-resize': 2.0.0(postcss@8.4.27)
      '@csstools/postcss-logical-viewport-units': 2.0.1(postcss@8.4.27)
      '@csstools/postcss-media-minmax': 1.0.7(postcss@8.4.27)
      '@csstools/postcss-media-queries-aspect-ratio-number-values': 2.0.2(postcss@8.4.27)
      '@csstools/postcss-nested-calc': 3.0.0(postcss@8.4.27)
      '@csstools/postcss-normalize-display-values': 3.0.0(postcss@8.4.27)
      '@csstools/postcss-oklab-function': 3.0.1(postcss@8.4.27)
      '@csstools/postcss-progressive-custom-properties': 3.0.0(postcss@8.4.27)
      '@csstools/postcss-relative-color-syntax': 2.0.1(postcss@8.4.27)
      '@csstools/postcss-scope-pseudo-class': 3.0.0(postcss@8.4.27)
      '@csstools/postcss-stepped-value-functions': 3.0.1(postcss@8.4.27)
      '@csstools/postcss-text-decoration-shorthand': 3.0.0(postcss@8.4.27)
      '@csstools/postcss-trigonometric-functions': 3.0.1(postcss@8.4.27)
      '@csstools/postcss-unset-value': 3.0.0(postcss@8.4.27)
      autoprefixer: 10.4.14(postcss@8.4.27)
      browserslist: 4.21.10
      css-blank-pseudo: 6.0.0(postcss@8.4.27)
      css-has-pseudo: 6.0.0(postcss@8.4.27)
      css-prefers-color-scheme: 9.0.0(postcss@8.4.27)
      cssdb: 7.7.0
      postcss: 8.4.27
      postcss-attribute-case-insensitive: 6.0.2(postcss@8.4.27)
      postcss-clamp: 4.1.0(postcss@8.4.27)
      postcss-color-functional-notation: 6.0.0(postcss@8.4.27)
      postcss-color-hex-alpha: 9.0.2(postcss@8.4.27)
      postcss-color-rebeccapurple: 9.0.0(postcss@8.4.27)
      postcss-custom-media: 10.0.0(postcss@8.4.27)
      postcss-custom-properties: 13.3.0(postcss@8.4.27)
      postcss-custom-selectors: 7.1.4(postcss@8.4.27)
      postcss-dir-pseudo-class: 8.0.0(postcss@8.4.27)
      postcss-double-position-gradients: 5.0.0(postcss@8.4.27)
      postcss-focus-visible: 9.0.0(postcss@8.4.27)
      postcss-focus-within: 8.0.0(postcss@8.4.27)
      postcss-font-variant: 5.0.0(postcss@8.4.27)
      postcss-gap-properties: 5.0.0(postcss@8.4.27)
      postcss-image-set-function: 6.0.0(postcss@8.4.27)
      postcss-initial: 4.0.1(postcss@8.4.27)
      postcss-lab-function: 6.0.1(postcss@8.4.27)
      postcss-logical: 7.0.0(postcss@8.4.27)
      postcss-nesting: 12.0.1(postcss@8.4.27)
      postcss-opacity-percentage: 2.0.0(postcss@8.4.27)
      postcss-overflow-shorthand: 5.0.0(postcss@8.4.27)
      postcss-page-break: 3.0.4(postcss@8.4.27)
      postcss-place: 9.0.0(postcss@8.4.27)
      postcss-pseudo-class-any-link: 9.0.0(postcss@8.4.27)
      postcss-replace-overflow-wrap: 4.0.0(postcss@8.4.27)
      postcss-selector-not: 7.0.1(postcss@8.4.27)
      postcss-value-parser: 4.2.0
    dev: true

  /postcss-pseudo-class-any-link@9.0.0(postcss@8.4.27):
    resolution: {integrity: sha512-QNCYIL98VKFKY6HGDEJpF6+K/sg9bxcUYnOmNHJxZS5wsFDFaVoPeG68WAuhsqwbIBSo/b9fjEnTwY2mTSD+uA==}
    engines: {node: ^14 || ^16 || >=18}
    peerDependencies:
      postcss: ^8.4
    dependencies:
      postcss: 8.4.27
      postcss-selector-parser: 6.0.13
    dev: true

  /postcss-reduce-initial@6.0.0(postcss@8.4.27):
    resolution: {integrity: sha512-s2UOnidpVuXu6JiiI5U+fV2jamAw5YNA9Fdi/GRK0zLDLCfXmSGqQtzpUPtfN66RtCbb9fFHoyZdQaxOB3WxVA==}
    engines: {node: ^14 || ^16 || >=18.0}
    peerDependencies:
      postcss: ^8.2.15
    dependencies:
      browserslist: 4.21.10
      caniuse-api: 3.0.0
      postcss: 8.4.27
    dev: true

  /postcss-reduce-transforms@6.0.0(postcss@8.4.27):
    resolution: {integrity: sha512-FQ9f6xM1homnuy1wLe9lP1wujzxnwt1EwiigtWwuyf8FsqqXUDUp2Ulxf9A5yjlUOTdCJO6lonYjg1mgqIIi2w==}
    engines: {node: ^14 || ^16 || >=18.0}
    peerDependencies:
      postcss: ^8.2.15
    dependencies:
      postcss: 8.4.27
      postcss-value-parser: 4.2.0
    dev: true

  /postcss-replace-overflow-wrap@4.0.0(postcss@8.4.27):
    resolution: {integrity: sha512-KmF7SBPphT4gPPcKZc7aDkweHiKEEO8cla/GjcBK+ckKxiZslIu3C4GCRW3DNfL0o7yW7kMQu9xlZ1kXRXLXtw==}
    peerDependencies:
      postcss: ^8.0.3
    dependencies:
      postcss: 8.4.27
    dev: true

  /postcss-selector-not@7.0.1(postcss@8.4.27):
    resolution: {integrity: sha512-1zT5C27b/zeJhchN7fP0kBr16Cc61mu7Si9uWWLoA3Px/D9tIJPKchJCkUH3tPO5D0pCFmGeApAv8XpXBQJ8SQ==}
    engines: {node: ^14 || ^16 || >=18}
    peerDependencies:
      postcss: ^8.4
    dependencies:
      postcss: 8.4.27
      postcss-selector-parser: 6.0.13
    dev: true

  /postcss-selector-parser@6.0.13:
    resolution: {integrity: sha512-EaV1Gl4mUEV4ddhDnv/xtj7sxwrwxdetHdWUGnT4VJQf+4d05v6lHYZr8N573k5Z0BViss7BDhfWtKS3+sfAqQ==}
    engines: {node: '>=4'}
    dependencies:
      cssesc: 3.0.0
      util-deprecate: 1.0.2
    dev: true

  /postcss-svgo@6.0.0(postcss@8.4.27):
    resolution: {integrity: sha512-r9zvj/wGAoAIodn84dR/kFqwhINp5YsJkLoujybWG59grR/IHx+uQ2Zo+IcOwM0jskfYX3R0mo+1Kip1VSNcvw==}
    engines: {node: ^14 || ^16 || >= 18}
    peerDependencies:
      postcss: ^8.2.15
    dependencies:
      postcss: 8.4.27
      postcss-value-parser: 4.2.0
      svgo: 3.0.2
    dev: true

  /postcss-unique-selectors@6.0.0(postcss@8.4.27):
    resolution: {integrity: sha512-EPQzpZNxOxP7777t73RQpZE5e9TrnCrkvp7AH7a0l89JmZiPnS82y216JowHXwpBCQitfyxrof9TK3rYbi7/Yw==}
    engines: {node: ^14 || ^16 || >=18.0}
    peerDependencies:
      postcss: ^8.2.15
    dependencies:
      postcss: 8.4.27
      postcss-selector-parser: 6.0.13
    dev: true

  /postcss-value-parser@4.2.0:
    resolution: {integrity: sha512-1NNCs6uurfkVbeXG4S8JFT9t19m45ICnif8zWLd5oPSZ50QnwMfK+H3jv408d4jw/7Bttv5axS5IiHoLaVNHeQ==}
    dev: true

  /postcss@8.4.27:
    resolution: {integrity: sha512-gY/ACJtJPSmUFPDCHtX78+01fHa64FaU4zaaWfuh1MhGJISufJAH4cun6k/8fwsHYeK4UQmENQK+tRLCFJE8JQ==}
    engines: {node: ^10 || ^12 || >=14}
    dependencies:
      nanoid: 3.3.6
      picocolors: 1.0.0
      source-map-js: 1.0.2

  /prelude-ls@1.2.1:
    resolution: {integrity: sha512-vkcDPrRZo1QZLbn5RLGPpg/WmIQ65qoWWhcGKf/b5eplkkarX0m9z8ppCat4mlOqUsWpyNuYgO3VRyrYHSzX5g==}
    engines: {node: '>= 0.8.0'}
    dev: true

  /pretty-error@4.0.0:
    resolution: {integrity: sha512-AoJ5YMAcXKYxKhuJGdcvse+Voc6v1RgnsR3nWcYU7q4t6z0Q6T86sv5Zq8VIRbOWWFpvdGE83LtdSMNd+6Y0xw==}
    dependencies:
      lodash: 4.17.21
      renderkid: 3.0.0
    dev: true

  /process-nextick-args@2.0.1:
    resolution: {integrity: sha512-3ouUOpQhtgrbOa17J7+uxOTpITYWaGP7/AhoR3+A+/1e9skrzelGi/dXzEYyvbxubEF6Wn2ypscTKiKJFFn1ag==}
    dev: true

  /proxy-addr@2.0.7:
    resolution: {integrity: sha512-llQsMLSUDUPT44jdrU/O37qlnifitDP+ZwrmmZcoSKyLKvtZxpyV0n2/bD/N4tBAAZ/gJEdZU7KMraoK1+XYAg==}
    engines: {node: '>= 0.10'}
    dependencies:
      forwarded: 0.2.0
      ipaddr.js: 1.9.1
    dev: true

  /proxy-from-env@1.1.0:
    resolution: {integrity: sha512-D+zkORCbA9f1tdWRK0RaCR3GPv50cMxcrz4X8k5LTSUD1Dkw47mKJEZQNunItRTkWwgtaUSo1RVFRIG9ZXiFYg==}
    dev: false

  /punycode@1.4.1:
    resolution: {integrity: sha512-jmYNElW7yvO7TV33CjSmvSiE2yco3bV2czu/OzDKdMNVZQWfxCblURLhf+47syQRBntjfLdd/H0egrzIG+oaFQ==}
    dev: false

  /punycode@2.3.0:
    resolution: {integrity: sha512-rRV+zQD8tVFys26lAGR9WUuS4iUAngJScM+ZRSKtvl5tKeZ2t5bvdNFdNHBW9FWR4guGHlgmsZ1G7BSm2wTbuA==}
    engines: {node: '>=6'}
    dev: true

  /qs@6.11.0:
    resolution: {integrity: sha512-MvjoMCJwEarSbUYk5O+nmoSzSutSsTwF85zcHPQ9OrlFoZOYIjaqBAJIqIXjptyD5vThxGq52Xu/MaJzRkIk4Q==}
    engines: {node: '>=0.6'}
    dependencies:
      side-channel: 1.0.4

  /queue-microtask@1.2.3:
    resolution: {integrity: sha512-NuaNSa6flKT5JaSYQzJok04JzTL1CA6aGhv5rfLW3PgqA+M2ChpZQnAC8h8i4ZFkBS8X5RqkDBHA7r4hej3K9A==}
    dev: true

  /randombytes@2.1.0:
    resolution: {integrity: sha512-vYl3iOX+4CKUWuxGi9Ukhie6fsqXqS9FE2Zaic4tNFD2N2QQaXOMFbuKK4QmDHC0JO6B1Zp41J0LpT0oR68amQ==}
    dependencies:
      safe-buffer: 5.2.1
    dev: true

  /range-parser@1.2.1:
    resolution: {integrity: sha512-Hrgsx+orqoygnmhFbKaHE6c296J+HTAQXoxEF6gNupROmmGJRoyzfG3ccAveqCBrwr/2yxQ5BVd/GTl5agOwSg==}
    engines: {node: '>= 0.6'}
    dev: true

  /raw-body@2.5.1:
    resolution: {integrity: sha512-qqJBtEyVgS0ZmPGdCFPWJ3FreoqvG4MVQln/kCgF7Olq95IbOp0/BWyMwbdtn4VTvkM8Y7khCQ2Xgk/tcrCXig==}
    engines: {node: '>= 0.8'}
    dependencies:
      bytes: 3.1.2
      http-errors: 2.0.0
      iconv-lite: 0.4.24
      unpipe: 1.0.0
    dev: true

  /read-cache@1.0.0:
    resolution: {integrity: sha512-Owdv/Ft7IjOgm/i0xvNDZ1LrRANRfew4b2prF3OWMQLxLfu3bS8FVhCsrSCMK4lR56Y9ya+AThoTpDCTxCmpRA==}
    dependencies:
      pify: 2.3.0
    dev: true

  /readable-stream@2.3.8:
    resolution: {integrity: sha512-8p0AUk4XODgIewSi0l8Epjs+EVnWiK7NoDIEGU0HhE7+ZyY8D1IMY7odu5lRrFXGg71L15KG8QrPmum45RTtdA==}
    dependencies:
      core-util-is: 1.0.3
      inherits: 2.0.4
      isarray: 1.0.0
      process-nextick-args: 2.0.1
      safe-buffer: 5.1.2
      string_decoder: 1.1.1
      util-deprecate: 1.0.2
    dev: true

  /readable-stream@3.6.2:
    resolution: {integrity: sha512-9u/sniCrY3D5WdsERHzHE4G2YCXqoG5FTHUiCC4SIbr6XcLZBY05ya9EKjYek9O5xOAwjGq+1JdGBAS7Q9ScoA==}
    engines: {node: '>= 6'}
    dependencies:
      inherits: 2.0.4
      string_decoder: 1.3.0
      util-deprecate: 1.0.2
    dev: true

  /readdirp@3.6.0:
    resolution: {integrity: sha512-hOS089on8RduqdbhvQ5Z37A0ESjsqz6qnRcffsMU3495FuTdqSm+7bhJ29JvIOsBDEEnan5DPu9t3To9VRlMzA==}
    engines: {node: '>=8.10.0'}
    dependencies:
      picomatch: 2.3.1
    dev: true

  /rechoir@0.8.0:
    resolution: {integrity: sha512-/vxpCXddiX8NGfGO/mTafwjq4aFa/71pvamip0++IQk3zG8cbCj0fifNPrjjF1XMXUne91jL9OoxmdykoEtifQ==}
    engines: {node: '>= 10.13.0'}
    dependencies:
      resolve: 1.22.2
    dev: true

  /regenerate-unicode-properties@10.1.0:
    resolution: {integrity: sha512-d1VudCLoIGitcU/hEg2QqvyGZQmdC0Lf8BqdOMXGFSvJP4bNV1+XqbPQeHHLD51Jh4QJJ225dlIFvY4Ly6MXmQ==}
    engines: {node: '>=4'}
    dependencies:
      regenerate: 1.4.2
    dev: true

  /regenerate@1.4.2:
    resolution: {integrity: sha512-zrceR/XhGYU/d/opr2EKO7aRHUeiBI8qjtfHqADTwZd6Szfy16la6kqD0MIUs5z5hx6AaKa+PixpPrR289+I0A==}
    dev: true

  /regenerator-runtime@0.13.11:
    resolution: {integrity: sha512-kY1AZVr2Ra+t+piVaJ4gxaFaReZVH40AKNo7UCX6W+dEwBo/2oZJzqfuN1qLq1oL45o56cPaTXELwrTh8Fpggg==}
    dev: true

  /regenerator-transform@0.15.2:
    resolution: {integrity: sha512-hfMp2BoF0qOk3uc5V20ALGDS2ddjQaLrdl7xrGXvAIow7qeWRM2VA2HuCHkUKk9slq3VwEwLNK3DFBqDfPGYtg==}
    dependencies:
      '@babel/runtime': 7.22.6
    dev: true

  /regexp.prototype.flags@1.5.0:
    resolution: {integrity: sha512-0SutC3pNudRKgquxGoRGIz946MZVHqbNfPjBdxeOhBrdgDKlRoXmYLQN9xRbrR09ZXWeGAdPuif7egofn6v5LA==}
    engines: {node: '>= 0.4'}
    dependencies:
      call-bind: 1.0.2
      define-properties: 1.2.0
      functions-have-names: 1.2.3
    dev: true

  /regexpu-core@5.3.2:
    resolution: {integrity: sha512-RAM5FlZz+Lhmo7db9L298p2vHP5ZywrVXmVXpmAD9GuL5MPH6t9ROw1iA/wfHkQ76Qe7AaPF0nGuim96/IrQMQ==}
    engines: {node: '>=4'}
    dependencies:
      '@babel/regjsgen': 0.8.0
      regenerate: 1.4.2
      regenerate-unicode-properties: 10.1.0
      regjsparser: 0.9.1
      unicode-match-property-ecmascript: 2.0.0
      unicode-match-property-value-ecmascript: 2.1.0
    dev: true

  /regjsparser@0.9.1:
    resolution: {integrity: sha512-dQUtn90WanSNl+7mQKcXAgZxvUe7Z0SqXlgzv0za4LwiUhyzBC58yQO3liFoUgu8GiJVInAhJjkj1N0EtQ5nkQ==}
    hasBin: true
    dependencies:
      jsesc: 0.5.0
    dev: true

  /relateurl@0.2.7:
    resolution: {integrity: sha512-G08Dxvm4iDN3MLM0EsP62EDV9IuhXPR6blNz6Utcp7zyV3tr4HVNINt6MpaRWbxoOHT3Q7YN2P+jaHX8vUbgog==}
    engines: {node: '>= 0.10'}
    dev: true

  /renderkid@3.0.0:
    resolution: {integrity: sha512-q/7VIQA8lmM1hF+jn+sFSPWGlMkSAeNYcPLmDQx2zzuiDfaLrOmumR8iaUKlenFgh0XRPIUeSPlH3A+AW3Z5pg==}
    dependencies:
      css-select: 4.3.0
      dom-converter: 0.2.0
      htmlparser2: 6.1.0
      lodash: 4.17.21
      strip-ansi: 6.0.1
    dev: true

  /require-from-string@2.0.2:
    resolution: {integrity: sha512-Xf0nWe6RseziFMu+Ap9biiUbmplq6S9/p+7w7YXP/JBHhrUDDUhwa+vANyubuqfZWTveU//DYVGsDG7RKL/vEw==}
    engines: {node: '>=0.10.0'}
    dev: true

  /requires-port@1.0.0:
    resolution: {integrity: sha512-KigOCHcocU3XODJxsu8i/j8T9tzT4adHiecwORRQ0ZZFcp7ahwXuRU1m+yuO90C5ZUyGeGfocHDI14M3L3yDAQ==}
    dev: true

  /resolve-cwd@3.0.0:
    resolution: {integrity: sha512-OrZaX2Mb+rJCpH/6CpSqt9xFVpN++x01XnN2ie9g6P5/3xelLAkXWVADpdz1IHD/KFfEXyE6V0U01OQ3UO2rEg==}
    engines: {node: '>=8'}
    dependencies:
      resolve-from: 5.0.0
    dev: true

  /resolve-from@4.0.0:
    resolution: {integrity: sha512-pb/MYmXstAkysRFx8piNI1tGFNQIFA3vkE3Gq4EuA1dF6gHp/+vgZqsCGJapvy8N3Q+4o7FwvquPJcnZ7RYy4g==}
    engines: {node: '>=4'}
    dev: true

  /resolve-from@5.0.0:
    resolution: {integrity: sha512-qYg9KP24dD5qka9J47d0aVky0N+b4fTU89LN9iDnjB5waksiC49rvMB0PrUJQGoTmH50XPiqOvAjDfaijGxYZw==}
    engines: {node: '>=8'}
    dev: true

  /resolve@1.22.2:
    resolution: {integrity: sha512-Sb+mjNHOULsBv818T40qSPeRiuWLyaGMa5ewydRLFimneixmVy2zdivRl+AF6jaYPC8ERxGDmFSiqui6SfPd+g==}
    hasBin: true
    dependencies:
      is-core-module: 2.12.1
      path-parse: 1.0.7
      supports-preserve-symlinks-flag: 1.0.0
    dev: true

  /resolve@1.22.3:
    resolution: {integrity: sha512-P8ur/gp/AmbEzjr729bZnLjXK5Z+4P0zhIJgBgzqRih7hL7BOukHGtSTA3ACMY467GRFz3duQsi0bDZdR7DKdw==}
    hasBin: true
    dependencies:
      is-core-module: 2.12.1
      path-parse: 1.0.7
      supports-preserve-symlinks-flag: 1.0.0
    dev: true

  /retry@0.13.1:
    resolution: {integrity: sha512-XQBQ3I8W1Cge0Seh+6gjj03LbmRFWuoszgK9ooCpwYIrhhoO80pfq4cUkU5DkknwfOfFteRwlZ56PYOGYyFWdg==}
    engines: {node: '>= 4'}
    dev: true

  /reusify@1.0.4:
    resolution: {integrity: sha512-U9nH88a3fc/ekCF1l0/UP1IosiuIjyTh7hBvXVMHYgVcfGvt897Xguj2UOLDeI5BG2m7/uwyaLVT6fbtCwTyzw==}
    engines: {iojs: '>=1.0.0', node: '>=0.10.0'}
    dev: true

  /rimraf@2.7.1:
    resolution: {integrity: sha512-uWjbaKIK3T1OSVptzX7Nl6PvQ3qAGtKEtVRjRuazjfL3Bx5eI409VZSqgND+4UNnmzLVdPj9FqFJNPqBZFve4w==}
    hasBin: true
    dependencies:
      glob: 7.2.3
    dev: true

  /rimraf@3.0.2:
    resolution: {integrity: sha512-JZkJMZkAGFFPP2YqXZXPbMlMBgsxzE8ILs4lMIX/2o0L9UBw9O/Y3o6wFw/i9YLapcUJWwqbi3kdxIPdC62TIA==}
    hasBin: true
    dependencies:
      glob: 7.2.3
    dev: true

  /run-parallel@1.2.0:
    resolution: {integrity: sha512-5l4VyZR86LZ/lDxZTR6jqL8AFE2S0IFLMP26AbjsLVADxHdhB/c0GUsH+y39UfCi3dzz8OlQuPmnaJOMoDHQBA==}
    dependencies:
      queue-microtask: 1.2.3
    dev: true

  /safe-array-concat@1.0.0:
    resolution: {integrity: sha512-9dVEFruWIsnie89yym+xWTAYASdpw3CJV7Li/6zBewGf9z2i1j31rP6jnY0pHEO4QZh6N0K11bFjWmdR8UGdPQ==}
    engines: {node: '>=0.4'}
    dependencies:
      call-bind: 1.0.2
      get-intrinsic: 1.2.1
      has-symbols: 1.0.3
      isarray: 2.0.5
    dev: true

  /safe-buffer@5.1.2:
    resolution: {integrity: sha512-Gd2UZBJDkXlY7GbJxfsE8/nvKkUEU1G38c1siN6QP6a9PT9MmHB8GnpscSmMJSoF8LOIrt8ud/wPtojys4G6+g==}
    dev: true

  /safe-buffer@5.2.1:
    resolution: {integrity: sha512-rp3So07KcdmmKbGvgaNxQSJr7bGVSVk5S9Eq1F+ppbRo70+YeaDxkw5Dd8NPN+GD6bjnYm2VuPuCXmpuYvmCXQ==}
    dev: true

  /safe-regex-test@1.0.0:
    resolution: {integrity: sha512-JBUUzyOgEwXQY1NuPtvcj/qcBDbDmEvWufhlnXZIm75DEHp+afM1r1ujJpJsV/gSM4t59tpDyPi1sd6ZaPFfsA==}
    dependencies:
      call-bind: 1.0.2
      get-intrinsic: 1.2.1
      is-regex: 1.1.4
    dev: true

  /safer-buffer@2.1.2:
    resolution: {integrity: sha512-YZo3K82SD7Riyi0E1EQPojLz7kpepnSQI9IyPbHHg1XXXevb5dJI7tpyN2ADxGcQbHG7vcyRHk0cbwqcQriUtg==}
    dev: true

  /sanitize-html@2.11.0:
    resolution: {integrity: sha512-BG68EDHRaGKqlsNjJ2xUB7gpInPA8gVx/mvjO743hZaeMCZ2DwzW7xvsqZ+KNU4QKwj86HJ3uu2liISf2qBBUA==}
    dependencies:
      deepmerge: 4.3.1
      escape-string-regexp: 4.0.0
      htmlparser2: 8.0.2
      is-plain-object: 5.0.0
      parse-srcset: 1.0.2
      postcss: 8.4.27
    dev: false

  /sass-loader@13.3.2(sass@1.65.1)(webpack@5.88.2):
    resolution: {integrity: sha512-CQbKl57kdEv+KDLquhC+gE3pXt74LEAzm+tzywcA0/aHZuub8wTErbjAoNI57rPUWRYRNC5WUnNl8eGJNbDdwg==}
    engines: {node: '>= 14.15.0'}
    peerDependencies:
      fibers: '>= 3.1.0'
      node-sass: ^4.0.0 || ^5.0.0 || ^6.0.0 || ^7.0.0 || ^8.0.0 || ^9.0.0
      sass: ^1.3.0
      sass-embedded: '*'
      webpack: ^5.0.0
    peerDependenciesMeta:
      fibers:
        optional: true
      node-sass:
        optional: true
      sass:
        optional: true
      sass-embedded:
        optional: true
    dependencies:
      neo-async: 2.6.2
      sass: 1.65.1
      webpack: 5.88.2(webpack-cli@5.1.4)
    dev: true

  /sass@1.65.1:
    resolution: {integrity: sha512-9DINwtHmA41SEd36eVPQ9BJKpn7eKDQmUHmpI0y5Zv2Rcorrh0zS+cFrt050hdNbmmCNKTW3hV5mWfuegNRsEA==}
    engines: {node: '>=14.0.0'}
    hasBin: true
    dependencies:
      chokidar: 3.5.3
      immutable: 4.3.2
      source-map-js: 1.0.2
    dev: true

  /schema-utils@3.3.0:
    resolution: {integrity: sha512-pN/yOAvcC+5rQ5nERGuwrjLlYvLTbCibnZ1I7B1LaiAz9BRBlE9GMgE/eqV30P7aJQUf7Ddimy/RsbYO/GrVGg==}
    engines: {node: '>= 10.13.0'}
    dependencies:
      '@types/json-schema': 7.0.12
      ajv: 6.12.6
      ajv-keywords: 3.5.2(ajv@6.12.6)
    dev: true

  /schema-utils@4.2.0:
    resolution: {integrity: sha512-L0jRsrPpjdckP3oPug3/VxNKt2trR8TcabrM6FOAAlvC/9Phcmm+cuAgTlxBqdBR1WJx7Naj9WHw+aOmheSVbw==}
    engines: {node: '>= 12.13.0'}
    dependencies:
      '@types/json-schema': 7.0.12
      ajv: 8.12.0
      ajv-formats: 2.1.1(ajv@8.12.0)
      ajv-keywords: 5.1.0(ajv@8.12.0)
    dev: true

  /select-hose@2.0.0:
    resolution: {integrity: sha512-mEugaLK+YfkijB4fx0e6kImuJdCIt2LxCRcbEYPqRGCs4F2ogyfZU5IAZRdjCP8JPq2AtdNoC/Dux63d9Kiryg==}
    dev: true

  /selfsigned@2.1.1:
    resolution: {integrity: sha512-GSL3aowiF7wa/WtSFwnUrludWFoNhftq8bUkH9pkzjpN2XSPOAYEgg6e0sS9s0rZwgJzJiQRPU18A6clnoW5wQ==}
    engines: {node: '>=10'}
    dependencies:
      node-forge: 1.3.1
    dev: true

  /semver@6.3.1:
    resolution: {integrity: sha512-BR7VvDCVHO+q2xBEWskxS6DJE1qRnb7DxzUrogb71CWoSficBxYsiAGd+Kl0mmq/MprG9yArRkyrQxTO6XjMzA==}
    hasBin: true
    dev: true

  /semver@7.5.4:
    resolution: {integrity: sha512-1bCSESV6Pv+i21Hvpxp3Dx+pSD8lIPt8uVjRrxAUt/nbswYc+tK6Y2btiULjd4+fnq15PX+nqQDC7Oft7WkwcA==}
    engines: {node: '>=10'}
    hasBin: true
    dependencies:
      lru-cache: 6.0.0
    dev: true

  /send@0.18.0:
    resolution: {integrity: sha512-qqWzuOjSFOuqPjFe4NOsMLafToQQwBSOEpS+FwEt3A2V3vKubTquT3vmLTQpFgMXp8AlFWFuP1qKaJZOtPpVXg==}
    engines: {node: '>= 0.8.0'}
    dependencies:
      debug: 2.6.9
      depd: 2.0.0
      destroy: 1.2.0
      encodeurl: 1.0.2
      escape-html: 1.0.3
      etag: 1.8.1
      fresh: 0.5.2
      http-errors: 2.0.0
      mime: 1.6.0
      ms: 2.1.3
      on-finished: 2.4.1
      range-parser: 1.2.1
      statuses: 2.0.1
    transitivePeerDependencies:
      - supports-color
    dev: true

  /serialize-javascript@6.0.1:
    resolution: {integrity: sha512-owoXEFjWRllis8/M1Q+Cw5k8ZH40e3zhp/ovX+Xr/vi1qj6QesbyXXViFbpNvWvPNAD62SutwEXavefrLJWj7w==}
    dependencies:
      randombytes: 2.1.0
    dev: true

  /serve-index@1.9.1:
    resolution: {integrity: sha512-pXHfKNP4qujrtteMrSBb0rc8HJ9Ms/GrXwcUtUtD5s4ewDJI8bT3Cz2zTVRMKtri49pLx2e0Ya8ziP5Ya2pZZw==}
    engines: {node: '>= 0.8.0'}
    dependencies:
      accepts: 1.3.8
      batch: 0.6.1
      debug: 2.6.9
      escape-html: 1.0.3
      http-errors: 1.6.3
      mime-types: 2.1.35
      parseurl: 1.3.3
    transitivePeerDependencies:
      - supports-color
    dev: true

  /serve-static@1.15.0:
    resolution: {integrity: sha512-XGuRDNjXUijsUL0vl6nSD7cwURuzEgglbOaFuZM9g3kwDXOWVTck0jLzjPzGD+TazWbboZYu52/9/XPdUgne9g==}
    engines: {node: '>= 0.8.0'}
    dependencies:
      encodeurl: 1.0.2
      escape-html: 1.0.3
      parseurl: 1.3.3
      send: 0.18.0
    transitivePeerDependencies:
      - supports-color
    dev: true

  /set-blocking@2.0.0:
    resolution: {integrity: sha512-KiKBS8AnWGEyLzofFfmvKwpdPzqiy16LvQfK3yv/fVH7Bj13/wl3JSR1J+rfgRE9q7xUJK4qvgS8raSOeLUehw==}
    dev: true

  /setprototypeof@1.1.0:
    resolution: {integrity: sha512-BvE/TwpZX4FXExxOxZyRGQQv651MSwmWKZGqvmPcRIjDqWub67kTKuIMx43cZZrS/cBBzwBcNDWoFxt2XEFIpQ==}
    dev: true

  /setprototypeof@1.2.0:
    resolution: {integrity: sha512-E5LDX7Wrp85Kil5bhZv46j8jOeboKq5JMmYM3gVGdGH8xFpPWXUMsNrlODCrkoxMEeNi/XZIwuRvY4XNwYMJpw==}
    dev: true

  /shallow-clone@3.0.1:
    resolution: {integrity: sha512-/6KqX+GVUdqPuPPd2LxDDxzX6CAbjJehAAOKlNpqqUpAqPM6HeL8f+o3a+JsyGjn2lv0WY8UsTgUJjU9Ok55NA==}
    engines: {node: '>=8'}
    dependencies:
      kind-of: 6.0.3
    dev: true

  /shebang-command@2.0.0:
    resolution: {integrity: sha512-kHxr2zZpYtdmrN1qDjrrX/Z1rR1kG8Dx+gkpK1G4eXmvXswmcE1hTWBWYUzlraYw1/yZp6YuDY77YtvbN0dmDA==}
    engines: {node: '>=8'}
    dependencies:
      shebang-regex: 3.0.0
    dev: true

  /shebang-regex@3.0.0:
    resolution: {integrity: sha512-7++dFhtcx3353uBaq8DDR4NuxBetBzC7ZQOhmTQInHEd6bSrXdiEyzCvG07Z44UYdLShWUyXt5M/yhz8ekcb1A==}
    engines: {node: '>=8'}
    dev: true

  /shell-quote@1.8.1:
    resolution: {integrity: sha512-6j1W9l1iAs/4xYBI1SYOVZyFcCis9b4KCLQ8fgAGG07QvzaRLVVRQvAy85yNmmZSjYjg4MWh4gNvlPujU/5LpA==}
    dev: true

  /side-channel@1.0.4:
    resolution: {integrity: sha512-q5XPytqFEIKHkGdiMIrY10mvLRvnQh42/+GoBlFW3b2LXLE2xxJpZFdm94we0BaoV3RwJyGqg5wS7epxTv0Zvw==}
    dependencies:
      call-bind: 1.0.2
      get-intrinsic: 1.2.1
      object-inspect: 1.12.3

  /signal-exit@3.0.7:
    resolution: {integrity: sha512-wnD2ZE+l+SPC/uoS0vXeE9L1+0wuaMqKlfz9AMUo38JsyLSBWSFcHR1Rri62LZc12vLr1gb3jl7iwQhgwpAbGQ==}
    dev: true

  /simple-concat@1.0.1:
    resolution: {integrity: sha512-cSFtAPtRhljv69IK0hTVZQ+OfE9nePi/rtJmw5UjHeVyVroEqJXP1sFztKUy1qU+xvz3u/sfYJLa947b7nAN2Q==}
    dev: true

  /simple-get@3.1.1:
    resolution: {integrity: sha512-CQ5LTKGfCpvE1K0n2us+kuMPbk/q0EKl82s4aheV9oXjFEz6W/Y7oQFVJuU6QG77hRT4Ghb5RURteF5vnWjupA==}
    dependencies:
      decompress-response: 4.2.1
      once: 1.4.0
      simple-concat: 1.0.1
    dev: true

  /slash@3.0.0:
    resolution: {integrity: sha512-g9Q1haeby36OSStwb4ntCGGGaKsaVSjQ68fBxoQcutl5fS1vuY18H3wSt3jFyFtrkx+Kz0V1G85A4MyAdDMi2Q==}
    engines: {node: '>=8'}
    dev: true

  /slash@4.0.0:
    resolution: {integrity: sha512-3dOsAHXXUkQTpOYcoAxLIorMTp4gIQr5IW3iVb7A7lFIp0VHhnynm9izx6TssdrIcVIESAlVjtnO2K8bg+Coew==}
    engines: {node: '>=12'}
    dev: true

  /sockjs@0.3.24:
    resolution: {integrity: sha512-GJgLTZ7vYb/JtPSSZ10hsOYIvEYsjbNU+zPdIHcUaWVNUEPivzxku31865sSSud0Da0W4lEeOPlmw93zLQchuQ==}
    dependencies:
      faye-websocket: 0.11.4
      uuid: 8.3.2
      websocket-driver: 0.7.4
    dev: true

  /source-map-js@1.0.2:
    resolution: {integrity: sha512-R0XvVJ9WusLiqTCEiGCmICCMplcCkIwwR11mOSD9CR5u+IXYdiseeEuXCVAjS54zqwkLcPNnmU4OeJ6tUrWhDw==}
    engines: {node: '>=0.10.0'}

  /source-map-support@0.5.21:
    resolution: {integrity: sha512-uBHU3L3czsIyYXKX88fdrGovxdSCoTGDRZ6SYXtSRxLZUzHg5P/66Ht6uoUlHu9EZod+inXhKo3qQgwXUT/y1w==}
    dependencies:
      buffer-from: 1.1.2
      source-map: 0.6.1
    dev: true

  /source-map@0.6.1:
    resolution: {integrity: sha512-UjgapumWlbMhkBgzT7Ykc5YXUT46F0iKu8SGXq0bcwP5dz/h0Plj6enJqjz1Zbq2l5WaqYnrVbwWOWMyF3F47g==}
    engines: {node: '>=0.10.0'}
    dev: true

  /spdy-transport@3.0.0:
    resolution: {integrity: sha512-hsLVFE5SjA6TCisWeJXFKniGGOpBgMLmerfO2aCyCU5s7nJ/rpAepqmFifv/GCbSbueEeAJJnmSQ2rKC/g8Fcw==}
    dependencies:
      debug: 4.3.4
      detect-node: 2.1.0
      hpack.js: 2.1.6
      obuf: 1.1.2
      readable-stream: 3.6.2
      wbuf: 1.7.3
    transitivePeerDependencies:
      - supports-color
    dev: true

  /spdy@4.0.2:
    resolution: {integrity: sha512-r46gZQZQV+Kl9oItvl1JZZqJKGr+oEkB08A6BzkiR7593/7IbtuncXHd2YoYeTsG4157ZssMu9KYvUHLcjcDoA==}
    engines: {node: '>=6.0.0'}
    dependencies:
      debug: 4.3.4
      handle-thing: 2.0.1
      http-deceiver: 1.2.7
      select-hose: 2.0.0
      spdy-transport: 3.0.0
    transitivePeerDependencies:
      - supports-color
    dev: true

  /spritesheet-webpack-plugin@0.0.1(webpack@5.88.2):
    resolution: {integrity: sha512-pZZVgu0nvokH/rufmcdC5IKYpYH7PpR0YzR0VGuH1/XroGKmQP3bMR9Db3JO8PGjT7kqepljs1uqD44YtTZ2Gw==}
    peerDependencies:
      webpack: ^5.82.1
    dependencies:
      '@pencil.js/spritesheet': 1.5.1
      bin-pack: 1.0.2
      canvas: 2.11.2
      minimatch: 9.0.3
      webpack: 5.88.2(webpack-cli@5.1.4)
    transitivePeerDependencies:
      - encoding
      - supports-color
    dev: true

  /stage-js@0.9.5:
    resolution: {integrity: sha512-pSu6U+e7+CPUi9jB56RVy7ni7JQQZGVzwcdel5RZhG0Rjzv3uWkhDHSm6Uk9DI4B1Yrfva7uylFq41Pbb1BfUA==}
    dev: false

  /statuses@1.5.0:
    resolution: {integrity: sha512-OpZ3zP+jT1PI7I8nemJX4AKmAX070ZkYPVWV/AaKTJl+tXCTGyVdC1a4SL8RUQYEwk/f34ZX8UTykN68FwrqAA==}
    engines: {node: '>= 0.6'}
    dev: true

  /statuses@2.0.1:
    resolution: {integrity: sha512-RwNA9Z/7PrK06rYLIzFMlaF+l73iwpzsqRIFgbMLbTcLD6cOao82TaWefPXQvB2fOC4AjuYSEndS7N/mTCbkdQ==}
    engines: {node: '>= 0.8'}
    dev: true

  /string-width@4.2.3:
    resolution: {integrity: sha512-wKyQRQpjJ0sIp62ErSZdGsjMJWsap5oRNihHhu6G7JVO/9jIB6UyevL+tXuOqrng8j/cxKTWyWUwvSTriiZz/g==}
    engines: {node: '>=8'}
    dependencies:
      emoji-regex: 8.0.0
      is-fullwidth-code-point: 3.0.0
      strip-ansi: 6.0.1
    dev: true

  /string.prototype.trim@1.2.7:
    resolution: {integrity: sha512-p6TmeT1T3411M8Cgg9wBTMRtY2q9+PNy9EV1i2lIXUN/btt763oIfxwN3RR8VU6wHX8j/1CFy0L+YuThm6bgOg==}
    engines: {node: '>= 0.4'}
    dependencies:
      call-bind: 1.0.2
      define-properties: 1.2.0
      es-abstract: 1.22.1
    dev: true

  /string.prototype.trimend@1.0.6:
    resolution: {integrity: sha512-JySq+4mrPf9EsDBEDYMOb/lM7XQLulwg5R/m1r0PXEFqrV0qHvl58sdTilSXtKOflCsK2E8jxf+GKC0T07RWwQ==}
    dependencies:
      call-bind: 1.0.2
      define-properties: 1.2.0
      es-abstract: 1.22.1
    dev: true

  /string.prototype.trimstart@1.0.6:
    resolution: {integrity: sha512-omqjMDaY92pbn5HOX7f9IccLA+U1tA9GvtU4JrodiXFfYB7jPzzHpRzpglLAjtUV6bB557zwClJezTqnAiYnQA==}
    dependencies:
      call-bind: 1.0.2
      define-properties: 1.2.0
      es-abstract: 1.22.1
    dev: true

  /string_decoder@1.1.1:
    resolution: {integrity: sha512-n/ShnvDi6FHbbVfviro+WojiFzv+s8MPMHBczVePfUpDJLwoLT0ht1l4YwBCbi8pJAveEEdnkHyPyTP/mzRfwg==}
    dependencies:
      safe-buffer: 5.1.2
    dev: true

  /string_decoder@1.3.0:
    resolution: {integrity: sha512-hkRX8U1WjJFd8LsDJ2yQ/wWWxaopEsABU1XfkM8A+j0+85JAGppt16cr1Whg6KIbb4okU6Mql6BOj+uup/wKeA==}
    dependencies:
      safe-buffer: 5.2.1
    dev: true

  /strip-ansi@6.0.1:
    resolution: {integrity: sha512-Y38VPSHcqkFrCpFnQ9vuSXmquuv5oXOKpGeT6aGrr3o3Gc9AlVa6JBfUSOCnbxGGZF+/0ooI7KrPuUSztUdU5A==}
    engines: {node: '>=8'}
    dependencies:
      ansi-regex: 5.0.1
    dev: true

  /strip-bom@3.0.0:
    resolution: {integrity: sha512-vavAMRXOgBVNF6nyEEmL3DBK19iRpDcoIwW+swQ+CbGiu7lju6t+JklA1MHweoWtadgt4ISVUsXLyDq34ddcwA==}
    engines: {node: '>=4'}
    dev: true

  /strip-final-newline@2.0.0:
    resolution: {integrity: sha512-BrpvfNAE3dcvq7ll3xVumzjKjZQ5tI1sEUIKr3Uoks0XUl45St3FlatVqef9prk4jRDzhW6WZg+3bk93y6pLjA==}
    engines: {node: '>=6'}
    dev: true

  /strip-json-comments@2.0.1:
    resolution: {integrity: sha512-4gB8na07fecVVkOI6Rs4e7T6NOTki5EmL7TUduTs6bu3EdnSycntVJ4re8kgZA+wx9IueI2Y11bfbgwtzuE0KQ==}
    engines: {node: '>=0.10.0'}
    dev: true

  /strip-json-comments@3.1.1:
    resolution: {integrity: sha512-6fPc+R4ihwqP6N/aIv2f1gMH8lOVtWQHoqC4yK6oSDVVocumAsfCqjkXnqiYMhmMwS/mEHLp7Vehlt3ql6lEig==}
    engines: {node: '>=8'}
    dev: true

  /stylehacks@6.0.0(postcss@8.4.27):
    resolution: {integrity: sha512-+UT589qhHPwz6mTlCLSt/vMNTJx8dopeJlZAlBMJPWA3ORqu6wmQY7FBXf+qD+FsqoBJODyqNxOUP3jdntFRdw==}
    engines: {node: ^14 || ^16 || >=18.0}
    peerDependencies:
      postcss: ^8.2.15
    dependencies:
      browserslist: 4.21.10
      postcss: 8.4.27
      postcss-selector-parser: 6.0.13
    dev: true

  /supports-color@5.5.0:
    resolution: {integrity: sha512-QjVjwdXIt408MIiAqCX4oUKsgU2EqAGzs2Ppkm4aQYbjm+ZEWEcW4SfFNTr4uMNZma0ey4f5lgLrkB0aX0QMow==}
    engines: {node: '>=4'}
    dependencies:
      has-flag: 3.0.0
    dev: true

  /supports-color@7.2.0:
    resolution: {integrity: sha512-qpCAvRl9stuOHveKsn7HncJRvv501qIacKzQlO/+Lwxc9+0q2wLyv4Dfvt80/DPn2pqOBsJdDiogXGR9+OvwRw==}
    engines: {node: '>=8'}
    dependencies:
      has-flag: 4.0.0
    dev: true

  /supports-color@8.1.1:
    resolution: {integrity: sha512-MpUEN2OodtUzxvKQl72cUF7RQ5EiHsGvSsVG0ia9c5RbWGL2CI4C7EpPS8UTBIplnlzZiNuV56w+FuNxy3ty2Q==}
    engines: {node: '>=10'}
    dependencies:
      has-flag: 4.0.0
    dev: true

  /supports-preserve-symlinks-flag@1.0.0:
    resolution: {integrity: sha512-ot0WnXS9fgdkgIcePe6RHNk1WA8+muPa6cSjeR3V8K27q9BB1rTE3R1p7Hv0z1ZyAc8s6Vvv8DIyWf681MAt0w==}
    engines: {node: '>= 0.4'}
    dev: true

  /svgo@3.0.2:
    resolution: {integrity: sha512-Z706C1U2pb1+JGP48fbazf3KxHrWOsLme6Rv7imFBn5EnuanDW1GPaA/P1/dvObE670JDePC3mnj0k0B7P0jjQ==}
    engines: {node: '>=14.0.0'}
    hasBin: true
    dependencies:
      '@trysound/sax': 0.2.0
      commander: 7.2.0
      css-select: 5.1.0
      css-tree: 2.3.1
      csso: 5.0.5
      picocolors: 1.0.0
    dev: true

  /tapable@2.2.1:
    resolution: {integrity: sha512-GNzQvQTOIP6RyTfE2Qxb8ZVlNmw0n88vp1szwWRimP02mnTsx3Wtn5qRdqY9w2XduFNUgvOwhNnQsjwCp+kqaQ==}
    engines: {node: '>=6'}
    dev: true

  /tar@6.1.15:
    resolution: {integrity: sha512-/zKt9UyngnxIT/EAGYuxaMYgOIJiP81ab9ZfkILq4oNLPFX50qyYmu7jRj9qeXoxmJHjGlbH0+cm2uy1WCs10A==}
    engines: {node: '>=10'}
    dependencies:
      chownr: 2.0.0
      fs-minipass: 2.1.0
      minipass: 5.0.0
      minizlib: 2.1.2
      mkdirp: 1.0.4
      yallist: 4.0.0
    dev: true

  /terser-webpack-plugin@5.3.9(webpack@5.88.2):
    resolution: {integrity: sha512-ZuXsqE07EcggTWQjXUj+Aot/OMcD0bMKGgF63f7UxYcu5/AJF53aIpK1YoP5xR9l6s/Hy2b+t1AM0bLNPRuhwA==}
    engines: {node: '>= 10.13.0'}
    peerDependencies:
      '@swc/core': '*'
      esbuild: '*'
      uglify-js: '*'
      webpack: ^5.1.0
    peerDependenciesMeta:
      '@swc/core':
        optional: true
      esbuild:
        optional: true
      uglify-js:
        optional: true
    dependencies:
      '@jridgewell/trace-mapping': 0.3.18
      jest-worker: 27.5.1
      schema-utils: 3.3.0
      serialize-javascript: 6.0.1
      terser: 5.19.2
      webpack: 5.88.2(webpack-cli@5.1.4)
    dev: true

  /terser@5.19.2:
    resolution: {integrity: sha512-qC5+dmecKJA4cpYxRa5aVkKehYsQKc+AHeKl0Oe62aYjBL8ZA33tTljktDHJSaxxMnbI5ZYw+o/S2DxxLu8OfA==}
    engines: {node: '>=10'}
    hasBin: true
    dependencies:
      '@jridgewell/source-map': 0.3.5
      acorn: 8.10.0
      commander: 2.20.3
      source-map-support: 0.5.21
    dev: true

  /text-table@0.2.0:
    resolution: {integrity: sha512-N+8UisAXDGk8PFXP4HAzVR9nbfmVJ3zYLAWiTIoqC5v5isinhr+r5uaO8+7r3BMfuNIufIsA7RdpVgacC2cSpw==}
    dev: true

  /thunky@1.1.0:
    resolution: {integrity: sha512-eHY7nBftgThBqOyHGVN+l8gF0BucP09fMo0oO/Lb0w1OF80dJv+lDVpXG60WMQvkcxAkNybKsrEIE3ZtKGmPrA==}
    dev: true

  /to-fast-properties@2.0.0:
    resolution: {integrity: sha512-/OaKK0xYrs3DmxRYqL/yDc+FxFUVYhDlXMhRmv3z915w2HF1tnN1omB354j8VUGO/hbRzyD6Y3sA7v7GS/ceog==}
    engines: {node: '>=4'}
    dev: true

  /to-regex-range@5.0.1:
    resolution: {integrity: sha512-65P7iz6X5yEr1cwcgvQxbbIw7Uk3gOy5dIdtZ4rDveLqhrdJP+Li/Hx6tyK0NEb+2GCyneCMJiGqrADCSNk8sQ==}
    engines: {node: '>=8.0'}
    dependencies:
      is-number: 7.0.0
    dev: true

  /toidentifier@1.0.1:
    resolution: {integrity: sha512-o5sSPKEkg/DIQNmH43V0/uerLrpzVedkUh8tGNvaeXpfpuwjKenlSox/2O/BTlZUtEe+JG7s5YhEz608PlAHRA==}
    engines: {node: '>=0.6'}
    dev: true

  /tr46@0.0.3:
    resolution: {integrity: sha512-N3WMsuqV66lT30CrXNbEjx4GEwlow3v6rr4mCcv6prnfwhS01rkgyFdjPNBYd9br7LpXV1+Emh01fHnq2Gdgrw==}
    dev: true

  /tree-kill@1.2.2:
    resolution: {integrity: sha512-L0Orpi8qGpRG//Nd+H90vFB+3iHnue1zSSGmNOOCh1GLJ7rUKVwV2HvijphGQS2UmhUZewS9VgvxYIdgr+fG1A==}
    hasBin: true
    dev: true

  /ts-loader@9.4.4(typescript@5.1.6)(webpack@5.88.2):
    resolution: {integrity: sha512-MLukxDHBl8OJ5Dk3y69IsKVFRA/6MwzEqBgh+OXMPB/OD01KQuWPFd1WAQP8a5PeSCAxfnkhiuWqfmFJzJQt9w==}
    engines: {node: '>=12.0.0'}
    peerDependencies:
      typescript: '*'
      webpack: ^5.0.0
    dependencies:
      chalk: 4.1.2
      enhanced-resolve: 5.15.0
      micromatch: 4.0.5
      semver: 7.5.4
      typescript: 5.1.6
      webpack: 5.88.2(webpack-cli@5.1.4)
    dev: true

  /ts-node-dev@2.0.0(@types/node@20.4.10)(typescript@5.1.6):
    resolution: {integrity: sha512-ywMrhCfH6M75yftYvrvNarLEY+SUXtUvU8/0Z6llrHQVBx12GiFk5sStF8UdfE/yfzk9IAq7O5EEbTQsxlBI8w==}
    engines: {node: '>=0.8.0'}
    hasBin: true
    peerDependencies:
      node-notifier: '*'
      typescript: '*'
    peerDependenciesMeta:
      node-notifier:
        optional: true
    dependencies:
      chokidar: 3.5.3
      dynamic-dedupe: 0.3.0
      minimist: 1.2.8
      mkdirp: 1.0.4
      resolve: 1.22.2
      rimraf: 2.7.1
      source-map-support: 0.5.21
      tree-kill: 1.2.2
      ts-node: 10.9.1(@types/node@20.4.10)(typescript@5.1.6)
      tsconfig: 7.0.0
      typescript: 5.1.6
    transitivePeerDependencies:
      - '@swc/core'
      - '@swc/wasm'
      - '@types/node'
    dev: true

  /ts-node@10.9.1(@types/node@20.4.10)(typescript@5.1.6):
    resolution: {integrity: sha512-NtVysVPkxxrwFGUUxGYhfux8k78pQB3JqYBXlLRZgdGUqTO5wU/UyHop5p70iEbGhB7q5KmiZiU0Y3KlJrScEw==}
    hasBin: true
    peerDependencies:
      '@swc/core': '>=1.2.50'
      '@swc/wasm': '>=1.2.50'
      '@types/node': '*'
      typescript: '>=2.7'
    peerDependenciesMeta:
      '@swc/core':
        optional: true
      '@swc/wasm':
        optional: true
    dependencies:
      '@cspotcode/source-map-support': 0.8.1
      '@tsconfig/node10': 1.0.9
      '@tsconfig/node12': 1.0.11
      '@tsconfig/node14': 1.0.3
      '@tsconfig/node16': 1.0.4
      '@types/node': 20.4.10
      acorn: 8.10.0
      acorn-walk: 8.2.0
      arg: 4.1.3
      create-require: 1.1.1
      diff: 4.0.2
      make-error: 1.3.6
      typescript: 5.1.6
      v8-compile-cache-lib: 3.0.1
      yn: 3.1.1
    dev: true

  /tsconfig-paths@3.14.2:
    resolution: {integrity: sha512-o/9iXgCYc5L/JxCHPe3Hvh8Q/2xm5Z+p18PESBU6Ff33695QnCHBEjcytY2q19ua7Mbl/DavtBOLq+oG0RCL+g==}
    dependencies:
      '@types/json5': 0.0.29
      json5: 1.0.2
      minimist: 1.2.8
      strip-bom: 3.0.0
    dev: true

  /tsconfig@7.0.0:
    resolution: {integrity: sha512-vZXmzPrL+EmC4T/4rVlT2jNVMWCi/O4DIiSj3UHg1OE5kCKbk4mfrXc6dZksLgRM/TZlKnousKH9bbTazUWRRw==}
    dependencies:
      '@types/strip-bom': 3.0.0
      '@types/strip-json-comments': 0.0.30
      strip-bom: 3.0.0
      strip-json-comments: 2.0.1
    dev: true

  /tslib@1.14.1:
    resolution: {integrity: sha512-Xni35NKzjgMrwevysHTCArtLDpPvye8zV/0E4EyYn43P7/7qvQwPh9BGkHewbMulVntbigmcT7rdX3BNo9wRJg==}
    dev: true

  /tslib@2.6.1:
    resolution: {integrity: sha512-t0hLfiEKfMUoqhG+U1oid7Pva4bbDPHYfJNiB7BiIjRkj1pyC++4N3huJfqY6aRH6VTB0rvtzQwjM4K6qpfOig==}
    dev: true

  /tsutils@3.21.0(typescript@5.1.6):
    resolution: {integrity: sha512-mHKK3iUXL+3UF6xL5k0PEhKRUBKPBCv/+RkEOpjRWxxx27KKRBmmA60A9pgOUvMi8GKhRMPEmjBRPzs2W7O1OA==}
    engines: {node: '>= 6'}
    peerDependencies:
      typescript: '>=2.8.0 || >= 3.2.0-dev || >= 3.3.0-dev || >= 3.4.0-dev || >= 3.5.0-dev || >= 3.6.0-dev || >= 3.6.0-beta || >= 3.7.0-dev || >= 3.7.0-beta'
    dependencies:
      tslib: 1.14.1
      typescript: 5.1.6
    dev: true

  /type-check@0.4.0:
    resolution: {integrity: sha512-XleUoc9uwGXqjWwXaUTZAmzMcFZ5858QA2vvx1Ur5xIcixXIP+8LnFDgRplU30us6teqdlskFfu+ae4K79Ooew==}
    engines: {node: '>= 0.8.0'}
    dependencies:
      prelude-ls: 1.2.1
    dev: true

  /type-fest@0.20.2:
    resolution: {integrity: sha512-Ne+eE4r0/iWnpAxD852z3A+N0Bt5RN//NjJwRd2VFHEmrywxf5vsZlh4R6lixl6B+wz/8d+maTSAkN1FIkI3LQ==}
    engines: {node: '>=10'}
    dev: true

  /type-is@1.6.18:
    resolution: {integrity: sha512-TkRKr9sUTxEH8MdfuCSP7VizJyzRNMjj2J2do2Jr3Kym598JVdEksuzPQCnlFPW4ky9Q+iA+ma9BGm06XQBy8g==}
    engines: {node: '>= 0.6'}
    dependencies:
      media-typer: 0.3.0
      mime-types: 2.1.35
    dev: true

  /typed-array-buffer@1.0.0:
    resolution: {integrity: sha512-Y8KTSIglk9OZEr8zywiIHG/kmQ7KWyjseXs1CbSo8vC42w7hg2HgYTxSWwP0+is7bWDc1H+Fo026CpHFwm8tkw==}
    engines: {node: '>= 0.4'}
    dependencies:
      call-bind: 1.0.2
      get-intrinsic: 1.2.1
      is-typed-array: 1.1.12
    dev: true

  /typed-array-byte-length@1.0.0:
    resolution: {integrity: sha512-Or/+kvLxNpeQ9DtSydonMxCx+9ZXOswtwJn17SNLvhptaXYDJvkFFP5zbfU/uLmvnBJlI4yrnXRxpdWH/M5tNA==}
    engines: {node: '>= 0.4'}
    dependencies:
      call-bind: 1.0.2
      for-each: 0.3.3
      has-proto: 1.0.1
      is-typed-array: 1.1.12
    dev: true

  /typed-array-byte-offset@1.0.0:
    resolution: {integrity: sha512-RD97prjEt9EL8YgAgpOkf3O4IF9lhJFr9g0htQkm0rchFp/Vx7LW5Q8fSXXub7BXAODyUQohRMyOc3faCPd0hg==}
    engines: {node: '>= 0.4'}
    dependencies:
      available-typed-arrays: 1.0.5
      call-bind: 1.0.2
      for-each: 0.3.3
      has-proto: 1.0.1
      is-typed-array: 1.1.12
    dev: true

  /typed-array-length@1.0.4:
    resolution: {integrity: sha512-KjZypGq+I/H7HI5HlOoGHkWUUGq+Q0TPhQurLbyrVrvnKTBgzLhIJ7j6J/XTQOi0d1RjyZ0wdas8bKs2p0x3Ng==}
    dependencies:
      call-bind: 1.0.2
      for-each: 0.3.3
      is-typed-array: 1.1.12
    dev: true

  /typescript@5.1.6:
    resolution: {integrity: sha512-zaWCozRZ6DLEWAWFrVDz1H6FVXzUSfTy5FUMWsQlU8Ym5JP9eO4xkTIROFCQvhQf61z6O/G6ugw3SgAnvvm+HA==}
    engines: {node: '>=14.17'}
    hasBin: true
    dev: true

  /unbox-primitive@1.0.2:
    resolution: {integrity: sha512-61pPlCD9h51VoreyJ0BReideM3MDKMKnh6+V9L08331ipq6Q8OFXZYiqP6n/tbHx4s5I9uRhcye6BrbkizkBDw==}
    dependencies:
      call-bind: 1.0.2
      has-bigints: 1.0.2
      has-symbols: 1.0.3
      which-boxed-primitive: 1.0.2
    dev: true

  /unicode-canonical-property-names-ecmascript@2.0.0:
    resolution: {integrity: sha512-yY5PpDlfVIU5+y/BSCxAJRBIS1Zc2dDG3Ujq+sR0U+JjUevW2JhocOF+soROYDSaAezOzOKuyyixhD6mBknSmQ==}
    engines: {node: '>=4'}
    dev: true

  /unicode-match-property-ecmascript@2.0.0:
    resolution: {integrity: sha512-5kaZCrbp5mmbz5ulBkDkbY0SsPOjKqVS35VpL9ulMPfSl0J0Xsm+9Evphv9CoIZFwre7aJoa94AY6seMKGVN5Q==}
    engines: {node: '>=4'}
    dependencies:
      unicode-canonical-property-names-ecmascript: 2.0.0
      unicode-property-aliases-ecmascript: 2.1.0
    dev: true

  /unicode-match-property-value-ecmascript@2.1.0:
    resolution: {integrity: sha512-qxkjQt6qjg/mYscYMC0XKRn3Rh0wFPlfxB0xkt9CfyTvpX1Ra0+rAmdX2QyAobptSEvuy4RtpPRui6XkV+8wjA==}
    engines: {node: '>=4'}
    dev: true

  /unicode-property-aliases-ecmascript@2.1.0:
    resolution: {integrity: sha512-6t3foTQI9qne+OZoVQB/8x8rk2k1eVy1gRXhV3oFQ5T6R1dqQ1xtin3XqSlx3+ATBkliTaR/hHyJBm+LVPNM8w==}
    engines: {node: '>=4'}
    dev: true

  /unpipe@1.0.0:
    resolution: {integrity: sha512-pjy2bYhSsufwWlKwPc+l3cN7+wuJlK6uz0YdJEOlQDbl6jo/YlPi4mb8agUkVC8BF7V8NuzeyPNqRksA3hztKQ==}
    engines: {node: '>= 0.8'}
    dev: true

  /update-browserslist-db@1.0.11(browserslist@4.21.10):
    resolution: {integrity: sha512-dCwEFf0/oT85M1fHBg4F0jtLwJrutGoHSQXCh7u4o2t1drG+c0a9Flnqww6XUKSfQMPpJBRjU8d4RXB09qtvaA==}
    hasBin: true
    peerDependencies:
      browserslist: '>= 4.21.0'
    dependencies:
      browserslist: 4.21.10
      escalade: 3.1.1
      picocolors: 1.0.0
    dev: true

  /uri-js@4.4.1:
    resolution: {integrity: sha512-7rKUyy33Q1yc98pQ1DAmLtwX109F7TIfWlW1Ydo8Wl1ii1SeHieeh0HHfPeL2fMXK6z0s8ecKs9frCuLJvndBg==}
    dependencies:
      punycode: 2.3.0
    dev: true

  /url@0.11.1:
    resolution: {integrity: sha512-rWS3H04/+mzzJkv0eZ7vEDGiQbgquI1fGfOad6zKvgYQi1SzMmhl7c/DdRGxhaWrVH6z0qWITo8rpnxK/RfEhA==}
    dependencies:
      punycode: 1.4.1
      qs: 6.11.0
    dev: false

  /util-deprecate@1.0.2:
    resolution: {integrity: sha512-EPD5q1uXyFxJpCrLnCc1nHnq3gOa6DZBocAIiI2TaSCA7VCJ1UJDMagCzIkXNsUYfD1daK//LTEQ8xiIbrHtcw==}
    dev: true

  /utila@0.4.0:
    resolution: {integrity: sha512-Z0DbgELS9/L/75wZbro8xAnT50pBVFQZ+hUEueGDU5FN51YSCYM+jdxsfCiHjwNP/4LCDD0i/graKpeBnOXKRA==}
    dev: true

  /utils-merge@1.0.1:
    resolution: {integrity: sha512-pMZTvIkT1d+TFGvDOqodOclx0QWkkgi6Tdoa8gC8ffGAAqz9pzPTZWAybbsHHoED/ztMtkv/VoYTYyShUn81hA==}
    engines: {node: '>= 0.4.0'}
    dev: true

  /uuid@8.3.2:
    resolution: {integrity: sha512-+NYs2QeMWy+GWFOEm9xnn6HCDp0l7QBD7ml8zLUmJ+93Q5NF0NocErnwkTkXVFNiX3/fpC6afS8Dhb/gz7R7eg==}
    hasBin: true
    dev: true

  /v8-compile-cache-lib@3.0.1:
    resolution: {integrity: sha512-wa7YjyUGfNZngI/vtK0UHAN+lgDCxBPCylVXGp0zu59Fz5aiGtNXaq3DhIov063MorB+VfufLh3JlF2KdTK3xg==}
    dev: true

  /vary@1.1.2:
    resolution: {integrity: sha512-BNGbWLfd0eUPabhkXUVm0j8uuvREyTh5ovRa/dyow/BqAbZJyC+5fU+IzQOzmAKzYqYRAISoRhdQr3eIZ/PXqg==}
    engines: {node: '>= 0.8'}
    dev: true

  /watchpack@2.4.0:
    resolution: {integrity: sha512-Lcvm7MGST/4fup+ifyKi2hjyIAwcdI4HRgtvTpIUxBRhB+RFtUh8XtDOxUfctVCnhVi+QQj49i91OyvzkJl6cg==}
    engines: {node: '>=10.13.0'}
    dependencies:
      glob-to-regexp: 0.4.1
      graceful-fs: 4.2.11
    dev: true

  /wbuf@1.7.3:
    resolution: {integrity: sha512-O84QOnr0icsbFGLS0O3bI5FswxzRr8/gHwWkDlQFskhSPryQXvrTMxjxGP4+iWYoauLoBvfDpkrOauZ+0iZpDA==}
    dependencies:
      minimalistic-assert: 1.0.1
    dev: true

  /webidl-conversions@3.0.1:
    resolution: {integrity: sha512-2JAn3z8AR6rjK8Sm8orRC0h/bcl/DqL7tRPdGZ4I1CjdF+EaMLmYxBHyXuKL849eucPFhvBoxMsflfOb8kxaeQ==}
    dev: true

  /webpack-cli@5.1.4(webpack-dev-server@4.15.1)(webpack@5.88.2):
    resolution: {integrity: sha512-pIDJHIEI9LR0yxHXQ+Qh95k2EvXpWzZ5l+d+jIo+RdSm9MiHfzazIxwwni/p7+x4eJZuvG1AJwgC4TNQ7NRgsg==}
    engines: {node: '>=14.15.0'}
    hasBin: true
    peerDependencies:
      '@webpack-cli/generators': '*'
      webpack: 5.x.x
      webpack-bundle-analyzer: '*'
      webpack-dev-server: '*'
    peerDependenciesMeta:
      '@webpack-cli/generators':
        optional: true
      webpack-bundle-analyzer:
        optional: true
      webpack-dev-server:
        optional: true
    dependencies:
      '@discoveryjs/json-ext': 0.5.7
      '@webpack-cli/configtest': 2.1.1(webpack-cli@5.1.4)(webpack@5.88.2)
      '@webpack-cli/info': 2.0.2(webpack-cli@5.1.4)(webpack@5.88.2)
      '@webpack-cli/serve': 2.0.5(webpack-cli@5.1.4)(webpack-dev-server@4.15.1)(webpack@5.88.2)
      colorette: 2.0.20
      commander: 10.0.1
      cross-spawn: 7.0.3
      envinfo: 7.10.0
      fastest-levenshtein: 1.0.16
      import-local: 3.1.0
      interpret: 3.1.1
      rechoir: 0.8.0
      webpack: 5.88.2(webpack-cli@5.1.4)
      webpack-dev-server: 4.15.1(webpack-cli@5.1.4)(webpack@5.88.2)
      webpack-merge: 5.9.0
    dev: true

  /webpack-dev-middleware@5.3.3(webpack@5.88.2):
    resolution: {integrity: sha512-hj5CYrY0bZLB+eTO+x/j67Pkrquiy7kWepMHmUMoPsmcUaeEnQJqFzHJOyxgWlq746/wUuA64p9ta34Kyb01pA==}
    engines: {node: '>= 12.13.0'}
    peerDependencies:
      webpack: ^4.0.0 || ^5.0.0
    dependencies:
      colorette: 2.0.20
      memfs: 3.5.3
      mime-types: 2.1.35
      range-parser: 1.2.1
      schema-utils: 4.2.0
      webpack: 5.88.2(webpack-cli@5.1.4)
    dev: true

  /webpack-dev-server@4.15.1(webpack-cli@5.1.4)(webpack@5.88.2):
    resolution: {integrity: sha512-5hbAst3h3C3L8w6W4P96L5vaV0PxSmJhxZvWKYIdgxOQm8pNZ5dEOmmSLBVpP85ReeyRt6AS1QJNyo/oFFPeVA==}
    engines: {node: '>= 12.13.0'}
    hasBin: true
    peerDependencies:
      webpack: ^4.37.0 || ^5.0.0
      webpack-cli: '*'
    peerDependenciesMeta:
      webpack:
        optional: true
      webpack-cli:
        optional: true
    dependencies:
      '@types/bonjour': 3.5.10
      '@types/connect-history-api-fallback': 1.5.0
      '@types/express': 4.17.17
      '@types/serve-index': 1.9.1
      '@types/serve-static': 1.15.2
      '@types/sockjs': 0.3.33
      '@types/ws': 8.5.5
      ansi-html-community: 0.0.8
      bonjour-service: 1.1.1
      chokidar: 3.5.3
      colorette: 2.0.20
      compression: 1.7.4
      connect-history-api-fallback: 2.0.0
      default-gateway: 6.0.3
      express: 4.18.2
      graceful-fs: 4.2.11
      html-entities: 2.4.0
      http-proxy-middleware: 2.0.6(@types/express@4.17.17)
      ipaddr.js: 2.1.0
      launch-editor: 2.6.0
      open: 8.4.2
      p-retry: 4.6.2
      rimraf: 3.0.2
      schema-utils: 4.2.0
      selfsigned: 2.1.1
      serve-index: 1.9.1
      sockjs: 0.3.24
      spdy: 4.0.2
      webpack: 5.88.2(webpack-cli@5.1.4)
      webpack-cli: 5.1.4(webpack-dev-server@4.15.1)(webpack@5.88.2)
      webpack-dev-middleware: 5.3.3(webpack@5.88.2)
      ws: 8.13.0
    transitivePeerDependencies:
      - bufferutil
      - debug
      - supports-color
      - utf-8-validate
    dev: true

  /webpack-merge@5.9.0:
    resolution: {integrity: sha512-6NbRQw4+Sy50vYNTw7EyOn41OZItPiXB8GNv3INSoe3PSFaHJEz3SHTrYVaRm2LilNGnFUzh0FAwqPEmU/CwDg==}
    engines: {node: '>=10.0.0'}
    dependencies:
      clone-deep: 4.0.1
      wildcard: 2.0.1
    dev: true

  /webpack-sources@3.2.3:
    resolution: {integrity: sha512-/DyMEOrDgLKKIG0fmvtz+4dUX/3Ghozwgm6iPp8KRhvn+eQf9+Q7GWxVNMk3+uCPWfdXYC4ExGBckIXdFEfH1w==}
    engines: {node: '>=10.13.0'}
    dev: true

  /webpack@5.88.2(webpack-cli@5.1.4):
    resolution: {integrity: sha512-JmcgNZ1iKj+aiR0OvTYtWQqJwq37Pf683dY9bVORwVbUrDhLhdn/PlO2sHsFHPkj7sHNQF3JwaAkp49V+Sq1tQ==}
    engines: {node: '>=10.13.0'}
    hasBin: true
    peerDependencies:
      webpack-cli: '*'
    peerDependenciesMeta:
      webpack-cli:
        optional: true
    dependencies:
      '@types/eslint-scope': 3.7.4
      '@types/estree': 1.0.1
      '@webassemblyjs/ast': 1.11.6
      '@webassemblyjs/wasm-edit': 1.11.6
      '@webassemblyjs/wasm-parser': 1.11.6
      acorn: 8.10.0
      acorn-import-assertions: 1.9.0(acorn@8.10.0)
      browserslist: 4.21.10
      chrome-trace-event: 1.0.3
      enhanced-resolve: 5.15.0
      es-module-lexer: 1.3.0
      eslint-scope: 5.1.1
      events: 3.3.0
      glob-to-regexp: 0.4.1
      graceful-fs: 4.2.11
      json-parse-even-better-errors: 2.3.1
      loader-runner: 4.3.0
      mime-types: 2.1.35
      neo-async: 2.6.2
      schema-utils: 3.3.0
      tapable: 2.2.1
      terser-webpack-plugin: 5.3.9(webpack@5.88.2)
      watchpack: 2.4.0
      webpack-cli: 5.1.4(webpack-dev-server@4.15.1)(webpack@5.88.2)
      webpack-sources: 3.2.3
    transitivePeerDependencies:
      - '@swc/core'
      - esbuild
      - uglify-js
    dev: true

  /websocket-driver@0.7.4:
    resolution: {integrity: sha512-b17KeDIQVjvb0ssuSDF2cYXSg2iztliJ4B9WdsuB6J952qCPKmnVq4DyW5motImXHDC1cBT/1UezrJVsKw5zjg==}
    engines: {node: '>=0.8.0'}
    dependencies:
      http-parser-js: 0.5.8
      safe-buffer: 5.2.1
      websocket-extensions: 0.1.4
    dev: true

  /websocket-extensions@0.1.4:
    resolution: {integrity: sha512-OqedPIGOfsDlo31UNwYbCFMSaO9m9G/0faIHj5/dZFDMFqPTcx6UwqyOy3COEaEOg/9VsGIpdqn62W5KhoKSpg==}
    engines: {node: '>=0.8.0'}
    dev: true

  /whatwg-url@5.0.0:
    resolution: {integrity: sha512-saE57nupxk6v3HY35+jzBwYa0rKSy0XR8JSxZPwgLr7ys0IBzhGviA1/TUGJLmSVqs8pb9AnvICXEuOHLprYTw==}
    dependencies:
      tr46: 0.0.3
      webidl-conversions: 3.0.1
    dev: true

  /which-boxed-primitive@1.0.2:
    resolution: {integrity: sha512-bwZdv0AKLpplFY2KZRX6TvyuN7ojjr7lwkg6ml0roIy9YeuSr7JS372qlNW18UQYzgYK9ziGcerWqZOmEn9VNg==}
    dependencies:
      is-bigint: 1.0.4
      is-boolean-object: 1.1.2
      is-number-object: 1.0.7
      is-string: 1.0.7
      is-symbol: 1.0.4
    dev: true

  /which-typed-array@1.1.11:
    resolution: {integrity: sha512-qe9UWWpkeG5yzZ0tNYxDmd7vo58HDBc39mZ0xWWpolAGADdFOzkfamWLDxkOWcvHQKVmdTyQdLD4NOfjLWTKew==}
    engines: {node: '>= 0.4'}
    dependencies:
      available-typed-arrays: 1.0.5
      call-bind: 1.0.2
      for-each: 0.3.3
      gopd: 1.0.1
      has-tostringtag: 1.0.0
    dev: true

  /which@2.0.2:
    resolution: {integrity: sha512-BLI3Tl1TW3Pvl70l3yq3Y64i+awpwXqsGBYWkkqMtnbXgrMD+yj7rhW0kuEDxzJaYXGjEW5ogapKNMEKNMjibA==}
    engines: {node: '>= 8'}
    hasBin: true
    dependencies:
      isexe: 2.0.0
    dev: true

  /wide-align@1.1.5:
    resolution: {integrity: sha512-eDMORYaPNZ4sQIuuYPDHdQvf4gyCF9rEEV/yPxGfwPkRodwEgiMUUXTx/dex+Me0wxx53S+NgUHaP7y3MGlDmg==}
    dependencies:
      string-width: 4.2.3
    dev: true

  /wildcard@2.0.1:
    resolution: {integrity: sha512-CC1bOL87PIWSBhDcTrdeLo6eGT7mCFtrg0uIJtqJUFyK+eJnzl8A1niH56uu7KMa5XFrtiV+AQuHO3n7DsHnLQ==}
    dev: true

  /wrappy@1.0.2:
    resolution: {integrity: sha512-l4Sp/DRseor9wL6EvV2+TuQn63dMkPjZ/sp9XkghTEbV9KlPS1xUsZ3u7/IQO4wxtcFB4bgpQPRcR3QCvezPcQ==}
    dev: true

  /ws@8.13.0:
    resolution: {integrity: sha512-x9vcZYTrFPC7aSIbj7sRCYo7L/Xb8Iy+pW0ng0wt2vCJv7M9HOMy0UoN3rr+IFC7hb7vXoqS+P9ktyLLLhO+LA==}
    engines: {node: '>=10.0.0'}
    peerDependencies:
      bufferutil: ^4.0.1
      utf-8-validate: '>=5.0.2'
    peerDependenciesMeta:
      bufferutil:
        optional: true
      utf-8-validate:
        optional: true

  /xtend@4.0.2:
    resolution: {integrity: sha512-LKYU1iAXJXUgAXn9URjiu+MWhyUXHsvfp7mcuYm9dSUKK0/CjtrUwFAxD82/mCWbtLsGjFIad0wIsod4zrTAEQ==}
    engines: {node: '>=0.4'}
    dev: true

  /yallist@3.1.1:
    resolution: {integrity: sha512-a4UGQaWPH59mOXUYnAG2ewncQS4i4F43Tv3JoAM+s2VDAmS9NsK8GpDMLrCHPksFT7h3K6TOoUNn2pb7RoXx4g==}
    dev: true

  /yallist@4.0.0:
    resolution: {integrity: sha512-3wdGidZyq5PB084XLES5TpOSRA3wjXAlIWMhum2kRcv/41Sn2emQ0dycQW4uZXLejwKvg6EsvbdlVL+FYEct7A==}
    dev: true

  /yn@3.1.1:
    resolution: {integrity: sha512-Ux4ygGWsu2c7isFWe8Yu1YluJmqVhxqK2cLXNQA5AcC3QfbGNpM7fu0Y8b/z16pXLnFxZYvWhd3fhBY9DLmC6Q==}
    engines: {node: '>=6'}
    dev: true

  /yocto-queue@0.1.0:
    resolution: {integrity: sha512-rVksvsnNCdJ/ohGc6xgPwyN8eheCxsiLM8mxuE/t/mOVqJewPuO1miLpTHQiRgTKCLexL4MeAFVagts7HmNZ2Q==}
    engines: {node: '>=10'}
    dev: true

  /yocto-queue@1.0.0:
    resolution: {integrity: sha512-9bnSc/HEW2uRy67wc+T8UwauLuPJVn28jb+GtJY16iiKWyvmYJRXVT4UamsAEGQfPohgr2q4Tq0sQbQlxTfi1g==}
    engines: {node: '>=12.20'}
    dev: true

  github.com/uNetworking/uWebSockets.js/809b99d2d7d12e2cbf89b7135041e9b41ff84084:
    resolution: {tarball: https://codeload.github.com/uNetworking/uWebSockets.js/tar.gz/809b99d2d7d12e2cbf89b7135041e9b41ff84084}
    name: uWebSockets.js
    version: 20.31.0
    dev: false<|MERGE_RESOLUTION|>--- conflicted
+++ resolved
@@ -1853,7 +1853,7 @@
       ajv: 6.12.6
       debug: 4.3.4
       espree: 9.6.1
-      globals: 13.21.0
+      globals: 13.20.0
       ignore: 5.2.4
       import-fresh: 3.3.0
       js-yaml: 4.1.0
@@ -2738,7 +2738,7 @@
     engines: {node: ^12.22.0 || ^14.17.0 || >=16.0.0}
     dependencies:
       '@typescript-eslint/types': 5.62.0
-      eslint-visitor-keys: 3.4.3
+      eslint-visitor-keys: 3.4.2
     dev: true
 
   /@webassemblyjs/ast@1.11.6:
@@ -3274,11 +3274,7 @@
     hasBin: true
     dependencies:
       caniuse-lite: 1.0.30001519
-<<<<<<< HEAD
       electron-to-chromium: 1.4.485
-=======
-      electron-to-chromium: 1.4.490
->>>>>>> a2a88b78
       node-releases: 2.0.13
       update-browserslist-db: 1.0.11(browserslist@4.21.10)
     dev: true
@@ -4005,13 +4001,8 @@
     resolution: {integrity: sha512-WMwm9LhRUo+WUaRN+vRuETqG89IgZphVSNkdFgeb6sS/E4OrDIN7t48CAewSHXc6C8lefD8KKfr5vY61brQlow==}
     dev: true
 
-<<<<<<< HEAD
   /electron-to-chromium@1.4.485:
     resolution: {integrity: sha512-1ndQ5IBNEnFirPwvyud69GHL+31FkE09gH/CJ6m3KCbkx3i0EVOrjwz4UNxRmN9H8OVHbC6vMRZGN1yCvjSs9w==}
-=======
-  /electron-to-chromium@1.4.490:
-    resolution: {integrity: sha512-6s7NVJz+sATdYnIwhdshx/N/9O6rvMxmhVoDSDFdj6iA45gHR8EQje70+RYsF4GeB+k0IeNSBnP7yG9ZXJFr7A==}
->>>>>>> a2a88b78
     dev: true
 
   /emoji-regex@8.0.0:
@@ -4189,11 +4180,7 @@
       - supports-color
     dev: true
 
-<<<<<<< HEAD
-  /eslint-module-utils@2.8.0(@typescript-eslint/parser@5.62.0)(eslint-import-resolver-node@0.3.7)(eslint@8.46.0):
-=======
-  /eslint-module-utils@2.8.0(@typescript-eslint/parser@5.62.0)(eslint-import-resolver-node@0.3.9)(eslint@8.47.0):
->>>>>>> a2a88b78
+  /eslint-module-utils@2.8.0(@typescript-eslint/parser@5.62.0)(eslint-import-resolver-node@0.3.7)(eslint@8.47.0):
     resolution: {integrity: sha512-aWajIYfsqCKRDgUfjEXNN/JlrzauMuSEy5sbd7WXbtW3EH6A6MpwEh42c7qD+MqQo9QMJ6fWLAeIJynx0g6OAw==}
     engines: {node: '>=4'}
     peerDependencies:
@@ -4216,13 +4203,8 @@
     dependencies:
       '@typescript-eslint/parser': 5.62.0(eslint@8.47.0)(typescript@5.1.6)
       debug: 3.2.7
-<<<<<<< HEAD
-      eslint: 8.46.0
+      eslint: 8.47.0
       eslint-import-resolver-node: 0.3.7
-=======
-      eslint: 8.47.0
-      eslint-import-resolver-node: 0.3.9
->>>>>>> a2a88b78
     transitivePeerDependencies:
       - supports-color
     dev: true
@@ -4255,15 +4237,9 @@
       array.prototype.flatmap: 1.3.1
       debug: 3.2.7
       doctrine: 2.1.0
-<<<<<<< HEAD
-      eslint: 8.46.0
+      eslint: 8.47.0
       eslint-import-resolver-node: 0.3.7
-      eslint-module-utils: 2.8.0(@typescript-eslint/parser@5.62.0)(eslint-import-resolver-node@0.3.7)(eslint@8.46.0)
-=======
-      eslint: 8.47.0
-      eslint-import-resolver-node: 0.3.9
-      eslint-module-utils: 2.8.0(@typescript-eslint/parser@5.62.0)(eslint-import-resolver-node@0.3.9)(eslint@8.47.0)
->>>>>>> a2a88b78
+      eslint-module-utils: 2.8.0(@typescript-eslint/parser@5.62.0)(eslint-import-resolver-node@0.3.7)(eslint@8.47.0)
       has: 1.0.3
       is-core-module: 2.12.1
       is-glob: 4.0.3
@@ -4325,6 +4301,11 @@
   /eslint-visitor-keys@2.1.0:
     resolution: {integrity: sha512-0rSmRBzXgDzIsD6mGdJgevzgezI534Cer5L/vyMX0kHzT/jiB43jRhd9YUlMGYLQy2zprNmoT8qasCGtY+QaKw==}
     engines: {node: '>=10'}
+    dev: true
+
+  /eslint-visitor-keys@3.4.2:
+    resolution: {integrity: sha512-8drBzUEyZ2llkpCA67iYrgEssKDUu68V8ChqqOfFupIaG/LCVPUT+CoGJpT77zJprs4T/W7p07LP7zAIMuweVw==}
+    engines: {node: ^12.22.0 || ^14.17.0 || >=16.0.0}
     dev: true
 
   /eslint-visitor-keys@3.4.3:
@@ -4359,7 +4340,7 @@
       file-entry-cache: 6.0.1
       find-up: 5.0.0
       glob-parent: 6.0.2
-      globals: 13.21.0
+      globals: 13.20.0
       graphemer: 1.4.0
       ignore: 5.2.4
       imurmurhash: 0.1.4
@@ -4759,8 +4740,8 @@
     engines: {node: '>=4'}
     dev: true
 
-  /globals@13.21.0:
-    resolution: {integrity: sha512-ybyme3s4yy/t/3s35bewwXKOf7cvzfreG2lH0lZl0JB7I4GxRP2ghxOK/Nb9EkRXdbBXZLfq/p/0W2JUONB/Gg==}
+  /globals@13.20.0:
+    resolution: {integrity: sha512-Qg5QtVkCy/kv3FUSlu4ukeZDVf9ee0iXLAUYX13gbR17bnejFTzr4iS9bY7kwCf1NztRNm1t91fjOiyx4CSwPQ==}
     engines: {node: '>=8'}
     dependencies:
       type-fest: 0.20.2
