import { GameConstants, Layer, MapObjectSpawnMode, RotationMode } from "@common/constants";
import { Buildings, type BuildingDefinition } from "@common/definitions/buildings";
import { Armors } from "@common/definitions/items/armors";
import { Backpacks } from "@common/definitions/items/backpacks";
import { Guns } from "@common/definitions/items/guns";
import { PerkCategories } from "@common/definitions/items/perks";
import { Loots } from "@common/definitions/loots";
import { ModeName } from "@common/definitions/modes";
import { Obstacles, type ObstacleDefinition } from "@common/definitions/obstacles";
import { Orientation, type Variation } from "@common/typings";
import { CircleHitbox } from "@common/utils/hitbox";
import { Collision } from "@common/utils/math";
import { ItemType, type ReferenceTo } from "@common/utils/objectDefinitions";
import { random, randomFloat } from "@common/utils/random";
import { Vec, type Vector } from "@common/utils/vector";
import { SpawnOptions } from "../config";
import { type GunItem } from "../inventory/gunItem";
import { GameMap } from "../map";
import { Player } from "../objects/player";
import { GamePlugin } from "../pluginManager";
import { getLootFromTable } from "../utils/lootHelpers";
import { LootTables } from "./lootTables";
import { PacketType } from "@common/packets/packet";

export interface RiverDefinition {
    readonly minAmount: number
    readonly maxAmount: number
    readonly maxWideAmount: number
    readonly wideChance: number
    readonly minWidth: number
    readonly maxWidth: number
    readonly minWideWidth: number
    readonly maxWideWidth: number
    /**
     * The number is the amount of the specified obstacle each river will have
     *
     * Multiplied by the river width and amount of nodes and divided by a magic number (500)
     * (division done so the numbers here don't need to be too small / decimals)
     *
     * so its kinda of a "density" of obstacles inside a river\
     * a better way would be to calculate the polygon area of the river\
     * but that's slower and we don't need to be that accurate
     *
     * **NOTE**: obstacles in this object still need `River` or `Trail` spawn mode
     * for river obstacles that have a fixed amount per game (like river chests)
     * you should use `MapDefinition.obstacles`
     */
    readonly obstacles: Record<ReferenceTo<ObstacleDefinition>, number>
}

export interface MapDefinition {
    readonly width: number
    readonly height: number
    readonly mode?: ModeName
    readonly spawn?: SpawnOptions
    readonly oceanSize: number
    readonly beachSize: number
    readonly rivers?: RiverDefinition
    readonly trails?: RiverDefinition
    readonly clearings?: {
        readonly minWidth: number
        readonly minHeight: number
        readonly maxWidth: number
        readonly maxHeight: number
        readonly count: number
        readonly allowedObstacles: ReadonlyArray<ReferenceTo<ObstacleDefinition>>
        readonly obstacles: ReadonlyArray<{
            readonly idString: ReferenceTo<ObstacleDefinition>
            readonly min: number
            readonly max: number
        }>
    }

    readonly bridges?: ReadonlyArray<ReferenceTo<BuildingDefinition>>
    readonly majorBuildings?: ReadonlyArray<ReferenceTo<BuildingDefinition>>
    readonly buildings?: Record<ReferenceTo<BuildingDefinition>, number>
    readonly quadBuildingLimit?: Record<ReferenceTo<BuildingDefinition>, number>
    readonly obstacles?: Record<ReferenceTo<ObstacleDefinition>, number>
    readonly obstacleClumps?: readonly ObstacleClump[]
    readonly loots?: Record<keyof typeof LootTables[ModeName], number>

    readonly places?: ReadonlyArray<{
        readonly name: string
        readonly position: Vector
    }>

    readonly onGenerate?: (map: GameMap, params: string[]) => void
}

export type ObstacleClump = {
    /**
     * How many of these clumps per map
     */
    readonly clumpAmount: number
    /**
     * Data for any given clump
     */
    readonly clump: {
        /**
         * Id's of obstacles that may appear in the clump
         */
        readonly obstacles: ReadonlyArray<ReferenceTo<ObstacleDefinition>>
        readonly minAmount: number
        readonly maxAmount: number
        readonly radius: number
        readonly jitter: number
    }
};

const maps = {
    normal: {
        width: 1632,
        height: 1632,
        oceanSize: 128,
        beachSize: 32,
        rivers: {
            minAmount: 2,
            maxAmount: 3,
            maxWideAmount: 1,
            wideChance: 0.35,
            minWidth: 12,
            maxWidth: 18,
            minWideWidth: 25,
            maxWideWidth: 30,
            obstacles: {
                river_rock: 16,
                lily_pad: 6
            }
        },
        buildings: {
            large_bridge: 2,
            small_bridge: Infinity,
            port_complex: 1,
            river_hut_1: 2,
            river_hut_2: 2,
            river_hut_3: 2,
            sea_traffic_control: 1,
            tugboat_red: 1,
            tugboat_white: 5,
            armory: 1,
            headquarters: 1,
            small_bunker: 1,
            refinery: 1,
            warehouse: 5,
            // firework_warehouse: 1, // birthday mode
            green_house: 3,
            blue_house: 2,
            blue_house_special: 1,
            red_house: 3,
            red_house_v2: 3,
            construction_site: 1,
            mobile_home: 10,
            porta_potty: 12,
            container_3: 2,
            container_4: 2,
            container_5: 2,
            container_6: 2,
            container_7: 1,
            container_8: 2,
            container_9: 1,
            container_10: 2,
            memorial: 1
        },
        majorBuildings: ["armory", "refinery", "port_complex", "headquarters"],
        quadBuildingLimit: {
            river_hut_1: 1,
            river_hut_2: 1,
            river_hut_3: 1,
            red_house: 1,
            red_house_v2: 1,
            warehouse: 2,
            green_house: 1,
            blue_house: 1,
            mobile_home: 3,
            porta_potty: 3,
            construction_site: 1,
            blue_house_special: 1
        },
        obstacles: {
            oil_tank: 12,
            oak_tree: 110,
            birch_tree: 20,
            pine_tree: 10,
            loot_tree: 1,
            regular_crate: 160,
            flint_crate: 5,
            aegis_crate: 5,
            grenade_crate: 35,
            rock: 150,
            river_chest: 1,
            bush: 110,
            // birthday_cake: 100, // birthday mode
            blueberry_bush: 30,
            barrel: 80,
            viking_chest: 1,
            super_barrel: 30,
            melee_crate: 1,
            gold_rock: 1,
            loot_barrel: 1,
            flint_stone: 1
        },
        obstacleClumps: [
            {
                clumpAmount: 100,
                clump: {
                    minAmount: 2,
                    maxAmount: 3,
                    jitter: 5,
                    obstacles: ["oak_tree"],
                    radius: 12
                }
            },
            {
                clumpAmount: 25,
                clump: {
                    minAmount: 2,
                    maxAmount: 3,
                    jitter: 5,
                    obstacles: ["birch_tree"],
                    radius: 12
                }
            },
            {
                clumpAmount: 4,
                clump: {
                    minAmount: 2,
                    maxAmount: 3,
                    jitter: 5,
                    obstacles: ["pine_tree"],
                    radius: 12
                }
            }
        ],
        loots: {
            ground_loot: 60
        },
        places: [
            { name: "Banana", position: Vec.create(0.23, 0.2) },
            { name: "Takedown", position: Vec.create(0.23, 0.8) },
            { name: "Lavlandet", position: Vec.create(0.75, 0.2) },
            { name: "Noskin Narrows", position: Vec.create(0.72, 0.8) },
            { name: "Mt. Sanger", position: Vec.create(0.5, 0.35) },
            { name: "Deepwood", position: Vec.create(0.5, 0.65) }
        ]
    },
    fall: {
        width: 1924,
        height: 1924,
        oceanSize: 128,
        beachSize: 32,
        rivers: {
            minAmount: 2,
            maxAmount: 2,
            wideChance: 0.35,
            minWidth: 12,
            maxWidth: 18,
            minWideWidth: 25,
            maxWideWidth: 28,
            maxWideAmount: 1,
            obstacles: {
                river_rock: 16,
                lily_pad: 6
            }
        },
        trails: {
            minAmount: 2,
            maxAmount: 3,
            wideChance: 0.2,
            minWidth: 2,
            maxWidth: 4,
            minWideWidth: 3,
            maxWideWidth: 5,
            maxWideAmount: 1,
            obstacles: {
                pebble: 300
            }
        },
        clearings: {
            minWidth: 200,
            minHeight: 150,
            maxWidth: 250,
            maxHeight: 200,
            count: 2,
            allowedObstacles: ["clearing_boulder", "flint_crate", "rock", "vibrant_bush", "river_chest", "lily_pad", "grenade_crate", "oak_leaf_pile", "river_rock", "melee_crate", "flint_stone"],
            obstacles: [
                { idString: "clearing_boulder", min: 3, max: 6 },
                { idString: "flint_crate", min: 0, max: 2 },
                { idString: "grenade_crate", min: 0, max: 2 },
                { idString: "melee_crate", min: 0, max: 1 },
                { idString: "flint_stone", min: 0, max: 1 }
            ]
        },
        buildings: {
            river_hut_4: 3,
            river_hut_5: 3,
            river_hut_6: 3,
            small_bridge: Infinity,
            plumpkin_bunker: 1,
            sea_traffic_control: 1,
            tugboat_red: 1,
            tugboat_white: 7,
            lodge: 1,
            bombed_armory: 1,
            barn: 3,
            green_house: 2,
            warehouse: 4,
            red_house: 2,
            red_house_v2: 2,
            tent_big_1: 2,
            tent_big_2: 2,
            tent_big_3: 2,
            tent_big_4: 2,
            hay_shed_1: 1,
            hay_shed_2: 3,
            hay_shed_3: 3,
            tent_1: 3,
            tent_2: 3,
            tent_3: 3,
            tent_4: 3,
            tent_5: 1,
            outhouse: 10
        },
        majorBuildings: ["bombed_armory", "lodge", "plumpkin_bunker"],
        quadBuildingLimit: {
            river_hut_4: 2,
            river_hut_5: 2,
            river_hut_6: 2,
            barn: 1,
            outhouse: 3,
            red_house: 1,
            green_house: 1,
            red_house_v2: 1,
            warehouse: 2,
            bombed_armory: 1,
            lodge: 1,
            tent_1: 1,
            tent_2: 1,
            tent_3: 1,
            tent_4: 1
        },
        obstacles: {
            big_oak_tree: 230,
            maple_tree: 70,
            oak_tree: 50,
            birch_tree: 25,
            pine_tree: 95,
            dormant_oak_tree: 25,
            stump: 40,
            hatchet_stump: 3,
            regular_crate: 200,
            flint_crate: 10,
            grenade_crate: 50,
            rock: 220,
            clearing_boulder: 15,
            river_chest: 1,
            vibrant_bush: 200,
            oak_leaf_pile: 200,
            barrel: 90,
            viking_chest: 1,
            super_barrel: 35,
            melee_crate: 1,
            gold_rock: 1,
            loot_tree: 4,
            loot_barrel: 1,
            flint_stone: 1,
            pumpkin: 200,
            large_pumpkin: 5
        },
        obstacleClumps: [
            {
                clumpAmount: 110,
                clump: {
                    minAmount: 2,
                    maxAmount: 3,
                    jitter: 5,
                    obstacles: ["big_oak_tree"],
                    radius: 12
                }
            },
            {
                clumpAmount: 15,
                clump: {
                    minAmount: 2,
                    maxAmount: 3,
                    jitter: 5,
                    obstacles: ["oak_tree"],
                    radius: 12
                }
            },
            {
                clumpAmount: 15,
                clump: {
                    minAmount: 2,
                    maxAmount: 3,
                    jitter: 5,
                    obstacles: ["birch_tree"],
                    radius: 12
                }
            },
            {
                clumpAmount: 15,
                clump: {
                    minAmount: 2,
                    maxAmount: 3,
                    jitter: 5,
                    obstacles: ["pine_tree"],
                    radius: 12
                }
            }
        ],
        loots: {
            ground_loot: 60
        },
        places: [
            { name: "Antler", position: Vec.create(0.23, 0.2) },
            { name: "Deadfall", position: Vec.create(0.23, 0.8) },
            { name: "Beaverdam", position: Vec.create(0.75, 0.2) },
            { name: "Crimson Hills", position: Vec.create(0.72, 0.8) },
            { name: "Emerald Farms", position: Vec.create(0.5, 0.35) },
            { name: "Darkwood", position: Vec.create(0.5, 0.65) }
        ]
    },
    halloween: {
        width: 1924,
        height: 1924,
        oceanSize: 128,
        beachSize: 32,
        rivers: {
            minAmount: 2,
            maxAmount: 2,
            wideChance: 0.35,
            minWidth: 12,
            maxWidth: 18,
            minWideWidth: 25,
            maxWideWidth: 28,
            maxWideAmount: 1,
            obstacles: {
                river_rock: 16,
                lily_pad: 6
            }
        },
        trails: {
            minAmount: 4,
            maxAmount: 5,
            wideChance: 0.2,
            minWidth: 2,
            maxWidth: 4,
            minWideWidth: 3,
            maxWideWidth: 5,
            maxWideAmount: 1,
            obstacles: {
                pebble: 300
            }
        },
        clearings: {
            minWidth: 200,
            minHeight: 150,
            maxWidth: 250,
            maxHeight: 200,
            count: 3,
            allowedObstacles: ["clearing_boulder", "flint_crate", "rock", "plumpkin", "diseased_plumpkin", "vibrant_bush", "river_chest", "lily_pad", "grenade_crate", "oak_leaf_pile", "river_rock", "melee_crate", "flint_stone"],
            obstacles: [
                { idString: "clearing_boulder", min: 3, max: 6 },
                { idString: "flint_crate", min: 0, max: 2 },
                { idString: "grenade_crate", min: 0, max: 2 },
                { idString: "melee_crate", min: 0, max: 1 },
                { idString: "flint_stone", min: 0, max: 1 }
            ]
        },
        buildings: {
            small_bridge: Infinity,
            plumpkin_bunker: 1,
            sea_traffic_control: 1,
            tugboat_red: 1,
            tugboat_white: 7,
            lodge: 1,
            bombed_armory: 1,
            barn: 2,
            green_house: 4,
            warehouse: 4,
            red_house: 2,
            red_house_v2: 2,
            tent_big_1: 2,
            tent_big_2: 2,
            tent_big_3: 2,
            tent_big_4: 2,
            hay_shed_1: 1,
            hay_shed_2: 3,
            hay_shed_3: 3,
            tent_1: 3,
            tent_2: 3,
            tent_3: 3,
            tent_4: 3,
            tent_5: 1,
            outhouse: 10
        },
        majorBuildings: ["bombed_armory", "lodge", "plumpkin_bunker"],
        quadBuildingLimit: {
            barn: 1,
            outhouse: 3,
            red_house: 1,
            red_house_v2: 1,
            green_house: 2,
            warehouse: 2,
            bombed_armory: 1,
            lodge: 1,
            tent_1: 1,
            tent_2: 1,
            tent_3: 1,
            tent_4: 1
        },
        obstacles: {
            big_oak_tree: 40,
            oak_tree: 100,
            birch_tree: 60,
            maple_tree: 50,
            pine_tree: 80,
            dormant_oak_tree: 100,
            stump: 40,
            hay_bale: 40,
            diseased_plumpkin: 120,
            hatchet_stump: 3,
            regular_crate: 200,
            flint_crate: 10,
            grenade_crate: 50,
            rock: 220,
            clearing_boulder: 15,
            river_chest: 1,
            vibrant_bush: 200,
            oak_leaf_pile: 200,
            barrel: 90,
            jack_o_lantern: 75,
            viking_chest: 1,
            super_barrel: 35,
            melee_crate: 1,
            gold_rock: 1,
            loot_tree: 1,
            loot_barrel: 1,
            flint_stone: 3,
            pumpkin: 300,
            large_pumpkin: 40,
            plumpkin: 5
        },
        obstacleClumps: [
            {
                clumpAmount: 90,
                clump: {
                    minAmount: 2,
                    maxAmount: 3,
                    jitter: 5,
                    obstacles: ["big_oak_tree"],
                    radius: 12
                }
            },
            {
                clumpAmount: 50,
                clump: {
                    minAmount: 2,
                    maxAmount: 3,
                    jitter: 5,
                    obstacles: ["dormant_oak_tree"],
                    radius: 12
                }
            },
            {
                clumpAmount: 15,
                clump: {
                    minAmount: 2,
                    maxAmount: 3,
                    jitter: 5,
                    obstacles: ["pine_tree"],
                    radius: 12
                }
            }
        ],
        loots: {
            ground_loot: 60
        },
        places: [
            { name: "Pumpkin Patch", position: Vec.create(0.23, 0.2) },
            { name: "Reaper", position: Vec.create(0.23, 0.8) },
            { name: "Spøkelsesfelt", position: Vec.create(0.75, 0.2) },
            { name: "Haunted Hollow", position: Vec.create(0.72, 0.8) },
            { name: "Mt. Fang", position: Vec.create(0.5, 0.35) },
            { name: "Darkwood", position: Vec.create(0.5, 0.65) }
        ]
    },
    infection: {
        width: 1632,
        height: 1632,
        oceanSize: 128,
        beachSize: 32,
        rivers: {
            minAmount: 2,
            maxAmount: 3,
            maxWideAmount: 1,
            wideChance: 0.35,
            minWidth: 12,
            maxWidth: 18,
            minWideWidth: 25,
            maxWideWidth: 30,
            obstacles: {
                river_rock: 16,
                lily_pad: 6
            }
        },
        buildings: {
            large_bridge: 2,
            small_bridge: Infinity,
            port_complex: 1,
            river_hut_1: 2,
            river_hut_2: 2,
            river_hut_3: 2,
            sea_traffic_control: 1,
            tugboat_red: 1,
            tugboat_white: 5,
            armory: 1,
            headquarters: 1,
            small_bunker: 1,
            refinery: 1,
            warehouse: 5,
            // firework_warehouse: 1, // birthday mode
            green_house: 3,
            blue_house: 2,
            blue_house_special: 1,
            red_house: 3,
            red_house_v2: 3,
            construction_site: 1,
            mobile_home: 10,
            porta_potty: 12,
            container_3: 2,
            container_4: 2,
            container_5: 2,
            container_6: 2,
            container_7: 1,
            container_8: 2,
            container_9: 1,
            container_10: 2,
            memorial: 1
        },
        majorBuildings: ["armory", "refinery", "port_complex", "headquarters"],
        quadBuildingLimit: {
            river_hut_1: 1,
            river_hut_2: 1,
            river_hut_3: 1,
            red_house: 1,
            red_house_v2: 1,
            warehouse: 2,
            green_house: 1,
            blue_house: 1,
            mobile_home: 3,
            porta_potty: 3,
            construction_site: 1,
            blue_house_special: 1
        },
        obstacles: {
            oil_tank: 12,
            oak_tree: 110,
            birch_tree: 20,
            pine_tree: 10,
            loot_tree: 1,
            baby_plumpkin: 200,
            regular_crate: 160,
            flint_crate: 5,
            aegis_crate: 5,
            grenade_crate: 35,
            rock: 150,
            river_chest: 1,
            bush: 110,
            // birthday_cake: 100, // birthday mode
            blueberry_bush: 30,
            barrel: 80,
            viking_chest: 1,
            super_barrel: 30,
            melee_crate: 1,
            gold_rock: 1,
            loot_barrel: 1,
            flint_stone: 1
        },
        obstacleClumps: [
            {
                clumpAmount: 100,
                clump: {
                    minAmount: 2,
                    maxAmount: 3,
                    jitter: 5,
                    obstacles: ["oak_tree"],
                    radius: 12
                }
            },
            {
                clumpAmount: 25,
                clump: {
                    minAmount: 2,
                    maxAmount: 3,
                    jitter: 5,
                    obstacles: ["birch_tree"],
                    radius: 12
                }
            },
            {
                clumpAmount: 4,
                clump: {
                    minAmount: 2,
                    maxAmount: 3,
                    jitter: 5,
                    obstacles: ["pine_tree"],
                    radius: 12
                }
            }
        ],
        loots: {
            ground_loot: 60
        },
        places: [
            { name: "Blightnana", position: Vec.create(0.23, 0.2) },
            { name: "Quarantine", position: Vec.create(0.23, 0.8) },
            { name: "Rotlandet", position: Vec.create(0.75, 0.2) },
            { name: "Pathogen Narrows", position: Vec.create(0.72, 0.8) },
            { name: "Mt. Putrid", position: Vec.create(0.5, 0.35) },
            { name: "Decayedwood", position: Vec.create(0.5, 0.65) }
        ]
    },
    winter: {
        width: 1632,
        height: 1632,
        oceanSize: 128,
        beachSize: 32,
        rivers: {
            minAmount: 2,
            maxAmount: 3,
            maxWideAmount: 1,
            wideChance: 0.35,
            minWidth: 12,
            maxWidth: 18,
            minWideWidth: 25,
            maxWideWidth: 30,
            obstacles: {
                river_rock: 16
            }
        },
        buildings: {
            large_bridge: 2,
            small_bridge: Infinity,
            port_complex: 1,
            sea_traffic_control: 1,
            tugboat_red: 1,
            tugboat_white: 5,
            armory: 1,
            headquarters: 1,
            small_bunker: 1,
            refinery: 1,
            warehouse: 4,
            christmas_camp: 1,
            green_house: 3,
            blue_house: 2,
            blue_house_special: 1,
            red_house: 3,
            red_house_v2: 3,
            construction_site: 1,
            mobile_home: 8,
            porta_potty: 12,
            container_3: 2,
            container_4: 2,
            container_5: 2,
            container_6: 2,
            container_7: 1,
            container_8: 2,
            container_9: 1,
            container_10: 3
        },
        majorBuildings: ["armory", "refinery", "port_complex", "headquarters", "christmas_camp"],
        quadBuildingLimit: {
            red_house: 1,
            red_house_v2: 1,
            warehouse: 2,
            green_house: 1,
            blue_house: 1,
            mobile_home: 3,
            porta_potty: 3,
            construction_site: 1,
            blue_house_special: 1
        },
        obstacles: {
            oil_tank_winter: 12,
            oak_tree: 40,
            birch_tree: 20,
            pine_tree: 90,
            loot_tree: 1,
            regular_crate_winter: 160,
            frozen_crate: 10,
            flint_crate_winter: 5,
            aegis_crate_winter: 5,
            grenade_crate_winter: 35,
            rock: 150,
            river_chest: 1,
            bush: 110,
            // birthday_cake: 100, // birthday mode
            blueberry_bush: 30,
            barrel_winter: 80,
            viking_chest: 1,
            super_barrel_winter: 30,
            melee_crate_winter: 1,
            gold_rock: 1,
            loot_barrel: 1,
            flint_stone_winter: 1
        },
        obstacleClumps: [
            {
                clumpAmount: 25,
                clump: {
                    minAmount: 2,
                    maxAmount: 3,
                    jitter: 5,
                    obstacles: ["oak_tree"],
                    radius: 12
                }
            },
            {
                clumpAmount: 25,
                clump: {
                    minAmount: 2,
                    maxAmount: 3,
                    jitter: 5,
                    obstacles: ["birch_tree"],
                    radius: 12
                }
            },
            {
                clumpAmount: 65,
                clump: {
                    minAmount: 2,
                    maxAmount: 3,
                    jitter: 5,
                    obstacles: ["pine_tree"],
                    radius: 12
                }
            }
        ],
        loots: {
            ground_loot: 60
        },
        places: [
            { name: "Banana", position: Vec.create(0.23, 0.2) },
            { name: "Takedown", position: Vec.create(0.23, 0.8) },
            { name: "Lavlandet", position: Vec.create(0.75, 0.2) },
            { name: "Noskin Narrows", position: Vec.create(0.72, 0.8) },
            { name: "Mt. Sanger", position: Vec.create(0.5, 0.35) },
            { name: "Deepwood", position: Vec.create(0.5, 0.65) }
        ]
    },
    debug: {
        width: 1620,
        height: 1620,
        // spawn: { mode: SpawnMode.Center },
        oceanSize: 128,
        beachSize: 32,
        onGenerate(map) {
            // Generate all buildings

            const buildingPos = Vec.create(200, map.height - 600);

            for (const building of Buildings.definitions) {
                map.generateBuilding(building.idString, buildingPos);
                const rect = building.spawnHitbox.toRectangle();
                buildingPos.x += rect.max.x - rect.min.x;

                buildingPos.x += 20;
                if (buildingPos.x > map.width - 300) {
                    buildingPos.x = 200 - 140;
                    buildingPos.y += 200;
                }
            }

            // Generate all obstacles
            const obstaclePos = Vec.create(200, 200);

            for (const obstacle of Obstacles.definitions) {
                if (obstacle.invisible) continue;
                for (let i = 0; i < (obstacle.variations ?? 1); i++) {
                    map.generateObstacle(obstacle.idString, obstaclePos, { variation: i as Variation });

                    obstaclePos.x += 20;
                    if (obstaclePos.x > map.width / 2 - 20) {
                        obstaclePos.x = map.width / 2 - 140;
                        obstaclePos.y += 20;
                    }
                }
            }

            // Generate all Loots
            const itemPos = Vec.create(map.width / 2, map.height / 2);
            for (const item of Loots.definitions) {
                map.game.addLoot(item, itemPos, 0, { count: Infinity, pushVel: 0, jitterSpawn: false });

                itemPos.x += 10;
                if (itemPos.x > map.width / 2 + 100) {
                    itemPos.x = map.width / 2;
                    itemPos.y += 10;
                }
            }
        },
        places: [
            { name: "[object Object]", position: Vec.create(0.8, 0.7) },
            { name: "Kernel Panic", position: Vec.create(0.6, 0.8) },
            { name: "NullPointerException", position: Vec.create(0.7, 0.3) },
            { name: "undefined Forest", position: Vec.create(0.3, 0.2) },
            { name: "seg. fault\n(core dumped)", position: Vec.create(0.3, 0.7) },
            { name: "Can't read props of null", position: Vec.create(0.4, 0.5) }
        ]
    },
    // Arena map to test guns with really bad custom generation code lol
    arena: {
        width: 512,
        height: 512,
        //   spawn: { mode: SpawnMode.Center },
        beachSize: 16,
        oceanSize: 40,
        onGenerate(map) {
            // Function to generate all game loot items
            const genLoots = (pos: Vector, ySpacing: number, xSpacing: number): void => {
                const width = 80;

                const startPos = Vec.clone(pos);
                startPos.x -= width / 2;
                const itemPos = Vec.clone(startPos);

                const countMap = {
                    [ItemType.Gun]: 1,
                    [ItemType.Ammo]: Infinity,
                    [ItemType.Melee]: 1,
                    [ItemType.Throwable]: Infinity,
                    [ItemType.Healing]: Infinity,
                    [ItemType.Armor]: 1,
                    [ItemType.Backpack]: 1,
                    [ItemType.Scope]: 1,
                    [ItemType.Skin]: 1,
                    [ItemType.Perk]: Infinity
                };

                const game = map.game;
                for (const item of Loots.definitions) {
                    if (
                        ((item.itemType === ItemType.Melee || item.itemType === ItemType.Scope) && item.noDrop)
                        || ("ephemeral" in item && item.ephemeral)
                        || (item.itemType === ItemType.Backpack && item.level === 0)
                        || (item.itemType === ItemType.Perk && item.category === PerkCategories.Halloween)
                        || item.itemType === ItemType.Skin
                        || item.devItem
                    ) continue;

                    game.addLoot(item, itemPos, 0, { count: countMap[item.itemType] ?? 1, pushVel: 0, jitterSpawn: false });

                    itemPos.x += xSpacing;
                    if (
                        (xSpacing > 0 && itemPos.x > startPos.x + width)
                        || (xSpacing < 0 && itemPos.x < startPos.x - width)
                    ) {
                        itemPos.x = startPos.x;
                        itemPos.y -= ySpacing;
                    }
                }
            };

            // Fixed obstacles
            const obstacles = [
                { id: "rock", pos: Vec.create(10, 10) },
                { id: "rock", pos: Vec.create(20, 40) },
                { id: "rock", pos: Vec.create(20, 80) },
                { id: "regular_crate", pos: Vec.create(20, 15) },
                { id: "barrel", pos: Vec.create(25, 25) },
                { id: "rock", pos: Vec.create(80, 10) },
                { id: "rock", pos: Vec.create(60, 15) },
                { id: "oak_tree", pos: Vec.create(20, 70) },
                { id: "oil_tank", pos: Vec.create(140, 25) },
                { id: "birch_tree", pos: Vec.create(120, 50) }
            ];

            const center = Vec.create(map.width / 2, map.height / 2);

            for (const obstacle of obstacles) {
                const { id, pos } = obstacle;
                const { x: posX, y: posY } = pos;

                map.generateObstacle(id, Vec.add(center, pos), { rotation: 0 });
                map.generateObstacle(id, Vec.add(center, Vec.create(-posX, posY)), { rotation: 0 });
                map.generateObstacle(id, Vec.add(center, Vec.create(posX, -posY)), { rotation: 0 });
                map.generateObstacle(id, Vec.add(center, Vec.create(-posX, -posY)), { rotation: 0 });
            }

            genLoots(Vec.add(center, Vec.create(-70, 100)), 8, 8);
            genLoots(Vec.add(center, Vec.create(70, 100)), 8, 8);
            genLoots(Vec.add(center, Vec.create(-70, -100)), -8, 8);
            genLoots(Vec.add(center, Vec.create(70, -100)), -8, 8);

            // Generate random obstacles around the center
            const randomObstacles: MapDefinition["obstacles"] = {
                oak_tree: 50,
                rock: 50,
                bush: 20,
                birch_tree: 5,
                barrel: 15,
                super_barrel: 2
            };

            for (const obstacle in randomObstacles) {
                const limit = randomObstacles[obstacle];
                const definition = Obstacles.fromString(obstacle);

                for (let i = 0; i < limit; i++) {
                    const pos = map.getRandomPosition(
                        definition.spawnHitbox ?? definition.hitbox,
                        {
                            collides: pos => Collision.circleCollision(center, 150, pos, 1)
                        }
                    );

                    if (!pos) continue;

                    map.generateObstacle(definition, pos);
                }
            }
        },
        places: [
            { name: "stark is pro", position: Vec.create(0.5, 0.5) }
        ]
    },
    singleBuilding: {
        width: 1024,
        height: 1024,
        // spawn: { mode: SpawnMode.Center },
        beachSize: 32,
        oceanSize: 64,
        onGenerate(map, [building]) {
            // map.game.grid.addObject(new Decal(map.game, "lodge_decal", Vec.create(this.width / 2, this.height / 2), 0));
            /* for (let i = 0; i < 10; i++) {
                map.generateBuilding(`container_${i + 1}`, Vec.create((this.width / 2) + 15 * i, this.height / 2 - 15), 0);
            } */
            map.generateBuilding(building, Vec.create(this.width / 2, this.height / 2), 0);
        }
    },
    singleObstacle: {
        width: 256,
        height: 256,
<<<<<<< HEAD
        // spawn: { mode: SpawnMode.Center },
=======
        spawn: { mode: SpawnMode.Center },
        mode: "infection",
>>>>>>> f2678c2a
        beachSize: 8,
        oceanSize: 8,
        onGenerate(map, [obstacle]) {
            map.generateObstacle(obstacle, Vec.create(this.width / 2, this.height / 2), { layer: 0, rotation: 0 });
        }
    },
    singleGun: {
        width: 256,
        height: 256,
        //  spawn: { mode: SpawnMode.Center },
        beachSize: 8,
        oceanSize: 8,
        onGenerate(map, [gun]) {
            map.game.addLoot(gun, Vec.create(this.width / 2, this.height / 2 - 10), 0);
            map.game.addLoot(Guns.fromString(gun).ammoType, Vec.create(this.width / 2, this.height / 2 - 10), 0, { count: Infinity });
        }
    },
    gunsTest: (() => {
        return {
            width: 64 * 8,
            height: 48 + (6 * Guns.definitions.length),
            beachSize: 0,
            oceanSize: 0,
            onGenerate(map) {
                const game = map.game;

                game.pluginManager.loadPlugin(
                    class extends GamePlugin {
                        protected initListeners(): void {
                            this.on("game_created", _game => {
                                if (_game !== game) return;
                                const createBot = (name: string): Player | undefined => {
                                    const bot = game.addPlayer();
                                    if (!bot) return;

                                    game.activatePlayer(
                                        bot,
                                        {
                                            type: PacketType.Join,
                                            name,
                                            isMobile: false,
                                            skin: Loots.fromString("hazel_jumpsuit"),
                                            emotes: Array.from({ length: 6 }, () => undefined),
                                            protocolVersion: GameConstants.protocolVersion
                                        }
                                    );

                                    return bot;
                                };

                                const teleportPlayer = (player: Player, position: Vector): void => {
                                    player.position = position;
                                    player.updateObjects = true;
                                    player.game.grid.updateObject(player);
                                    player.setDirty();
                                };

                                for (let i = 0, l = Guns.definitions.length; i < l; i++) {
                                    const player = createBot(`bot ${i}`);
                                    if (player === undefined) return;
                                    teleportPlayer(player, Vec.create(256, 24 + 6 * i));
                                    const gun = Guns.definitions[i];

                                    player.inventory.addOrReplaceWeapon(0, gun.idString);
                                    (player.inventory.getWeapon(0) as GunItem).ammo = gun.capacity;
                                    player.inventory.items.setItem(gun.ammoType, Infinity);
                                    player.disableInvulnerability();
                                    // map.game.addLoot(gun.idString, Vec.create(16, 32 + 16 * i), 0);
                                    // map.game.addLoot(gun.ammoType, Vec.create(16, 32 + 16 * i), 0, { count: Infinity });
                                }
                            });
                        }
                    }
                );
            }
        } satisfies MapDefinition;
    })(),
    obstaclesTest: {
        width: 128,
        height: 128,
        beachSize: 0,
        oceanSize: 0,
        onGenerate(map, [obstacle]) {
            for (let x = 0; x <= 128; x += 16) {
                for (let y = 0; y <= 128; y += 16) {
                    map.generateObstacle(obstacle, Vec.create(x, y));
                }
            }
        }
    },
    playersTest: {
        width: 256,
        height: 256,
        beachSize: 16,
        oceanSize: 16,
        onGenerate(map) {
            for (let x = 0; x < 256; x += 16) {
                for (let y = 0; y < 256; y += 16) {
                    /* const player = new Player(map.game, { getUserData: () => { return {}; } } as unknown as WebSocket<PlayerContainer>, Vec.create(x, y));
                    player.disableInvulnerability();
                    player.loadout.skin = pickRandomInArray(Skins.definitions);
                    map.game.grid.addObject(player); */
                    if (random(0, 1) === 1) map.generateObstacle("barrel", Vec.create(x, y));
                }
            }
        }
    },
    lootTest: {
        width: 256,
        height: 256,
        //  spawn: { mode: SpawnMode.Center },
        beachSize: 16,
        oceanSize: 16,
        onGenerate(map) {
            const { game } = map;
            let x = 88;
            [
                ...Armors.definitions,
                ...Backpacks.definitions
            ].map(({ idString }) => idString).filter(idString => idString !== "bag" && idString !== "developr_vest").forEach(loot => {
                game.addLoot(Loots.fromString(loot), Vec.create(x = x + 8, 120), 0, { pushVel: 0, jitterSpawn: false });
            });
        }
    },
    river: {
        width: 1344,
        height: 1344,
        oceanSize: 144,
        beachSize: 32
    },
    armory: {
        width: 850,
        height: 850,
        oceanSize: 144,
        beachSize: 32,
        buildings: {
            armory: 1
        },
        obstacles: {
            regular_crate: 30,
            grenade_crate: 15,
            toilet: 20,
            aegis_crate: 10,
            flint_crate: 10,
            melee_crate: 5,
            birch_tree: 30,
            pine_tree: 30,
            rock: 30,
            barrel: 15
        }
    },
    new_port: {
        width: 875,
        height: 875,
        oceanSize: 144,
        beachSize: 32,
        buildings: {
            port_complex: 1
        },
        obstacles: {
            regular_crate: 30,
            grenade_crate: 15,
            toilet: 20,
            aegis_crate: 10,
            flint_crate: 10,
            melee_crate: 5,
            birch_tree: 30,
            pine_tree: 30,
            rock: 30,
            barrel: 15
        }
    },
    gallery: {
        width: 1024,
        height: 1024,
        beachSize: 64,
        oceanSize: 64,
        onGenerate(map) {
            const targetBuildingIdString = "headquarters";
            map.generateBuilding(targetBuildingIdString, Vec.create(this.width / 2, this.height / 2), 0);

            const buildings = {
                red_house: ~~Math.random(),
                blue_house: ~~Math.random(),
                green_house: ~~Math.random(),
                red_house_v2: ~~Math.random(),
                mobile_home: ~~(Math.random() * 5) + 3,
                porta_potty: ~~(Math.random() * 5) + 3,
                warehouse: 1,
                container_3: 1,
                container_4: 1,
                container_5: 1,
                container_6: 1,
                container_7: 1,
                container_8: 1,
                container_9: 1,
                container_10: 1,
                small_bunker: 1
            };

            const obstacles = {
                oil_tank: 5,
                oak_tree: 40,
                birch_tree: 40,
                box: 50,
                pine_tree: 30,
                regular_crate: 75,
                fridge: 40,
                flint_crate: 12,
                aegis_crate: 12,
                grenade_crate: 30,
                rock: 45,
                bush: 25,
                blueberry_bush: 25,
                barrel: 40,
                gun_case: 15,
                super_barrel: 15,
                briefcase: 4,
                melee_crate: 4,
                gold_rock: 1,
                loot_tree: 1,
                loot_barrel: 1,

                viking_chest: Math.random() > 0.9 ? 1 : 0,
                river_chest: Math.random() > 0.9 ? 1 : 0,
                tango_crate: Math.random() > 0.8 ? 1 : 0,
                lux_crate: Math.random() > 0.8 ? 1 : 0
            };

            const loots = {
                ground_loot: 40,
                regular_crate: 40
            };

            Object.entries(buildings).forEach(([building, count]) => {
                const definition = Buildings.reify(building);

                const { rotationMode } = definition;
                let attempts = 0;

                for (let i = 0; i < count; i++) {
                    let validPositionFound = false;

                    while (!validPositionFound && attempts < 100) {
                        let orientation = GameMap.getRandomBuildingOrientation(rotationMode);

                        const position = map.getRandomPosition(definition.spawnHitbox, {
                            orientation,
                            spawnMode: definition.spawnMode ?? MapObjectSpawnMode.Grass,
                            orientationConsumer: (newOrientation: Orientation) => {
                                orientation = newOrientation;
                            },
                            maxAttempts: 400
                        });

                        if (!position) {
                            attempts++;
                            continue;
                        }

                        map.generateBuilding(definition, position, orientation);
                        validPositionFound = true;
                    }

                    attempts = 0; // Reset attempts counter for the next building
                }
            });

            Object.entries(obstacles).forEach(([obstacle, count]) => {
                const def = Obstacles.reify(obstacle);

                const { scale = { spawnMin: 1, spawnMax: 1 }, variations, rotationMode } = def;
                const { spawnMin, spawnMax } = scale;
                const effSpawnHitbox = def.spawnHitbox ?? def.hitbox;

                for (let i = 0; i < count; i++) {
                    const scale = randomFloat(spawnMin ?? 1, spawnMax ?? 1);
                    const variation = (variations !== undefined ? random(0, variations - 1) : 0) as Variation;
                    const rotation = GameMap.getRandomRotation(rotationMode);

                    let orientation: Orientation = 0;

                    if (rotationMode === RotationMode.Limited) {
                        orientation = rotation as Orientation;
                    }

                    const position = map.getRandomPosition(effSpawnHitbox, {
                        scale,
                        orientation,
                        spawnMode: def.spawnMode
                    });

                    if (!position) {
                        continue;
                    }

                    map.generateObstacle(def, position, { layer: Layer.Ground, scale, variation });
                }
            });

            Object.entries(loots ?? {}).forEach(([lootTable, count]) => {
                for (let i = 0; i < count; i++) {
                    const loot = getLootFromTable("normal", lootTable);

                    const position = map.getRandomPosition(
                        new CircleHitbox(5),
                        { spawnMode: MapObjectSpawnMode.GrassAndSand }
                    );

                    if (!position) {
                        continue;
                    }

                    for (const item of loot) {
                        map.game.addLoot(
                            item.idString,
                            position,
                            Layer.Ground,
                            { count: item.count, jitterSpawn: false }
                        );
                    }
                }
            });
        },
        places: [
            { name: "pap's lonely place", position: Vec.create(0.5, 0.5) }
        ]
    }
} satisfies Record<string, MapDefinition>;

export type MapName = keyof typeof maps;
export const Maps: Record<MapName, MapDefinition> = maps;<|MERGE_RESOLUTION|>--- conflicted
+++ resolved
@@ -1042,12 +1042,7 @@
     singleObstacle: {
         width: 256,
         height: 256,
-<<<<<<< HEAD
         // spawn: { mode: SpawnMode.Center },
-=======
-        spawn: { mode: SpawnMode.Center },
-        mode: "infection",
->>>>>>> f2678c2a
         beachSize: 8,
         oceanSize: 8,
         onGenerate(map, [obstacle]) {
