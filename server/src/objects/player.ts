import { randomBytes } from "crypto";
import { existsSync, mkdirSync, writeFileSync } from "fs";
import { type WebSocket } from "uWebSockets.js";
import { AnimationType, GameConstants, InputActions, KillFeedMessageType, KillType, ObjectCategory, PlayerActions, SpectateActions } from "../../../common/src/constants";
import { Emotes, type EmoteDefinition } from "../../../common/src/definitions/emotes";
import { type GunDefinition } from "../../../common/src/definitions/guns";
import { Loots, type WeaponDefinition } from "../../../common/src/definitions/loots";
import { type SkinDefinition } from "../../../common/src/definitions/skins";
import { GameOverPacket } from "../../../common/src/packets/gameOverPacket";
import { type InputPacket } from "../../../common/src/packets/inputPacket";
import { type Packet } from "../../../common/src/packets/packet";
import { ReportPacket } from "../../../common/src/packets/reportPacket";
import { type SpectatePacket } from "../../../common/src/packets/spectatePacket";
import { UpdatePacket, type KillFeedMessage, type PlayerData } from "../../../common/src/packets/updatePacket";
import { CircleHitbox, RectangleHitbox } from "../../../common/src/utils/hitbox";
import { Collision, Geometry, Numeric } from "../../../common/src/utils/math";
import { type Timeout } from "../../../common/src/utils/misc";
import { ItemType, type ExtendedWearerAttributes, type ReferenceTo } from "../../../common/src/utils/objectDefinitions";
import { type ObjectsNetData } from "../../../common/src/utils/objectsSerializations";
import { pickRandomInArray } from "../../../common/src/utils/random";
import { FloorTypes } from "../../../common/src/utils/terrain";
import { Vec, type Vector } from "../../../common/src/utils/vector";
import { Config } from "../config";
import { type Game } from "../game";
import { HealingAction, ReloadAction, type Action } from "../inventory/action";
import { GunItem } from "../inventory/gunItem";
import { Inventory } from "../inventory/inventory";
import { CountableInventoryItem, type InventoryItem } from "../inventory/inventoryItem";
import { MeleeItem } from "../inventory/meleeItem";
<<<<<<< HEAD
import { ThrowableItem } from "../inventory/throwableItem";
=======
import { type ThrowableItem } from "../inventory/throwableItem";
>>>>>>> 9d9b903a
import { type PlayerContainer } from "../server";
import { removeFrom } from "../utils/misc";
import { Building } from "./building";
import { DeathMarker } from "./deathMarker";
import { Emote } from "./emote";
import { type Explosion } from "./explosion";
import { BaseGameObject, type GameObject } from "./gameObject";
import { Loot } from "./loot";
import { Obstacle } from "./obstacle";

export class Player extends BaseGameObject<ObjectCategory.Player> {
    override readonly type = ObjectCategory.Player;
    override readonly damageable = true;

    readonly hitbox: CircleHitbox;

    name: string;
    readonly ip?: string;

    readonly loadout: {
        skin: SkinDefinition
        emotes: EmoteDefinition[]
    };

    joined = false;
    disconnected = false;

    private _kills = 0;
    get kills(): number { return this._kills; }
    set kills(k: number) {
        this._kills = k;
        this.game.updateKillLeader(this);
    }

    private _maxHealth = GameConstants.player.defaultHealth;
    get maxHealth(): number { return this._maxHealth; }
    set maxHealth(maxHealth: number) {
        this._maxHealth = maxHealth;
        this.dirty.maxMinStats = true;
        this.health = this._health;
    }

    private _health = this._maxHealth;
    get health(): number { return this._health; }
    set health(health: number) {
        this._health = Math.min(health, this._maxHealth);

        this.dirty.health = true;
    }

    private _maxAdrenaline = GameConstants.player.maxAdrenaline;
    get maxAdrenaline(): number { return this._maxAdrenaline; }
    set maxAdrenaline(maxAdrenaline: number) {
        this._maxAdrenaline = maxAdrenaline;
        this.dirty.maxMinStats = true;
        this.adrenaline = this._adrenaline;
    }

    private _minAdrenaline = 0;
    get minAdrenaline(): number { return this._minAdrenaline; }
    set minAdrenaline(minAdrenaline: number) {
        this._minAdrenaline = Math.min(minAdrenaline, this._maxAdrenaline);
        this.dirty.maxMinStats = true;
        this.adrenaline = this._adrenaline;
    }

    private _adrenaline = this._minAdrenaline;
    get adrenaline(): number { return this._adrenaline; }
    set adrenaline(adrenaline: number) {
        this._adrenaline = Math.min(Math.max(adrenaline, this._minAdrenaline), this._maxAdrenaline);

        this.dirty.adrenaline = true;
    }

    private _modifiers = {
        // Multiplicative
        maxHealth: 1,
        maxAdrenaline: 1,
        baseSpeed: 1,

        // Additive
        minAdrenaline: 0
    };
    // eslint-disable-next-line @typescript-eslint/explicit-function-return-type, @typescript-eslint/lines-between-class-members
    get modifiers() { return this._modifiers; }

    killedBy?: Player;

    damageDone = 0;
    damageTaken = 0;
    readonly joinTime: number;

    lastInteractionTime = Date.now();

    readonly recoil = {
        active: false,
        time: 0,
        multiplier: 1
    };

    isMoving = false;

    movement = {
        up: false,
        down: false,
        left: false,
        right: false,
        // mobile
        moving: false,
        angle: 0
    };

    isMobile!: boolean;

    /**
     * Whether the player is attacking as of last update
     */
    attacking = false;

    /**
     * Whether the player started attacking last update
     */
    startedAttacking = false;

    /**
     * Whether the player stopped attacking last update
     */
    stoppedAttacking = false;

    /**
     * Whether the player is turning as of last update
     */
    turning = false;

    /**
     * The distance from the player position to the player mouse in game units
     */
    distanceToMouse = GameConstants.player.maxMouseDist;

    /**
     * Keeps track of various fields which are "dirty"
     * and therefore need to be sent to the client for
     * updating
     */
    readonly dirty: PlayerData["dirty"] = {
        id: true,
        health: true,
        maxMinStats: true,
        adrenaline: true,
        weapons: true,
        items: true,
        throwable: true,
        zoom: true
    };

    // save current tick dirty status to send to spectators
    thisTickDirty?: this["dirty"];

    readonly inventory = new Inventory(this);

    get activeItemIndex(): number {
        return this.inventory.activeWeaponIndex;
    }

    get activeItem(): InventoryItem {
        return this.inventory.activeWeapon;
    }

    get activeItemDefinition(): WeaponDefinition {
        return this.activeItem.definition;
    }

    bufferedAttack?: Timeout;

    readonly animation = {
        type: AnimationType.None,
        // This boolean is flipped when an animation plays
        // when it's changed, the client plays the animation
        seq: false
    };

    actionSeq = 0;

    /**
     * Objects the player can see
     */
    readonly visibleObjects = new Set<GameObject>();

    updateObjects = true;

    /**
     * Objects near the player hitbox
     */
    nearObjects = new Set<GameObject>();

    /**
     * Ticks since last visible objects update
     */
    ticksSinceLastUpdate = 0;

    private _zoom!: number;
    get zoom(): number { return this._zoom; }
    set zoom(zoom: number) {
        if (this._zoom === zoom) return;

        this._zoom = zoom;
        this.xCullDist = this._zoom * 1.8;
        this.yCullDist = this._zoom * 1.35;
        this.dirty.zoom = true;
        this.updateObjects = true;
    }

    xCullDist!: number;
    yCullDist!: number;

    readonly socket: WebSocket<PlayerContainer>;

    private _action?: Action | undefined;
    get action(): Action | undefined { return this._action; }
    set action(value: Action | undefined) {
        const wasReload = this._action?.type === PlayerActions.Reload;
        this._action = value;

        // The action slot is now free, meaning our player isn't doing anything
        // Let's try reloading our empty gun then, unless we just cancelled a reload
        if (
            !wasReload &&
            value === undefined &&
            this.activeItem instanceof GunItem &&
            this.activeItem.ammo <= 0 &&
            this.inventory.items.hasItem((this.activeItemDefinition as GunDefinition).ammoType)
        ) {
            this._action = new ReloadAction(this, this.activeItem);
        }
    }

    spectating?: Player;
    startedSpectating = false;
    spectators = new Set<Player>();
    lastSpectateActionTime = 0;
    lastPingTime = 0;

    readonly role?: string;
    readonly isDev: boolean;
    readonly hasColor: boolean;
    readonly nameColor: number;

    /**
     * Used to make players invulnerable for 5 seconds after spawning or until they move
     */
    invulnerable = true;

    /**
     * Determines if the player can despawn
     * Set to false once the player picks up loot
     */
    canDespawn = true;

    lastSwitch = 0;
    lastFreeSwitch = 0;
    effectiveSwitchDelay = 0;

    isInsideBuilding = false;

    floor = "water";

    screenHitbox = RectangleHitbox.fromRect(1, 1);

    get position(): Vector {
        return this.hitbox.position;
    }

    set position(position: Vector) {
        this.hitbox.position = position;
    }

<<<<<<< HEAD
    private _movementVector = Vec.create(0, 0);
    get movementVector(): Vector { return Vec.clone(this._movementVector); }
=======
    // objectToPlace: GameObject & { position: Vector, definition: ObjectDefinition };
>>>>>>> 9d9b903a

    constructor(game: Game, socket: WebSocket<PlayerContainer>, position: Vector) {
        super(game, position);

        const userData = socket.getUserData();
        this.socket = socket;
        this.name = GameConstants.player.defaultName;
        this.ip = userData.ip;
        this.role = userData.role;
        this.isDev = userData.isDev;
        this.nameColor = userData.nameColor ?? 0;
        this.hasColor = userData.nameColor !== undefined;

        /* Object placing code start //
        this.objectToPlace = new Building(game, "porta_potty", position, 0);
        game.grid.addObject(this.objectToPlace);
        // Object placing code end */

        this.loadout = {
            skin: Loots.fromString("hazel_jumpsuit"),
            emotes: [
                Emotes.fromString("happy_face"),
                Emotes.fromString("thumbs_up"),
                Emotes.fromString("suroi_logo"),
                Emotes.fromString("sad_face")
            ]
        };

        this.rotation = 0;

        this.joinTime = game.now;

        this.hitbox = new CircleHitbox(GameConstants.player.radius, position);

        this.inventory.addOrReplaceWeapon(2, "fists");

        this.inventory.scope = "1x_scope";

        // Inventory preset
        if (this.isDev && userData.lobbyClearing && !Config.disableLobbyClearing) {
            this.inventory.addOrReplaceWeapon(0, "deathray");
            (this.inventory.getWeapon(0) as GunItem).ammo = 1;

            this.inventory.addOrReplaceWeapon(1, "revitalizer");
            (this.inventory.getWeapon(1) as GunItem).ammo = 5;
            this.inventory.items.setItem("12g", 15);

            this.inventory.addOrReplaceWeapon(2, "heap_sword");

            this.inventory.items.setItem("2x_scope", 1);
            this.inventory.items.setItem("4x_scope", 1);
            this.inventory.scope = "4x_scope";
        }

        this.updateAndApplyModifiers();
        this.dirty.weapons = true;
    }

    giveGun(idString: ReferenceTo<GunDefinition>): void {
        const primaryItem = this.inventory.getWeapon(this.inventory.appendWeapon(idString)) as GunItem;
        const primaryDefinition = primaryItem.definition;

        primaryItem.ammo = primaryDefinition.capacity;
        this.inventory.items.setItem(
            primaryDefinition.ammoType,
            this.inventory.backpack.maxCapacity[primaryDefinition.ammoType]
        );
    }

    emote(slot: number): void {
        this.game.emotes.add(new Emote(this.loadout.emotes[slot], this));
    }

    update(): void {
        const dt = GameConstants.msPerTick;

        // This system allows opposite movement keys to cancel each other out.
        const movement = Vec.create(0, 0);

        if (this.isMobile && this.movement.moving) {
            movement.x = Math.cos(this.movement.angle) * 1.45;
            movement.y = Math.sin(this.movement.angle) * 1.45;
        } else {
            if (this.movement.up) movement.y--;
            if (this.movement.down) movement.y++;
            if (this.movement.left) movement.x--;
            if (this.movement.right) movement.x++;
        }

        if (movement.x * movement.y !== 0) { // If the product is non-zero, then both of the components must be non-zero
            movement.x *= Math.SQRT1_2;
            movement.y *= Math.SQRT1_2;
        }

        // Calculate speed
        let recoilMultiplier = 1;
        if (this.recoil.active) {
            if (this.recoil.time < this.game.now) {
                this.recoil.active = false;
            } else {
                recoilMultiplier = this.recoil.multiplier;
            }
        }

        /* eslint-disable no-multi-spaces */
        const speed = Config.movementSpeed *                // Base speed
            (FloorTypes[this.floor].speedMultiplier ?? 1) * // Speed multiplier from floor player is standing in
            recoilMultiplier *                              // Recoil from items
            (this.action?.speedMultiplier ?? 1) *           // Speed modifier from performing actions
            (1 + (this.adrenaline / 1000)) *                // Linear speed boost from adrenaline
            this.activeItemDefinition.speedMultiplier *     // Active item speed modifier
            this.modifiers.baseSpeed;                       // Current on-wearer modifier

        const oldPosition = Vec.clone(this.position);
<<<<<<< HEAD
        const movementVector = Vec.scale(movement, speed);
        this._movementVector = movementVector;
        this.position = Vec.add(
            this.position,
            Vec.scale(movementVector, dt)
        );
=======
        this.position = Vec.add(
            this.position,
            Vec.scale(movement, speed * dt)
        );

        /* Object placing code start //
        const position = Vec.add(
            this.position,
            Vec.create(Math.cos(this.rotation) * this.distanceToMouse, Math.sin(this.rotation) * this.distanceToMouse)
        );
        const obj = this.objectToPlace;
        obj.position = position;
        if (this.game.emotes.size > 0) {
            obj.rotation += 1;
            obj.rotation %= 4;
        }
        this.game.fullDirtyObjects.add(this.objectToPlace);
        if (this.startedAttacking) {
            const map = this.game.map;
            const round = (n: number) => Math.round(n * 100) / 100;
            //console.log(`{ idString: "${obj.definition.idString}", position: Vec.create(${round(obj.position.x - map.width / 2)}, ${round(obj.position.y - map.height / 2)}), rotation: ${obj.rotation} },`);
            console.log(`Vec.create(${round(position.x - map.width / 2)}, ${round(position.y - map.height / 2)}),`);
        }
        // Object placing code end */
>>>>>>> 9d9b903a

        // Find and resolve collisions
        this.nearObjects = this.game.grid.intersectsHitbox(this.hitbox);

        for (let step = 0; step < 10; step++) {
            let collided = false;
            for (const potential of this.nearObjects) {
                if (
                    potential instanceof Obstacle &&
                    potential.collidable &&
                    this.hitbox.collidesWith(potential.hitbox)
                ) {
                    collided = true;
                    this.hitbox.resolveCollision(potential.hitbox);
                }
            }
            if (!collided) break;
        }

        // World boundaries
        this.position.x = Numeric.clamp(this.position.x, this.hitbox.radius, this.game.map.width - this.hitbox.radius);
        this.position.y = Numeric.clamp(this.position.y, this.hitbox.radius, this.game.map.height - this.hitbox.radius);

        this.isMoving = !Vec.equals(oldPosition, this.position);

        if (this.isMoving) this.game.grid.updateObject(this);

        // Disable invulnerability if the player moves or turns
        if (this.isMoving || this.turning) {
            this.disableInvulnerability();
            this.game.partialDirtyObjects.add(this);

            if (this.isMoving) {
                this.floor = this.game.map.terrain.getFloor(this.position);
            }
        }

        // Drain adrenaline
        if (this.adrenaline > 0) {
            this.adrenaline -= 0.0005 * dt;
        }

        // Regenerate health
<<<<<<< HEAD
        if (this.adrenaline >= 87.5) this.health += dt * 2.75 / (30 ** 2);
        else if (this.adrenaline >= 50) this.health += dt * 2.125 / (30 ** 2);
        else if (this.adrenaline >= 25) this.health += dt * 1.125 / (30 ** 2);
        else if (this.adrenaline > 0) this.health += dt * 0.625 / (30 ** 2);
=======
        if (this.adrenaline >= 87.5) this.health += GameConstants.msPerTick * 2.75 / (30 ** 2);
        else if (this.adrenaline >= 50) this.health += GameConstants.msPerTick * 2.125 / (30 ** 2);
        else if (this.adrenaline >= 25) this.health += GameConstants.msPerTick * 1.125 / (30 ** 2);
        else if (this.adrenaline > 0) this.health += GameConstants.msPerTick * 0.625 / (30 ** 2);
>>>>>>> 9d9b903a

        // Shoot gun/use item
        if (this.startedAttacking) {
            this.startedAttacking = false;
            this.disableInvulnerability();
            this.activeItem.useItem();
        }

        if (this.stoppedAttacking) {
            this.stoppedAttacking = false;
            this.activeItem.stopUse();
        }

        // Gas damage
        if (this.game.gas.doDamage && this.game.gas.isInGas(this.position)) {
            this.piercingDamage(this.game.gas.dps, KillType.Gas);
        }

        let isInsideBuilding = false;
        for (const object of this.nearObjects) {
            if (object instanceof Building && !object.dead) {
                if (object.scopeHitbox?.collidesWith(this.hitbox)) {
                    isInsideBuilding = true;
                    break;
                }
            }
        }

        if (isInsideBuilding && !this.isInsideBuilding) {
            this.zoom = 48;
        } else if (!this.isInsideBuilding) {
            this.zoom = this.inventory.scope.zoomLevel;
        }
        this.isInsideBuilding = isInsideBuilding;

        this.turning = false;
    }

    private _firstPacket = true;

    /**
     * Calculate visible objects and send packets
     */
    secondUpdate(): void {
        const packet = new UpdatePacket();
        const player = this.spectating ?? this;
        const game = this.game;

        // Calculate visible objects
        this.ticksSinceLastUpdate++;
        if (this.ticksSinceLastUpdate > 8 || game.updateObjects || this.updateObjects) {
            this.ticksSinceLastUpdate = 0;
            this.updateObjects = false;

            this.screenHitbox = RectangleHitbox.fromRect(
                2 * player.xCullDist,
                2 * player.yCullDist,
                player.position
            );

            const newVisibleObjects = game.grid.intersectsHitbox(this.screenHitbox);

            for (const object of this.visibleObjects) {
                if (!newVisibleObjects.has(object)) {
                    this.visibleObjects.delete(object);
                    packet.deletedObjects.add(object.id);
                }
            }

            for (const object of newVisibleObjects) {
                if (!this.visibleObjects.has(object)) {
                    this.visibleObjects.add(object);
                    packet.fullDirtyObjects.add(object);
                }
            }
        }

        for (const object of game.fullDirtyObjects) {
            if (this.visibleObjects.has(object)) {
                packet.fullDirtyObjects.add(object);
            }
        }

        for (const object of game.partialDirtyObjects) {
            if (this.visibleObjects.has(object) && !packet.fullDirtyObjects.has(object)) {
                packet.partialDirtyObjects.add(object);
            }
        }

        const inventory = player.inventory;
        // player data
        packet.playerData = {
            health: player.health,
            adrenaline: player.adrenaline,
            maxHealth: player.maxHealth,
            minAdrenaline: player.minAdrenaline,
            maxAdrenaline: player.maxAdrenaline,
            zoom: player.zoom,
            id: player.id,
            spectating: this.spectating !== undefined,
            dirty: JSON.parse(JSON.stringify(player.thisTickDirty)),
            inventory: {
                activeWeaponIndex: inventory.activeWeaponIndex,
                scope: inventory.scope,
                weapons: inventory.weapons.map(slot => {
                    const item = slot;

                    return (item && {
                        definition: item.definition,
                        count: item instanceof GunItem
                            ? item.ammo
                            : item instanceof CountableInventoryItem
                                ? item.count
                                : undefined,
                        stats: item.stats
                    }) satisfies (PlayerData["inventory"]["weapons"] & object)[number];
                }),
                items: inventory.items.asRecord()
            }
        };

        if (this.startedSpectating && this.spectating) {
            for (const key in packet.playerData.dirty) {
                packet.playerData.dirty[key as keyof PlayerData["dirty"]] = true;
            }
            packet.fullDirtyObjects.add(this.spectating);
            this.startedSpectating = false;
        }

        // Cull bullets
        for (const bullet of game.newBullets) {
            if (Collision.lineIntersectsRectTest(bullet.initialPosition,
                bullet.finalPosition,
                this.screenHitbox.min,
                this.screenHitbox.max)) {
                packet.bullets.add(bullet);
            }
        }

        // Cull explosions
        for (const explosion of game.explosions) {
            if (this.screenHitbox.isPointInside(explosion.position) ||
                Geometry.distanceSquared(explosion.position, this.position) < 128 ** 2) {
                packet.explosions.add(explosion);
            }
        }

        // Emotes
        for (const emote of game.emotes) {
            if (this.visibleObjects.has(emote.player)) {
                packet.emotes.add(emote);
            }
        }

        // gas
        packet.gas = {
            ...game.gas,
            dirty: game.gas.dirty || this._firstPacket
        };

        packet.gasProgress = {
<<<<<<< HEAD
            dirty: game.gas.completionRatioDirty || this._firstPacket,
            value: game.gas.completionRatio
=======
            dirty: this.game.gas.completionRatioDirty || this._firstPacket,
            value: this.game.gas.completionRatio
>>>>>>> 9d9b903a
        };

        // new and deleted players
        packet.newPlayers = this._firstPacket
            ? game.grid.pool.getCategory(ObjectCategory.Player)
            : game.newPlayers;

        packet.deletedPlayers = game.deletedPlayers;

        // alive count
        packet.aliveCount = game.aliveCount;
        packet.aliveCountDirty = game.aliveCountDirty || this._firstPacket;

        // kill feed messages
        packet.killFeedMessages = game.killFeedMessages;
        const killLeader = game.killLeader;

        if (this._firstPacket && killLeader) {
            packet.killFeedMessages.add({
                messageType: KillFeedMessageType.KillLeaderAssigned,
                playerID: killLeader.id,
                kills: killLeader.kills,
                hideInKillfeed: true
            });
        }

        packet.planes = game.planes;
        packet.mapPings = game.mapPings;

        // serialize and send update packet
        this.sendPacket(packet);

        // reset stuff
        this._firstPacket = false;
        for (const key in this.dirty) {
            this.dirty[key as keyof PlayerData["dirty"]] = false;
        }
    }

    spectate(packet: SpectatePacket): void {
        if (!this.dead) return;
        const game = this.game;
        if (game.now - this.lastSpectateActionTime < 200) return;
        this.lastSpectateActionTime = game.now;

        let toSpectate: Player | undefined;

        const spectatablePlayers = game.spectatablePlayers;
        switch (packet.spectateAction) {
            case SpectateActions.BeginSpectating: {
                if (this.killedBy !== undefined && !this.killedBy.dead) toSpectate = this.killedBy;
                else if (spectatablePlayers.length > 1) toSpectate = pickRandomInArray(spectatablePlayers);
                break;
            }
            case SpectateActions.SpectatePrevious:
                if (this.spectating !== undefined) {
                    toSpectate = spectatablePlayers[
                        Math.max(
                            0,
                            spectatablePlayers.indexOf(this.spectating) - 1
                        )
                    ];
                }
                break;
            case SpectateActions.SpectateNext:
                if (this.spectating !== undefined) {
                    toSpectate = spectatablePlayers[
                        Math.min(
                            spectatablePlayers.length,
                            spectatablePlayers.indexOf(this.spectating) + 1
                        )
                    ];
                }
                break;
            case SpectateActions.SpectateSpecific: {
                toSpectate = spectatablePlayers.find(player => player.id === packet.playerID);
                break;
            }
            case SpectateActions.SpectateKillLeader: {
                toSpectate = game.killLeader;
                break;
            }
            case SpectateActions.Report: {
                if (!existsSync("reports")) mkdirSync("reports");
                const reportID = randomBytes(4).toString("hex");
                writeFileSync(`reports/${reportID}.json`, JSON.stringify({
                    ip: this.spectating?.ip,
                    name: this.spectating?.name,
                    time: this.game.now
                }));
                const packet = new ReportPacket();
                packet.playerName = this.spectating?.name ?? "";
                packet.reportID = reportID;
                this.sendPacket(packet);
            }
        }

        if (toSpectate === undefined) return;

        this.spectating?.spectators.delete(this);
        this.updateObjects = true;
        this.startedSpectating = true;
        this.spectating = toSpectate;
        toSpectate.spectators.add(this);
    }

    disableInvulnerability(): void {
        if (this.invulnerable) {
            this.invulnerable = false;
            this.game.fullDirtyObjects.add(this);
        }
    }

    sendPacket(packet: Packet): void {
        packet.serialize();
        this.sendData(packet.getBuffer());
    }

    sendData(buffer: ArrayBuffer): void {
        try {
            this.socket.send(buffer, true, true);
        } catch (e) {
            console.warn("Error sending packet. Details:", e);
        }
    }

    private _clampDamageAmount(amount: number): number {
        if (this.health - amount > this.maxHealth) {
            amount = -(this.maxHealth - this.health);
        }

        if (this.health - amount <= 0) {
            amount = this.health;
        }

        if (amount < 0 || this.dead) amount = 0;

        return amount;
    }

    override damage(amount: number, source?: GameObject, weaponUsed?: GunItem | MeleeItem | ThrowableItem | Explosion): void {
        if (this.invulnerable) return;

        // Reductions are merged additively
        amount *= 1 - (
            (this.inventory.helmet?.damageReduction ?? 0) + (this.inventory.vest?.damageReduction ?? 0)
        );

        amount = this._clampDamageAmount(amount);

        this.piercingDamage(amount, source, weaponUsed);
    }

    /**
     * Deals damage whilst ignoring protective modifiers but not invulnerability
     */
    piercingDamage(amount: number, source?: GameObject | KillType.Gas | KillType.Airdrop, weaponUsed?: GunItem | MeleeItem | ThrowableItem | Explosion): void {
        if (this.invulnerable) return;

        amount = this._clampDamageAmount(amount);

        const canTrackStats = weaponUsed instanceof GunItem || weaponUsed instanceof MeleeItem;
        const attributes = canTrackStats ? weaponUsed.definition.wearerAttributes?.on : undefined;
        const applyPlayerFX = (modifiers: ExtendedWearerAttributes): void => {
            if (source instanceof Player) {
                source.health += modifiers.healthRestored ?? 0;
                source.adrenaline += modifiers.adrenalineRestored ?? 0;
            }
        };

        // Decrease health; update damage done and damage taken
        this.health -= amount;
        if (amount > 0) {
            this.damageTaken += amount;

            if (canTrackStats && !this.dead) {
                const damageDealt = weaponUsed.stats.damage += amount;

                for (const entry of attributes?.damageDealt ?? []) {
                    if (damageDealt < (entry.limit ?? Infinity)) {
                        applyPlayerFX(entry);
                    }
                }
            }

            if (source instanceof Player) {
                if (source !== this) {
                    source.damageDone += amount;
                }
            }
        }

        if (this.health <= 0 && !this.dead) {
            if (canTrackStats) {
                const kills = ++weaponUsed.stats.kills;

                for (const entry of attributes?.kill ?? []) {
                    if (kills < (entry.limit ?? Infinity)) {
                        applyPlayerFX(entry);
                    }
                }
            }

            this.die(source, weaponUsed);
        }
    }

    updateAndApplyModifiers(): void {
        const newModifiers: this["modifiers"] = {
            maxHealth: 1,
            maxAdrenaline: 1,
            baseSpeed: 1,
            minAdrenaline: 0
        };

        const maxWeapons = GameConstants.player.maxWeapons;
        for (let i = 0; i < maxWeapons; i++) {
            const weapon = this.inventory.getWeapon(i);

            if (weapon === undefined) continue;

            newModifiers.maxAdrenaline *= weapon._modifiers.maxAdrenaline;
            newModifiers.maxHealth *= weapon._modifiers.maxHealth;
            newModifiers.baseSpeed *= weapon._modifiers.baseSpeed;
            newModifiers.minAdrenaline += weapon._modifiers.minAdrenaline;
        }

        this._modifiers = newModifiers;
        this.maxHealth = GameConstants.player.defaultHealth * this._modifiers.maxHealth;
        this.maxAdrenaline = GameConstants.player.maxAdrenaline * this._modifiers.maxAdrenaline;
        this.minAdrenaline = this.modifiers.minAdrenaline;
    }

    // dies of death
    die(source?: GameObject | KillType.Gas | KillType.Airdrop, weaponUsed?: GunItem | MeleeItem | ThrowableItem | Explosion): void {
        // Death logic
        if (this.health > 0 || this.dead) return;

        this.health = 0;
        this.dead = true;
        this.canDespawn = false;

        // Send kill packets
        if (source instanceof Player) {
            this.killedBy = source;
            if (source !== this) source.kills++;

            /*
            // Weapon swap event
            const inventory = source.inventory;
            const index = source.activeItemIndex;
            inventory.removeWeapon(index);
            inventory.setActiveWeaponIndex(index);
            switch (index) {
                case 0:
                case 1: {
                    const gun = pickRandomInArray(Guns.filter(g => !g.killstreak));
                    inventory.addOrReplaceWeapon(index, gun);
                    const { ammoType } = gun;
                    if (gun.ammoSpawnAmount) inventory.items[ammoType] = Math.min(inventory.backpack.maxCapacity[ammoType], inventory.items[ammoType] + gun.ammoSpawnAmount);
                    break;
                }
                case 2: {
                    inventory.addOrReplaceWeapon(index, pickRandomInArray(Melees.filter(m => !m.killstreak)));
                    break;
                }
            }
            */
        }

        if (source instanceof Player || source === KillType.Gas || source === KillType.Airdrop) {
            const killFeedMessage: KillFeedMessage = {
                messageType: KillFeedMessageType.Kill,
                playerID: this.id,
                weaponUsed: weaponUsed?.definition
            };

            if (source instanceof Player) {
                if (source !== this) {
                    killFeedMessage.killType = KillType.TwoPartyInteraction;
                    killFeedMessage.killerID = source.id;
                    killFeedMessage.kills = source.kills;

                    if (source.activeItem.definition.killstreak) {
                        killFeedMessage.killstreak = source.activeItem.stats.kills;
                    }
                }
            } else {
                killFeedMessage.killType = source;
            }

            this.game.killFeedMessages.add(killFeedMessage);
        }

        // Destroy physics body; reset movement and attacking variables
        this.movement.up = false;
        this.movement.down = false;
        this.movement.left = false;
        this.movement.right = false;
        this.startedAttacking = false;
        this.attacking = false;
        this.stoppedAttacking = false;
        this.game.aliveCountDirty = true;
        this.adrenaline = 0;
        this.dirty.items = true;
        this.action?.cancel();

        this.game.livingPlayers.delete(this);
        this.game.fullDirtyObjects.add(this);
        removeFrom(this.game.spectatablePlayers, this);

        if (this.activeItem instanceof ThrowableItem) {
            this.activeItem.stopUse();
        }

        //
        // Drop loot
        //

        // Drop weapons
        this.inventory.dropWeapons();

        // Drop inventory items
        for (const item in this.inventory.items.asRecord()) {
            const count = this.inventory.items.getItem(item);
            const def = Loots.fromString(item);

            if (count > 0) {
                if (
                    def.noDrop === true ||
                    ("ephemeral" in def && def.ephemeral)
                ) continue;

                if (def.itemType === ItemType.Ammo && count !== Infinity) {
                    let left = count;
                    let subtractAmount = 0;

                    do {
                        left -= subtractAmount = Math.min(left, def.maxStackSize);
                        this.game.addLoot(item, this.position, subtractAmount);
                    } while (left > 0);

                    continue;
                }

                this.game.addLoot(item, this.position, count);
                this.inventory.items.setItem(item, 0);
            }
        }

        // Drop equipment
        for (const itemType of ["helmet", "vest", "backpack"] as const) {
            const item = this.inventory[itemType];
            if (item && item.noDrop !== true) {
                this.game.addLoot(item, this.position);
            }
        }

        if (this.loadout.skin.notInLoadout && this.loadout.skin.noDrop !== true) {
            this.game.addLoot(
                this.loadout.skin,
                this.position
            );
        }

        this.inventory.helmet = this.inventory.vest = undefined;

        // Create death marker
        this.game.grid.addObject(new DeathMarker(this));

        // Send game over to dead player
        if (!this.disconnected) {
            this.sendGameOverPacket();
        }

        // Remove player from kill leader
        if (this === this.game.killLeader) {
            this.game.killLeaderDead(source instanceof Player ? source : undefined);
        }
    }

    sendGameOverPacket(won = false): void {
        const packet = new GameOverPacket();
        packet.won = won;
        packet.playerID = this.id;
        packet.kills = this.kills;
        packet.damageDone = this.damageDone;
        packet.damageTaken = this.damageTaken;
        packet.timeAlive = (this.game.now - this.joinTime) / 1000;
        packet.rank = this.game.aliveCount + 1;
        packet.serialize();
        const buffer = packet.getBuffer();
        this.sendData(buffer);
        for (const spectator of this.spectators) {
            spectator.sendData(buffer);
        }
    }

    processInputs(packet: InputPacket): void {
        this.movement = {
            ...packet.movement,
            ...packet.mobile
        };

        const oldAttackState = this.attacking;
        const attackState = packet.attacking;

        this.attacking = attackState;
        this.startedAttacking ||= !oldAttackState && attackState;
        this.stoppedAttacking ||= oldAttackState && !attackState;

        this.turning = packet.turning;
        if (this.turning) {
            this.rotation = packet.rotation;
            if (!this.isMobile) this.distanceToMouse = packet.distanceToMouse;
        }

        const inventory = this.inventory;

        for (const action of packet.actions) {
            switch (action.type) {
                case InputActions.UseItem: {
                    inventory.useItem(action.item);
                    break;
                }
                case InputActions.EquipLastItem:
                case InputActions.EquipItem: {
                    const target = action.type === InputActions.EquipItem
                        ? action.slot
                        : inventory.lastWeaponIndex;

                    // If a user is reloading the gun in slot 2, then we don't cancel the reload if they "switch" to slot 2
                    if (this.action?.type !== PlayerActions.Reload || target !== this.activeItemIndex) {
                        this.action?.cancel();
                    }

                    inventory.setActiveWeaponIndex(target);
                    break;
                }
                case InputActions.DropItem: {
                    this.action?.cancel();
                    inventory.dropWeapon(action.slot);
                    break;
                }
                case InputActions.SwapGunSlots: {
                    inventory.swapGunSlots();
                    break;
                }
                case InputActions.Interact: {
                    if (this.game.now - this.lastInteractionTime < 120) return;
                    this.lastInteractionTime = this.game.now;

                    interface CloseObject {
                        object: Loot | Obstacle | undefined
                        minDist: number
                    }

                    const interactable: CloseObject = {
                        object: undefined,
                        minDist: Number.MAX_VALUE
                    };
                    const uninteractable: CloseObject = {
                        object: undefined,
                        minDist: Number.MAX_VALUE
                    };
                    const detectionHitbox = new CircleHitbox(3, this.position);
                    const nearObjects = this.game.grid.intersectsHitbox(detectionHitbox);

                    for (const object of nearObjects) {
                        if (
                            (object instanceof Loot || (object instanceof Obstacle && object.canInteract(this))) &&
                            object.hitbox.collidesWith(detectionHitbox)
                        ) {
                            const dist = Geometry.distanceSquared(object.position, this.position);
                            if ((object instanceof Obstacle || object.canInteract(this)) && dist < interactable.minDist) {
                                interactable.minDist = dist;
                                interactable.object = object;
                            } else if (
                                object instanceof Loot &&
                                object.definition.itemType !== ItemType.Gun &&
                                dist < uninteractable.minDist
                            ) {
                                uninteractable.minDist = dist;
                                uninteractable.object = object;
                            }
                        }
                    }

                    if (interactable.object) {
                        interactable.object.interact(this);

                        if ((interactable.object as Obstacle).isDoor) {
                            // If the closest object is a door, interact with other doors within range
                            for (const object of nearObjects) {
                                if (
                                    object instanceof Obstacle &&
                                    object.isDoor &&
                                    !object.door?.locked &&
                                    object !== interactable.object &&
                                    object.hitbox.collidesWith(detectionHitbox)
                                ) {
                                    object.interact(this);
                                }
                            }
                        }
                    } else if (uninteractable.object) {
                        uninteractable.object?.interact(this, true);
                    }

                    this.canDespawn = false;
                    this.disableInvulnerability();
                    break;
                }
                case InputActions.Reload:
                    if (this.activeItem instanceof GunItem) {
                        this.activeItem.reload();
                    }
                    break;
                case InputActions.Cancel:
                    this.action?.cancel();
                    break;
                case InputActions.TopEmoteSlot:
                    this.emote(0);
                    break;
                case InputActions.RightEmoteSlot:
                    this.emote(1);
                    break;
                case InputActions.BottomEmoteSlot:
                    this.emote(2);
                    break;
                case InputActions.LeftEmoteSlot:
                    this.emote(3);
                    break;
            }
        }
    }

    executeAction(action: Action): void {
        this.action?.cancel();
        this.action = action;
    }

    override get data(): Required<ObjectsNetData[ObjectCategory.Player]> {
        return {
            position: this.position,
            rotation: this.rotation,
            animation: this.animation,
            full: {
                dead: this.dead,
                invulnerable: this.invulnerable,
                helmet: this.inventory.helmet,
                vest: this.inventory.vest,
                backpack: this.inventory.backpack,
                skin: this.loadout.skin,
                activeItem: this.activeItem.definition,
                action: {
                    seq: this.actionSeq,
                    ...(() => {
                        return this.action instanceof HealingAction
                            ? { type: PlayerActions.UseItem, item: this.action.item }
                            : { type: (this.action?.type ?? PlayerActions.None) as Exclude<PlayerActions, PlayerActions.UseItem> };
                    })()
                }
            }
        };
    }
}<|MERGE_RESOLUTION|>--- conflicted
+++ resolved
@@ -27,11 +27,7 @@
 import { Inventory } from "../inventory/inventory";
 import { CountableInventoryItem, type InventoryItem } from "../inventory/inventoryItem";
 import { MeleeItem } from "../inventory/meleeItem";
-<<<<<<< HEAD
 import { ThrowableItem } from "../inventory/throwableItem";
-=======
-import { type ThrowableItem } from "../inventory/throwableItem";
->>>>>>> 9d9b903a
 import { type PlayerContainer } from "../server";
 import { removeFrom } from "../utils/misc";
 import { Building } from "./building";
@@ -308,12 +304,10 @@
         this.hitbox.position = position;
     }
 
-<<<<<<< HEAD
     private _movementVector = Vec.create(0, 0);
     get movementVector(): Vector { return Vec.clone(this._movementVector); }
-=======
+
     // objectToPlace: GameObject & { position: Vector, definition: ObjectDefinition };
->>>>>>> 9d9b903a
 
     constructor(game: Game, socket: WebSocket<PlayerContainer>, position: Vector) {
         super(game, position);
@@ -428,17 +422,11 @@
             this.modifiers.baseSpeed;                       // Current on-wearer modifier
 
         const oldPosition = Vec.clone(this.position);
-<<<<<<< HEAD
         const movementVector = Vec.scale(movement, speed);
         this._movementVector = movementVector;
         this.position = Vec.add(
             this.position,
             Vec.scale(movementVector, dt)
-        );
-=======
-        this.position = Vec.add(
-            this.position,
-            Vec.scale(movement, speed * dt)
         );
 
         /* Object placing code start //
@@ -460,7 +448,6 @@
             console.log(`Vec.create(${round(position.x - map.width / 2)}, ${round(position.y - map.height / 2)}),`);
         }
         // Object placing code end */
->>>>>>> 9d9b903a
 
         // Find and resolve collisions
         this.nearObjects = this.game.grid.intersectsHitbox(this.hitbox);
@@ -504,17 +491,10 @@
         }
 
         // Regenerate health
-<<<<<<< HEAD
         if (this.adrenaline >= 87.5) this.health += dt * 2.75 / (30 ** 2);
         else if (this.adrenaline >= 50) this.health += dt * 2.125 / (30 ** 2);
         else if (this.adrenaline >= 25) this.health += dt * 1.125 / (30 ** 2);
         else if (this.adrenaline > 0) this.health += dt * 0.625 / (30 ** 2);
-=======
-        if (this.adrenaline >= 87.5) this.health += GameConstants.msPerTick * 2.75 / (30 ** 2);
-        else if (this.adrenaline >= 50) this.health += GameConstants.msPerTick * 2.125 / (30 ** 2);
-        else if (this.adrenaline >= 25) this.health += GameConstants.msPerTick * 1.125 / (30 ** 2);
-        else if (this.adrenaline > 0) this.health += GameConstants.msPerTick * 0.625 / (30 ** 2);
->>>>>>> 9d9b903a
 
         // Shoot gun/use item
         if (this.startedAttacking) {
@@ -676,13 +656,8 @@
         };
 
         packet.gasProgress = {
-<<<<<<< HEAD
             dirty: game.gas.completionRatioDirty || this._firstPacket,
             value: game.gas.completionRatio
-=======
-            dirty: this.game.gas.completionRatioDirty || this._firstPacket,
-            value: this.game.gas.completionRatio
->>>>>>> 9d9b903a
         };
 
         // new and deleted players
