--- conflicted
+++ resolved
@@ -65,11 +65,7 @@
                     }
 
                     loot.push(
-<<<<<<< HEAD
-                        Angle.angleBetweenPoints(this.position, loot.position),
-=======
                         Angle.betweenPoints(this.position, loot.position),
->>>>>>> 9d9b903a
                         -0.03
                     );
                 }
