<<<<<<< HEAD
import { type ObjectCategory } from "../../../common/src/constants";
import { type ExplosionDefinition } from "../../../common/src/definitions/explosions";
=======
import { type Game } from "../game";

import { type GameObject } from "../types/gameObject";

import { type SuroiBitStream } from "../../../common/src/utils/suroiBitStream";
import { ObjectType } from "../../../common/src/utils/objectType";
import { type ExplosionDefinition } from "../../../common/src/definitions/explosions";
import { v, vAdd, vRotate, type Vector } from "../../../common/src/utils/vector";
import { angleBetween, distanceSquared } from "../../../common/src/utils/math";
import { Obstacle } from "./obstacle";
import { ObjectCategory } from "../../../common/src/constants";
import { Player } from "./player";
>>>>>>> 5cb1c91f
import { CircleHitbox } from "../../../common/src/utils/hitbox";
import { angleBetweenPoints, distanceSquared } from "../../../common/src/utils/math";
import { type ObjectType } from "../../../common/src/utils/objectType";
import { randomRotation } from "../../../common/src/utils/random";
import { type SuroiBitStream } from "../../../common/src/utils/suroiBitStream";
import { v, vAdd, vRotate, type Vector } from "../../../common/src/utils/vector";
import { type Game } from "../game";
import { type GameObject } from "../types/gameObject";
import { Loot } from "./loot";
<<<<<<< HEAD
import { Obstacle } from "./obstacle";
import { Player } from "./player";
=======
import { Decal } from "./decal";
>>>>>>> 5cb1c91f

export class Explosion {
    game: Game;
    type: ObjectType<ObjectCategory.Explosion, ExplosionDefinition>;
    position: Vector;
    source: GameObject;

    constructor(game: Game, type: ObjectType<ObjectCategory.Explosion, ExplosionDefinition>, position: Vector, source: GameObject) {
        this.game = game;
        this.type = type;
        this.position = position;
        this.source = source;
    }

    explode(): void {
        const definition = this.type.definition;

        // list of all near objects
        const objects = this.game.grid.intersectsRect(new CircleHitbox(definition.radius.max * 2, this.position).toRectangle());

        const damagedObjects = new Map<number, boolean>();

        for (let angle = -Math.PI; angle < Math.PI; angle += 0.1) {
            // all objects that collided with this line
            const lineCollisions: Array<{
                object: GameObject
                pos: Vector
                distance: number
            }> = [];

            const lineEnd = vAdd(this.position, vRotate(v(definition.radius.max, 0), angle));

            for (const object of objects) {
                if (object.dead || !object.hitbox || !(object instanceof Obstacle || object instanceof Player || object instanceof Loot)) continue;

                // check if the object hitbox collides with a line from the explosion center to the explosion max distance
                const intersection = object.hitbox.intersectsLine(this.position, lineEnd);
                if (intersection) {
                    lineCollisions.push({
                        pos: intersection.point,
                        object,
                        distance: distanceSquared(this.position, intersection.point)
                    });
                }
            }

            // sort by closest to the explosion center to prevent damaging objects through walls
            lineCollisions.sort((a, b) => {
                return a.distance - b.distance;
            });

            for (const collision of lineCollisions) {
                const object = collision.object;

                if (!damagedObjects.has(object.id)) {
                    damagedObjects.set(object.id, true);
                    const dist = Math.sqrt(collision.distance);

                    if (object instanceof Player || object instanceof Obstacle) {
                        let damage = definition.damage;
                        if (object instanceof Obstacle) damage *= definition.obstacleMultiplier;

                        if (dist > definition.radius.min) {
                            const damagePercent = Math.abs(dist / definition.radius.max - 1);
                            damage *= damagePercent;
                        }

                        object.damage(damage, this.source, this.type);
                    }
                    if (object instanceof Loot) {
                        object.push(angleBetweenPoints(object.position, this.position), (definition.radius.max - dist) * 5);
                    }
                }
                if (object instanceof Obstacle && !object.definition.noCollisions) break;
            }
        }

        for (let i = 0; i < definition.shrapnelCount; i++) {
            this.game.addBullet(this, this.source, {
                position: this.position,
                rotation: randomRotation()
            });
        }

        if (definition.decal) {
            const decal = new Decal(this.game, ObjectType.fromString(ObjectCategory.Decal, definition.decal), this.position);
            this.game.grid.addObject(decal);
            this.game.updateObjects = true;
        }
    }

    serialize(stream: SuroiBitStream): void {
        stream.writeObjectTypeNoCategory(this.type);
        stream.writePosition(this.position);
    }
}<|MERGE_RESOLUTION|>--- conflicted
+++ resolved
@@ -1,35 +1,17 @@
-<<<<<<< HEAD
-import { type ObjectCategory } from "../../../common/src/constants";
 import { type ExplosionDefinition } from "../../../common/src/definitions/explosions";
-=======
-import { type Game } from "../game";
-
-import { type GameObject } from "../types/gameObject";
-
-import { type SuroiBitStream } from "../../../common/src/utils/suroiBitStream";
-import { ObjectType } from "../../../common/src/utils/objectType";
-import { type ExplosionDefinition } from "../../../common/src/definitions/explosions";
-import { v, vAdd, vRotate, type Vector } from "../../../common/src/utils/vector";
-import { angleBetween, distanceSquared } from "../../../common/src/utils/math";
-import { Obstacle } from "./obstacle";
 import { ObjectCategory } from "../../../common/src/constants";
-import { Player } from "./player";
->>>>>>> 5cb1c91f
 import { CircleHitbox } from "../../../common/src/utils/hitbox";
 import { angleBetweenPoints, distanceSquared } from "../../../common/src/utils/math";
-import { type ObjectType } from "../../../common/src/utils/objectType";
+import { ObjectType } from "../../../common/src/utils/objectType";
 import { randomRotation } from "../../../common/src/utils/random";
 import { type SuroiBitStream } from "../../../common/src/utils/suroiBitStream";
 import { v, vAdd, vRotate, type Vector } from "../../../common/src/utils/vector";
 import { type Game } from "../game";
 import { type GameObject } from "../types/gameObject";
 import { Loot } from "./loot";
-<<<<<<< HEAD
 import { Obstacle } from "./obstacle";
 import { Player } from "./player";
-=======
 import { Decal } from "./decal";
->>>>>>> 5cb1c91f
 
 export class Explosion {
     game: Game;
