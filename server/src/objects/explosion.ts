import { Explosions, type ExplosionDefinition } from "../../../common/src/definitions/explosions";
import { CircleHitbox } from "../../../common/src/utils/hitbox";
import { Angle, Geometry } from "../../../common/src/utils/math";
import { type ReifiableDef } from "../../../common/src/utils/objectDefinitions";
import { randomRotation } from "../../../common/src/utils/random";
import { Vec, type Vector } from "../../../common/src/utils/vector";
import { type Game } from "../game";
import { Decal } from "./decal";
import { type GameObject } from "./gameObject";
import { Loot } from "./loot";
import { Obstacle } from "./obstacle";
import { Player } from "./player";
import { ThrowableProjectile } from "./throwableProj";

export class Explosion {
    readonly game: Game;
    readonly definition: ExplosionDefinition;
    readonly position: Vector;
    readonly source: GameObject;

    constructor(game: Game, definition: ReifiableDef<ExplosionDefinition>, position: Vector, source: GameObject) {
        this.game = game;
        this.definition = Explosions.reify(definition);
        this.position = position;
        this.source = source;
    }

    explode(): void {
        // List of all near objects
        const objects = this.game.grid.intersectsHitbox(new CircleHitbox(this.definition.radius.max * 2, this.position));
        const damagedObjects = new Map<number, boolean>();

        for (let angle = -Math.PI; angle < Math.PI; angle += 0.1) {
            // All objects that collided with this line
            const lineCollisions: Array<{
                readonly object: GameObject
                readonly pos: Vector
                readonly squareDistance: number
            }> = [];

            const lineEnd = Vec.add(this.position, Vec.fromPolar(angle, this.definition.radius.max));

            for (const object of objects) {
                if (
                    object.dead ||
                    !object.hitbox ||
                    ![
                        Obstacle,
                        Player,
                        Loot,
                        ThrowableProjectile
                    ].some(cls => object instanceof cls)
                ) continue;

                // check if the object hitbox collides with a line from the explosion center to the explosion max distance
                const intersection = object.hitbox.intersectsLine(this.position, lineEnd);
                if (intersection) {
                    lineCollisions.push({
                        pos: intersection.point,
                        object,
                        squareDistance: Geometry.distanceSquared(this.position, intersection.point)
                    });
                }
            }

            // sort by closest to the explosion center to prevent damaging objects through walls
            lineCollisions.sort((a, b) => a.squareDistance - b.squareDistance);

            const { min, max } = this.definition.radius;
            for (const collision of lineCollisions) {
                const object = collision.object;

                if (!damagedObjects.has(object.id)) {
                    damagedObjects.set(object.id, true);
                    const dist = Math.sqrt(collision.squareDistance);

                    if (object instanceof Player || object instanceof Obstacle) {
                        object.damage(
                            this.definition.damage *
                            (object instanceof Obstacle ? this.definition.obstacleMultiplier : 1) *
                            ((dist > min) ? (max - dist) / (max - min) : 1),

                            this.source,
                            this
                        );
                    }

                    if (object instanceof Loot || object instanceof ThrowableProjectile) {
                        object.push(
<<<<<<< HEAD
                            Angle.angleBetweenPoints(object.position, this.position),
=======
                            Angle.betweenPoints(object.position, this.position),
>>>>>>> 9d9b903a
                            (max - dist) * 0.01
                        );
                    }
                }

                if (object instanceof Obstacle && !object.definition.noCollisions) break;
            }
        }

        for (let i = 0, count = this.definition.shrapnelCount ?? 0; i < count; i++) {
            this.game.addBullet(
                this,
                this.source,
                {
                    position: this.position,
                    rotation: randomRotation()
                }
            );
        }

        if (this.definition.decal) {
            this.game.grid.addObject(
                new Decal(
                    this.game,
                    this.definition.decal,
                    this.position
                )
            );

            this.game.updateObjects = true;
        }
    }
}<|MERGE_RESOLUTION|>--- conflicted
+++ resolved
@@ -87,11 +87,7 @@
 
                     if (object instanceof Loot || object instanceof ThrowableProjectile) {
                         object.push(
-<<<<<<< HEAD
-                            Angle.angleBetweenPoints(object.position, this.position),
-=======
                             Angle.betweenPoints(object.position, this.position),
->>>>>>> 9d9b903a
                             (max - dist) * 0.01
                         );
                     }
