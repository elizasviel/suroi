import { Layer, ObjectCategory } from "@common/constants";
import { FlyoverPref } from "@common/definitions/obstacles";
import { type ThrowableDefinition } from "@common/definitions/throwables";
import { CircleHitbox, Hitbox, HitboxGroup, HitboxType, RectangleHitbox,  } from "@common/utils/hitbox";
import { Angle, Collision, Numeric } from "@common/utils/math";
import { type FullData } from "@common/utils/objectsSerializations";
import { FloorTypes } from "@common/utils/terrain";
import { Vec, type Vector } from "@common/utils/vector";

import { type Game } from "../game";
import { type ThrowableItem } from "../inventory/throwableItem";
import { dragConst } from "../utils/misc";
import { BaseGameObject, type GameObject } from "./gameObject";
import { Obstacle } from "./obstacle";
import { Player } from "./player";

export class ThrowableProjectile extends BaseGameObject<ObjectCategory.ThrowableProjectile> {
    override readonly type = ObjectCategory.ThrowableProjectile;
    override readonly fullAllocBytes = 16;
    override readonly partialAllocBytes = 4;

    private health?: number;

    declare readonly hitbox: CircleHitbox;

    private _velocity = Vec.create(0, 0);

    get velocity(): Vector { return this._velocity; }
    set velocity(velocity: Partial<Vector>) {
        this._velocity.x = velocity.x ?? this._velocity.x;
        this._velocity.y = velocity.y ?? this._velocity.y;
    }

    private _angularVelocity = 0.0035;
    get angularVelocity(): number { return this._angularVelocity; }

    private readonly _spawnTime: number;

    /**
     * Grace period to prevent impact damage and collision logic
     * from instantly being applied to the grenade's owner
     */
    private _collideWithOwner = false;

    /**
     * Ensures that the drag experienced is not dependant on tickrate.
     * This particular exponent results in a 10% loss every 83ms (or a 50% loss every 546.2ms)
     *
     * Precise results obviously depend on the tickrate
     */
    private static readonly _dragConstant = dragConst(2.79, 1.6);

    /**
     * Used for creating extra drag on the projectile, in the same tickrate-independent manner
     *
     * This constant results in a 10% loss every 41.5ms (or a 50% loss every 273.1ms)
     */
    private static readonly _harshDragConstant = dragConst(5.4, 1.6);

    private static readonly _extraHarshDragConstant = dragConst(6.7, 1.6);

    override get position(): Vector { return this.hitbox.position; }

    private _airborne = true;
    get airborne(): boolean { return this._airborne; }

    private _activated = false;
    get activated(): boolean { return this._activated; }

    private readonly _currentlyAbove = new Set<Obstacle>();

    public static readonly squaredThresholds = Object.freeze({
        impactDamage: 0.0009 as number,
        flyover: 0.0009 as number,
        highFlyover: 0.0016 as number
    });

    private _currentDragConst = ThrowableProjectile._dragConstant;

    /**
     * Every object gets an "invincibility tick" cause otherwise, throwables will
     * hit something, causing it to shrink, allowing the grenade to hit it again next tick,
     * leading to a chain reaction that can vaporize certain unlucky objects
     */
    private _damagedLastTick = new Set<GameObject>();

    private readonly _dt = this.game.dt;

    constructor(
        game: Game,
        position: Vector,
        layer: Layer,
        readonly definition: ThrowableDefinition,
        readonly source: ThrowableItem,
        radius?: number
    ) {
        super(game, position);
        this.layer = layer;
        this._spawnTime = this.game.now;
        this.hitbox = new CircleHitbox(radius ?? 1, position);

        for (const object of this.game.grid.intersectsHitbox(this.hitbox)) {
            this.handleCollision(object);
        }
        if (this.definition.c4) {
            this.source.owner.c4s.push(this);
            this.source.owner.updatedC4Button = false;
        }
        if (this.definition.health) this.health = this.definition.health;
    }

    push(angle: number, speed: number): void {
        this.velocity = Vec.add(this.velocity, Vec.fromPolar(angle, speed));
    }

    private _calculateSafeDisplacement(halfDt: number): Vector {
        let displacement = Vec.scale(this.velocity, halfDt);

        const displacementLength = Vec.length(displacement);
        const maxDisplacement = this.definition.speedCap * halfDt;

        if (displacementLength > maxDisplacement) {
            displacement = Vec.scale(displacement, maxDisplacement / displacementLength);
        }

        return displacement;
    }

    detonate(delay: number): void {
        this._activated = true;
        this.setDirty();
        setTimeout(() => {
            this.game.removeProjectile(this);

            const { explosion } = this.definition.detonation;

            const referencePosition = Vec.clone(this.position ?? this.source.owner.position);
            const game = this.game;

            if (explosion !== undefined) {
                game.addExplosion(
                    explosion,
                    referencePosition,
                    this.source.owner,
                    this.layer
                );
            }
        }, delay);
    }

    update(): void {
        if (this.definition.c4) {
            this._airborne = false;
            this.game.grid.updateObject(this);
            this.setPartialDirty();
            return;
        }

        const halfDt = 0.5 * this._dt;

        // Create a copy of the original hitbox position.
        // We need to know the hitbox's position before and after the proposed update to perform ray casting as part of
        // continuous collision detection.
        const originalHitboxPosition: Vector = Vec.clone(this.hitbox.position);

        this.hitbox.position = Vec.add(this.hitbox.position, this._calculateSafeDisplacement(halfDt));

        this._velocity = { ...Vec.scale(this._velocity, this._currentDragConst) };

        this.hitbox.position = Vec.add(this.hitbox.position, this._calculateSafeDisplacement(halfDt));

        this.rotation = Angle.normalize(this.rotation + this._angularVelocity * this._dt);

        const impactDamage = this.definition.impactDamage;
        const currentSquaredVel = Vec.squaredLength(this.velocity);
        const squaredThresholds = ThrowableProjectile.squaredThresholds;
        const remainAirborne = currentSquaredVel >= squaredThresholds.impactDamage;
        const shouldDealImpactDamage = impactDamage !== undefined && remainAirborne;

        if (!remainAirborne) {
            this._airborne = false;

            if (FloorTypes[this.game.map.terrain.getFloor(this.position, 0)].overlay) {
                this._currentDragConst = ThrowableProjectile._harshDragConstant;
            }
        }

        const flyoverCondMap = {
            [FlyoverPref.Always]: currentSquaredVel >= squaredThresholds.flyover,
            [FlyoverPref.Sometimes]: currentSquaredVel >= squaredThresholds.highFlyover,
            [FlyoverPref.Never]: false
        };

        const canFlyOver = (obstacle: Obstacle): boolean => {
            // If the obstacle is a door, and the door is not open, then the throwable cannot fly over it.
            if (obstacle.door?.isOpen === false) return false;
            // If the obstacle is of a lower layer than this throwable, then the throwable can fly over it.
            // This allows throwables to go down stairs with ease.
            if (obstacle?.layer < this.layer) {
                // console.log(`Flying over lower layer object. Object: ${ obstacle.layer }, Throwable: ${ this.layer }`);
                return true;
            }

            return flyoverCondMap[obstacle.definition.allowFlyover];
        };

        const damagedThisTick = new Set<GameObject>();

        for (const object of this.game.grid.intersectsHitbox(this.hitbox, this.layer)) {
            const isObstacle = object instanceof Obstacle;
            const isPlayer = object instanceof Player;

            if (
                object.dead
                || (
                    (!isObstacle || !object.collidable)
                    && (!isPlayer || !shouldDealImpactDamage || (!this._collideWithOwner && object === this.source.owner))
                )
            ) continue;


            // This is a discrete collision detection that looks for overlap between geometries.
            const isGeometricCollision = object.hitbox.collidesWith(this.hitbox);
            // This is a continuous collision detection that looks for an intersection between this object's path of
            // travel and the boundaries of the object.
            const rayCastCollisionPointWithObject: Vector | null = this._travelCollidesWith(
                originalHitboxPosition, this.hitbox.position, object.hitbox
            );
            const isRayCastedCollision = rayCastCollisionPointWithObject != null;

            // dedl0x: Leaving this here because it's very helpful for analyzing ray casting results.
            // if (isRayCastedCollision) {
                // console.log(`Found a ray-casted collision!`);
                // const movementVector: Vector = Vec.sub(this.hitbox.position, originalHitboxPosition);
                // console.log(`Po: (${ originalHitboxPosition.x }, ${ originalHitboxPosition.y }), Pn: (${ this.hitbox.position.x }, ${ this.hitbox.position.y }), M: ${ Vec.length(movementVector) }`);
                // console.log(`I: (${ rayCastCollisionPointWithObject.x}, ${ rayCastCollisionPointWithObject.y})`)
            // }

            const collidingWithObject = isGeometricCollision || isRayCastedCollision;

            if (isObstacle) {
                if (collidingWithObject) {
                    // console.log(`Colliding with object!`, object.data)

                    let isAbove = false;
                    if (isAbove = canFlyOver(object)) {
                        this._currentlyAbove.add(object);

                        // If the colliding object is a stair-type object, and its layer is greater than this throwable's
                        // current layer, then this throwable appears to have been thrown up the stairs.
                        // To emulate the difficulty of throwing something up the stairs, apply a higher drag coefficient
                        // to slow it down.
                        if (object.definition?.isStair && object.layer > this.layer) {
                            // console.log(`Colliding with higher layer object. Object: ${ object.layer }, Throwable: ${ this.layer }`);
                            this._currentDragConst = ThrowableProjectile._extraHarshDragConstant;
                        }
                    } else {
                        this._currentDragConst = ThrowableProjectile._harshDragConstant;
                    }

                    if (object.definition.isStair) {
                        // console.log(`Colliding with a stair-type object! TransportTo: ${object.definition.transportTo}`)
                        if (object.definition?.transportTo != null) {
                            this.layer = object.definition.transportTo;
                        }
                    }

                    if (isAbove || this._currentlyAbove.has(object)) {
                        continue;
                    }
                }

                this._currentlyAbove.delete(object);
            }

            if (!collidingWithObject) continue;
            // else console.log(object.data);

            if (shouldDealImpactDamage && !this._damagedLastTick.has(object)) {
                object.damage({
                    amount: impactDamage * ((isObstacle ? this.definition.obstacleMultiplier : undefined) ?? 1),
                    source: this.source.owner,
                    weaponUsed: this.source
                });

                if (object.dead) {
                    continue;
                }

                damagedThisTick.add(object);
            }

<<<<<<< HEAD
            if (
                object.dead
                || (
                    (!isObstacle || !object.collidable)
                    && (!isPlayer || (!this._collideWithOwner && object === this.source.owner))
                )
            ) return;

            const hitbox = object.hitbox;

            if (!collidingWithObject) return;

            const handleCircle = (hitbox: CircleHitbox): void => {
                const collision = Collision.circleCircleIntersection(this.position, this.hitbox.radius, hitbox.position, hitbox.radius);

                if (collision) {
                    this.velocity = Vec.sub(this._velocity, Vec.scale(collision.dir, 0.8 * Vec.length(this._velocity)));
                    this.hitbox.position = Vec.sub(this.hitbox.position, Vec.scale(collision.dir, collision.pen));
                }
            };

            const handleRectangle = (hitbox: RectangleHitbox): void => {
                const collision = Collision.rectCircleIntersection(hitbox.min, hitbox.max, this.position, this.hitbox.radius);

                if (collision) {
                    this._velocity = Vec.add(
                        this._velocity,
                        Vec.scale(
                            Vec.project(
                                this._velocity,
                                Vec.scale(collision.dir, 1)
                            ),
                            -1.5
                        )
                    );

                    this.hitbox.position = Vec.sub(
                        this.hitbox.position,
                        Vec.scale(
                            collision.dir,
                            (hitbox.isPointInside(this.hitbox.position) ? -1 : 1) * collision.pen
                            // "why?", you ask
                            // cause it makes the thingy work and rectCircleIntersection is goofy
                        )
                    );
                }
            };

            switch (hitbox.type) {
                case HitboxType.Circle: {
                    handleCircle(hitbox);
                    break;
                }
                case HitboxType.Rect: {
                    handleRectangle(hitbox);
                    break;
                }
                case HitboxType.Group: {
                    for (const target of hitbox.hitboxes) {
                        if (target.collidesWith(this.hitbox)) {
                            target instanceof CircleHitbox
                                ? handleCircle(target)
                                : handleRectangle(target);
                        }
                    }
                    break;
                }
            }
=======
            // If ray casting has identified an intersection with the boundary line segments of this obstacle, then the
            // hitbox position should be updated to be somewhere between this throwable's original position and the
            // intersection point.
            if (isRayCastedCollision && rayCastCollisionPointWithObject != null) {

                // The path of travel is as follows.
                // (S)----(I)-------------(E)
                // Where...
                //  * (S) is the start of the line segment.
                //  * (E) is the end of the line segment.
                //  * (I) is the intersection point (with some obstacle boundary) along the line segment.
                //
                // If we set the hitbox's new position to the intersection point, then it makes the overlap detection
                // and correction done in `handleCollision` create wonky results.
                // We can start by placing the hitbox center at the intersection, then move it towards the start of the
                // line segment by a distance equal to some ratio of the hitbox's radius. This reduces the overlap,
                // but in a way that increases the likelihood of the correct normal vector being returned, and so
                // decreases the likelihood of the object being pulled through the obstacle.

                this.hitbox.position = Vec.add(
                    Vec.clone(rayCastCollisionPointWithObject),
                    Vec.scale(
                        Vec.normalize(
                            Vec.sub(
                                rayCastCollisionPointWithObject,
                                originalHitboxPosition
                            )
                        ),
                        // 5 works pretty well based on testing
                        -this.hitbox.radius / 5
                    )
                );
            }

>>>>>>> 4964dd7f
            this.handleCollision(object);

            this._angularVelocity *= 0.6;
        }

        const selfRadius = this.hitbox.radius;
        this.position.x = Numeric.clamp(this.position.x, selfRadius, this.game.map.width - selfRadius);
        this.position.y = Numeric.clamp(this.position.y, selfRadius, this.game.map.height - selfRadius);

        this._collideWithOwner ||= this.game.now - this._spawnTime >= 250;
        this._damagedLastTick = damagedThisTick;
        this.game.grid.updateObject(this);
        this.setPartialDirty();
    }

    /**
     * Returns the point of intersection with the hitbox's boundary line segments that is closest to the start of 
     * travel or trajectory.
     * @param travelStart The point where the travel starts.
     * @param travelEnd The point where the travel ends.
     * @param hitbox A hitbox whose boundaries will be used to look for intersections with the trajectory.
     * @returns The point of intersection closest to the starting position; `null` if no intersection exists.
     */
    private _travelCollidesWith(travelStart: Vector, travelEnd: Vector, hitbox: Hitbox): Vector | null {

        // Checks for an intersection between the path of travel and all of the provided boundary line segments.
        // The intersection that is closest to the trajectory's starting position is returned.
        const getClosestIntersection = (boundaryLineSegments: Vector[][]) => {
            let nearestIntersection: Vector | null = null;
            let nearestIntersectionDistance: number = Number.MAX_SAFE_INTEGER;

            // Check each of the line segments for intersection with the path of travel.
            for (let lineSegment of boundaryLineSegments) {
                
                const intersection: Vector | null = Collision.lineSegmentIntersection(
                    travelStart, travelEnd, lineSegment[0], lineSegment[1]
                );

                if (intersection != null) {

                    // If a nearest intersection doesn't already exist, then this is the new nearest.
                    if (nearestIntersection == null) {
                        nearestIntersection = intersection;
                    }
                    else {
                        // Create a new Vector from the starting position to this intersection position.
                        const startToIntersection: Vector = Vec.sub(intersection, travelStart);
                        
                        // If the length of that Vector is less than nearest intersection encountered so far, then this
                        // intersection is closer, or precedes previosuly encountered intersections.
                        const startToIntersectionLength: number = Vec.length(startToIntersection);
                        if (startToIntersectionLength < nearestIntersectionDistance) {
                            nearestIntersection = intersection;
                            nearestIntersectionDistance = startToIntersectionLength;
                        }
                    }
                }
            }

            return nearestIntersection;
        }

        // Returns a list of point pairs for the line segments that comprise the boundaries of the rectangular hitbox.
        const getBoundaryLineSegmentsForRectangle = (hitbox: RectangleHitbox) => {
            const hitboxTopLeftPoint: Vector = Vec.clone(hitbox.min);
            const hitboxTopRightPoint: Vector = Vec.create(hitbox.max.x, hitbox.min.y);
            const hitboxBottomLeftPoint: Vector = Vec.create(hitbox.min.x, hitbox.max.y);
            const hitboxBottomRightPoint: Vector = Vec.clone(hitbox.max);

            return [
                [hitboxTopLeftPoint, hitboxTopRightPoint],
                [hitboxBottomLeftPoint, hitboxBottomRightPoint],
                [hitboxTopLeftPoint, hitboxBottomLeftPoint],
                [hitboxTopRightPoint, hitboxBottomRightPoint]
            ];
        }

        const handleRectangle = (hitbox: RectangleHitbox) => {
            const boundaryLineSegments: Vector[][] = getBoundaryLineSegmentsForRectangle(hitbox);
            return getClosestIntersection(boundaryLineSegments);
        };

        const handleGroup = (hitbox: HitboxGroup) => {
            const allRectangleHitboxBoundaryLineSegments = hitbox.hitboxes
                .filter((hitbox: Hitbox) => hitbox instanceof RectangleHitbox)
                .map((hitbox: Hitbox) => getBoundaryLineSegmentsForRectangle(hitbox as RectangleHitbox))
                .reduce((prev, cur) => prev.concat(cur), []);

            return getClosestIntersection(allRectangleHitboxBoundaryLineSegments);
        }

        switch (hitbox.type) {
            // Not currently supported.
            // case HitboxType.Circle: {
            //     handleCircle(hitbox);
            //     break;
            // }
            case HitboxType.Rect: {
                return handleRectangle(hitbox);
            }
            // Not currently supported (missing circle).
            case HitboxType.Group: {
                return handleGroup(hitbox);
            }
            default:
                return null;
        }


    }

    handleCollision(object: GameObject): void {
        const isObstacle = object instanceof Obstacle;
        const isPlayer = object instanceof Player;

        if (
            object.dead
            || (
                (!isObstacle || !object.collidable)
                && (!isPlayer || (!this._collideWithOwner && object === this.source.owner))
            )
        ) return;

        const hitbox = object.hitbox;
        const collidingWithObject = object.hitbox.collidesWith(this.hitbox);

        if (!collidingWithObject) return;

        const handleCircle = (hitbox: CircleHitbox): void => {
            const collision = Collision.circleCircleIntersection(this.position, this.hitbox.radius, hitbox.position, hitbox.radius);

            if (collision) {
                this.velocity = Vec.sub(this._velocity, Vec.scale(collision.dir, 0.8 * Vec.length(this._velocity)));
                this.hitbox.position = Vec.sub(this.hitbox.position, Vec.scale(collision.dir, collision.pen));
            }
        };

        const handleRectangle = (hitbox: RectangleHitbox): void => {
            const collision = Collision.rectCircleIntersection(hitbox.min, hitbox.max, this.hitbox.position, this.hitbox.radius);
            // dedl0x: I'm not sure why `this.position` was used instead of `this.hitbox.position`, but I get better
            // behavior using the latter.
            // const collision = Collision.rectCircleIntersection(hitbox.min, hitbox.max, this.position, this.hitbox.radius);
            
            if (collision) {
                this._velocity = Vec.add(
                    this._velocity,
                    Vec.scale(
                        Vec.project(
                            this._velocity,
                            Vec.scale(collision.dir, 1)
                        ),
                        -1.5
                    )
                );

                this.hitbox.position = Vec.sub(
                    this.hitbox.position,
                    Vec.scale(
                        collision.dir,
                        // dedl0x: Scaling by 1.5 fixes throwing grenades through thinner walls when facing [30, 45]
                        // degrees.
                        ((hitbox.isPointInside(this.hitbox.position) ? -1 : 1) * collision.pen * 1.5)
                        // "why?", you ask
                        // cause it makes the thingy work and rectCircleIntersection is goofy
                    )
                );
            }
            else {
                console.log("No collision in handleRectangle")
            }
        };

        switch (hitbox.type) {
            case HitboxType.Circle: {
                handleCircle(hitbox);
                break;
            }
            case HitboxType.Rect: {
                handleRectangle(hitbox);
                break;
            }
            case HitboxType.Group: {
                for (const target of hitbox.hitboxes) {
                    if (target.collidesWith(this.hitbox)) {
                        target instanceof CircleHitbox
                            ? handleCircle(target)
                            : handleRectangle(target);
                    }
                }
                break;
            }
        }
    }

    damageC4(amount: number): void {
        if (!this.health) return;

        this.health = this.health - amount;
        if (this.health <= 0) {
            this.source.owner.c4s.splice(this.source.owner.c4s.indexOf(this), 1);
            this.game.removeProjectile(this);
            this.source.owner.updatedC4Button = false;

            const { particles } = this.definition.detonation;
            const referencePosition = Vec.clone(this.position ?? this.source.owner.position);
            if (particles !== undefined) this.game.addSyncedParticles(particles, referencePosition);
        }
    }

    override damage(): void { /* can't damage a throwable projectile */ }

    get data(): FullData<ObjectCategory.ThrowableProjectile> {
        return {
            position: this.position,
            rotation: this.rotation,
            layer: this.layer,
            airborne: this.airborne,
            activated: this.activated,
            full: {
                definition: this.definition
            }
        };
    }
}<|MERGE_RESOLUTION|>--- conflicted
+++ resolved
@@ -290,76 +290,6 @@
                 damagedThisTick.add(object);
             }
 
-<<<<<<< HEAD
-            if (
-                object.dead
-                || (
-                    (!isObstacle || !object.collidable)
-                    && (!isPlayer || (!this._collideWithOwner && object === this.source.owner))
-                )
-            ) return;
-
-            const hitbox = object.hitbox;
-
-            if (!collidingWithObject) return;
-
-            const handleCircle = (hitbox: CircleHitbox): void => {
-                const collision = Collision.circleCircleIntersection(this.position, this.hitbox.radius, hitbox.position, hitbox.radius);
-
-                if (collision) {
-                    this.velocity = Vec.sub(this._velocity, Vec.scale(collision.dir, 0.8 * Vec.length(this._velocity)));
-                    this.hitbox.position = Vec.sub(this.hitbox.position, Vec.scale(collision.dir, collision.pen));
-                }
-            };
-
-            const handleRectangle = (hitbox: RectangleHitbox): void => {
-                const collision = Collision.rectCircleIntersection(hitbox.min, hitbox.max, this.position, this.hitbox.radius);
-
-                if (collision) {
-                    this._velocity = Vec.add(
-                        this._velocity,
-                        Vec.scale(
-                            Vec.project(
-                                this._velocity,
-                                Vec.scale(collision.dir, 1)
-                            ),
-                            -1.5
-                        )
-                    );
-
-                    this.hitbox.position = Vec.sub(
-                        this.hitbox.position,
-                        Vec.scale(
-                            collision.dir,
-                            (hitbox.isPointInside(this.hitbox.position) ? -1 : 1) * collision.pen
-                            // "why?", you ask
-                            // cause it makes the thingy work and rectCircleIntersection is goofy
-                        )
-                    );
-                }
-            };
-
-            switch (hitbox.type) {
-                case HitboxType.Circle: {
-                    handleCircle(hitbox);
-                    break;
-                }
-                case HitboxType.Rect: {
-                    handleRectangle(hitbox);
-                    break;
-                }
-                case HitboxType.Group: {
-                    for (const target of hitbox.hitboxes) {
-                        if (target.collidesWith(this.hitbox)) {
-                            target instanceof CircleHitbox
-                                ? handleCircle(target)
-                                : handleRectangle(target);
-                        }
-                    }
-                    break;
-                }
-            }
-=======
             // If ray casting has identified an intersection with the boundary line segments of this obstacle, then the
             // hitbox position should be updated to be somewhere between this throwable's original position and the
             // intersection point.
@@ -394,7 +324,6 @@
                 );
             }
 
->>>>>>> 4964dd7f
             this.handleCollision(object);
 
             this._angularVelocity *= 0.6;
