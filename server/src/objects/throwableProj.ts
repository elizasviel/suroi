--- conflicted
+++ resolved
@@ -141,7 +141,8 @@
                 game.addExplosion(
                     explosion,
                     referencePosition,
-                    this.source.owner
+                    this.source.owner,
+                    this.source.owner.layer
                 );
             }
         }, delay);
@@ -264,7 +265,6 @@
                 damagedThisTick.add(object);
             }
 
-<<<<<<< HEAD
             if (
                 object.dead
                 || (
@@ -333,9 +333,7 @@
                     break;
                 }
             }
-=======
             this.handleCollision(object);
->>>>>>> 773eb374
 
             this._angularVelocity *= 0.6;
         }
