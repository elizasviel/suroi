import { ObjectCategory } from "../../../common/src/constants";
import { Buildings, type BuildingDefinition } from "../../../common/src/definitions/buildings";
import { type Orientation } from "../../../common/src/typings";
import { type Hitbox } from "../../../common/src/utils/hitbox";
import { type ReferenceTo } from "../../../common/src/utils/objectDefinitions";
import { ObjectType } from "../../../common/src/utils/objectType";
import { ObjectSerializations } from "../../../common/src/utils/objectsSerializations";
import { type SuroiBitStream } from "../../../common/src/utils/suroiBitStream";
import { type Vector } from "../../../common/src/utils/vector";
import { type Game } from "../game";
import { GameObject } from "../types/gameObject";

export class Building<Def extends BuildingDefinition = BuildingDefinition> extends GameObject {
    override readonly type = ObjectCategory.Building;
    override createObjectType(): ObjectType<this["type"], Def> {
        return ObjectType.fromString(this.type, this.definition.idString);
    }

    readonly definition: Def;

<<<<<<< HEAD
    readonly spawnHitbox: Hitbox;
    readonly scopeHitbox: Hitbox;
=======
    readonly scopeHitbox?: Hitbox;
    readonly spawnHitbox: Hitbox;
>>>>>>> 0f57ca34
    readonly hitbox: Hitbox;

    private _wallsToDestroy?: number;

    //@ts-expect-error it makes the typings work :3
    declare rotation: Orientation;

    constructor(game: Game, definition: ReferenceTo<Def> | Def, position: Vector, orientation: Orientation) {
        super(game, position);

        this.definition = typeof definition === "string" ? (definition = Buildings.getByIDString<Def>(definition)) : definition;

        this.rotation = orientation;
        this._wallsToDestroy = definition.wallsToDestroy;
        this.spawnHitbox = this.definition.spawnHitbox.transform(this.position, 1, orientation);
        this.hitbox = this.spawnHitbox;
<<<<<<< HEAD
        this.scopeHitbox = this.definition.scopeHitbox.transform(this.position, 1, orientation);
=======

        if (this.definition.scopeHitbox !== undefined) {
            this.scopeHitbox = this.definition.scopeHitbox.transform(this.position, 1, orientation);
        }
>>>>>>> 0f57ca34
    }

    override damage(): void {
        if (this._wallsToDestroy === undefined || this.dead) return;

        this._wallsToDestroy--;

        if (this._wallsToDestroy <= 0) {
            this.dead = true;
            this.game.partialDirtyObjects.add(this);
        }
    }

    override serializePartial(stream: SuroiBitStream): void {
        ObjectSerializations[ObjectCategory.Building].serializePartial(
            stream,
            {
                dead: this.dead,
                fullUpdate: false
            }
        );
    }

    override serializeFull(stream: SuroiBitStream): void {
        ObjectSerializations[ObjectCategory.Building].serializeFull(
            stream,
            {
                dead: this.dead,
                position: this.position,
                rotation: this.rotation,
                fullUpdate: true
            }
        );
    }
}<|MERGE_RESOLUTION|>--- conflicted
+++ resolved
@@ -18,13 +18,8 @@
 
     readonly definition: Def;
 
-<<<<<<< HEAD
-    readonly spawnHitbox: Hitbox;
-    readonly scopeHitbox: Hitbox;
-=======
     readonly scopeHitbox?: Hitbox;
     readonly spawnHitbox: Hitbox;
->>>>>>> 0f57ca34
     readonly hitbox: Hitbox;
 
     private _wallsToDestroy?: number;
@@ -41,14 +36,10 @@
         this._wallsToDestroy = definition.wallsToDestroy;
         this.spawnHitbox = this.definition.spawnHitbox.transform(this.position, 1, orientation);
         this.hitbox = this.spawnHitbox;
-<<<<<<< HEAD
-        this.scopeHitbox = this.definition.scopeHitbox.transform(this.position, 1, orientation);
-=======
 
         if (this.definition.scopeHitbox !== undefined) {
             this.scopeHitbox = this.definition.scopeHitbox.transform(this.position, 1, orientation);
         }
->>>>>>> 0f57ca34
     }
 
     override damage(): void {
