import { clearTimeout } from "timers";
import { AnimationType, FireMode } from "../../../common/src/constants";
import { type GunDefinition } from "../../../common/src/definitions/guns";
import { RectangleHitbox } from "../../../common/src/utils/hitbox";
<<<<<<< HEAD
import { degreesToRadians, distanceSquared, normalizeAngle } from "../../../common/src/utils/math";
import { ItemType, type ReferenceTo } from "../../../common/src/utils/objectDefinitions";
=======
import { degreesToRadians, distanceSquared } from "../../../common/src/utils/math";
import { ItemType } from "../../../common/src/utils/objectDefinitions";
import { type ReferenceTo } from "../../../common/src/utils/objectDefinitions";
>>>>>>> 0f57ca34
import { randomFloat, randomPointInsideCircle } from "../../../common/src/utils/random";
import { v, vAdd, vRotate, vSub } from "../../../common/src/utils/vector";
import { Obstacle } from "../objects/obstacle";
import { type Player } from "../objects/player";
import { ReloadAction } from "./action";
import { InventoryItem } from "./inventoryItem";

/**
 * A class representing a firearm
 */
export class GunItem extends InventoryItem<GunDefinition> {
    declare readonly category: ItemType.Gun;

    ammo = 0;

    private _shots = 0;

    private _reloadTimeoutID: NodeJS.Timeout | undefined;

    private _burstTimeoutID: NodeJS.Timeout | undefined;

    private _autoFireTimeoutID: NodeJS.Timeout | undefined;

    cancelReload(): void { clearTimeout(this._reloadTimeoutID); }

    /**
     * Constructs a new gun
     * @param idString The `idString` of a `GunDefinition` in the item schema that this object is to base itself off of
     * @param owner The `Player` that owns this gun
     * @throws {TypeError} If the `idString` given does not point to a definition for a gun
     */
    constructor(idString: ReferenceTo<GunDefinition>, owner: Player) {
        super(idString, owner);

        if (this.category !== ItemType.Gun) {
            throw new TypeError(`Attempted to create a Gun object based on a definition for a non-gun object (Received a ${this.category as unknown as string} definition)`);
        }
    }

    /**
     * As the name implies, this version does not check whether the firing delay
     * has been respected. Used in conjunction with other time-keeping mechanisms,
     * namely setTimeout
     */
    private _useItemNoDelayCheck(skipAttackCheck: boolean): void {
        const owner = this.owner;
        const definition = this.definition;

        if (
            (!skipAttackCheck && !owner.attacking) ||
            owner.dead ||
            owner.disconnected
        ) {
            this._shots = 0;
            return;
        }

        if (this.ammo <= 0) {
            if (owner.inventory.items[definition.ammoType] <= 0) {
                owner.animation.type = AnimationType.GunClick;
                owner.animation.seq = !owner.animation.seq;
            }

            this._shots = 0;
            return;
        }

        this.owner.action?.cancel();
        clearTimeout(this._burstTimeoutID);

        if (definition.fireMode === FireMode.Burst && this._shots >= definition.burstProperties.shotsPerBurst) {
            this._shots = 0;
            this._burstTimeoutID = setTimeout(this._useItemNoDelayCheck.bind(this, false), definition.burstProperties.burstCooldown);
            return;
        }

        owner.animation.type = AnimationType.Gun;
        owner.animation.seq = !this.owner.animation.seq;
        owner.game.partialDirtyObjects.add(owner);

        owner.dirty.weapons = true;

        this._shots++;

        this._lastUse = owner.game.now;

        const spread = degreesToRadians((definition.shotSpread + (this.owner.isMoving ? definition.moveSpread : 0)) / 2);
        const jitter = definition.jitterRadius ?? 0;

<<<<<<< HEAD
        let position = vAdd(
            owner.position,
            vRotate(v(definition.length + jitter, 0), owner.rotation) // player radius + gun length
        );
=======
        const rotated = vRotate(v(definition.length - jitter, 0), owner.rotation); // player radius + gun length

        let position = vAdd(owner.position, rotated);
>>>>>>> 0f57ca34

        for (
            const object of
            this.owner.game.grid.intersectsRect(RectangleHitbox.fromLine(owner.position, position))
        ) {
            if (
                object.dead ||
                object.hitbox === undefined ||
                !(object instanceof Obstacle) ||
                object.definition.noCollisions === true
            ) continue;

            const intersection = object.hitbox.intersectsLine(owner.position, position);
            if (intersection === null) continue;

            if (distanceSquared(this.owner.position, position) > distanceSquared(this.owner.position, intersection.point)) {
                position = vSub(intersection.point, vRotate(v(0.2 + jitter, 0), owner.rotation));
            }
        }

        const limit = definition.bulletCount ?? 1;

        for (let i = 0; i < limit; i++) {
            this.owner.game.addBullet(
                this,
                this.owner,
                {
                    position: jitter
                        ? vAdd(position, randomPointInsideCircle(v(0, 0), jitter))
                        : position,
<<<<<<< HEAD

                    rotation: normalizeAngle(
                        owner.rotation + Math.PI / 2 +
                        (
                            definition.consistentPatterning === true
                                ? 2 * (i / limit - 0.5)
                                : randomFloat(-1, 1)
                        ) * spread
                    )
=======
                    rotation: owner.rotation + Math.PI / 2 +
                        (definition.consistentPatterning === true
                            ? 2 * (i / limit - 0.5)
                            : randomFloat(-1, 1)) * spread
>>>>>>> 0f57ca34
                }
            );
        }

        owner.recoil.active = true;
        owner.recoil.time = owner.game.now + definition.recoilDuration;
        owner.recoil.multiplier = definition.recoilMultiplier;

        if (!definition.infiniteAmmo) {
            --this.ammo;
        }

        if (this.ammo <= 0) {
            this._reloadTimeoutID = setTimeout(this.reload.bind(this, true), this.definition.fireDelay);
            this._shots = 0;
            return;
        }

        if (
            (definition.fireMode !== FireMode.Single || this.owner.isMobile) &&
            this.owner.activeItem === this
        ) {
            clearTimeout(this._autoFireTimeoutID);
            this._autoFireTimeoutID = setTimeout(this._useItemNoDelayCheck.bind(this, false), definition.fireDelay);
        }
    }

    override useItem(): void {
        let attackCooldown = this.definition.fireDelay;
        if (this.definition.fireMode === FireMode.Burst) attackCooldown = this.definition.burstProperties.burstCooldown;
        if (
            this.owner.game.now - this._lastUse > attackCooldown &&
            this.owner.game.now - this._switchDate > this.owner.effectiveSwitchDelay
        ) {
            this._useItemNoDelayCheck(true);
        }
    }

    reload(skipFireDelayCheck = false): void {
        if (
            this.definition.infiniteAmmo === true ||
            this.ammo >= this.definition.capacity ||
            this.owner.inventory.items[this.definition.ammoType] <= 0 ||
            this.owner.action !== undefined ||
            this.owner.activeItem !== this ||
            (!skipFireDelayCheck && this.owner.game.now - this._lastUse < this.definition.fireDelay)
        ) return;

        this.owner.executeAction(new ReloadAction(this.owner, this));
    }
}<|MERGE_RESOLUTION|>--- conflicted
+++ resolved
@@ -2,14 +2,9 @@
 import { AnimationType, FireMode } from "../../../common/src/constants";
 import { type GunDefinition } from "../../../common/src/definitions/guns";
 import { RectangleHitbox } from "../../../common/src/utils/hitbox";
-<<<<<<< HEAD
-import { degreesToRadians, distanceSquared, normalizeAngle } from "../../../common/src/utils/math";
-import { ItemType, type ReferenceTo } from "../../../common/src/utils/objectDefinitions";
-=======
 import { degreesToRadians, distanceSquared } from "../../../common/src/utils/math";
 import { ItemType } from "../../../common/src/utils/objectDefinitions";
 import { type ReferenceTo } from "../../../common/src/utils/objectDefinitions";
->>>>>>> 0f57ca34
 import { randomFloat, randomPointInsideCircle } from "../../../common/src/utils/random";
 import { v, vAdd, vRotate, vSub } from "../../../common/src/utils/vector";
 import { Obstacle } from "../objects/obstacle";
@@ -99,16 +94,11 @@
         const spread = degreesToRadians((definition.shotSpread + (this.owner.isMoving ? definition.moveSpread : 0)) / 2);
         const jitter = definition.jitterRadius ?? 0;
 
-<<<<<<< HEAD
         let position = vAdd(
             owner.position,
             vRotate(v(definition.length + jitter, 0), owner.rotation) // player radius + gun length
         );
-=======
         const rotated = vRotate(v(definition.length - jitter, 0), owner.rotation); // player radius + gun length
-
-        let position = vAdd(owner.position, rotated);
->>>>>>> 0f57ca34
 
         for (
             const object of
@@ -121,64 +111,64 @@
                 object.definition.noCollisions === true
             ) continue;
 
-            const intersection = object.hitbox.intersectsLine(owner.position, position);
-            if (intersection === null) continue;
+            for (
+                const object of
+                this.owner.game.grid.intersectsRect(RectangleHitbox.fromLine(owner.position, position))
+            ) {
+                if (
+                    object.dead ||
+                    object.hitbox === undefined ||
+                    !(object instanceof Obstacle) ||
+                    object.definition.noCollisions === true
+                ) continue;
 
-            if (distanceSquared(this.owner.position, position) > distanceSquared(this.owner.position, intersection.point)) {
-                position = vSub(intersection.point, vRotate(v(0.2 + jitter, 0), owner.rotation));
+                const intersection = object.hitbox.intersectsLine(owner.position, position);
+                if (intersection === null) continue;
+
+                if (distanceSquared(this.owner.position, position) > distanceSquared(this.owner.position, intersection.point)) {
+                    position = vSub(intersection.point, vRotate(v(0.2 + jitter, 0), owner.rotation));
+                }
             }
-        }
 
-        const limit = definition.bulletCount ?? 1;
+            const limit = definition.bulletCount ?? 1;
 
-        for (let i = 0; i < limit; i++) {
-            this.owner.game.addBullet(
-                this,
-                this.owner,
-                {
-                    position: jitter
-                        ? vAdd(position, randomPointInsideCircle(v(0, 0), jitter))
-                        : position,
-<<<<<<< HEAD
+            for (let i = 0; i < limit; i++) {
+                this.owner.game.addBullet(
+                    this,
+                    this.owner,
+                    {
+                        position: jitter
+                            ? vAdd(position, randomPointInsideCircle(v(0, 0), jitter))
+                            : position,
+                        rotation: owner.rotation + Math.PI / 2 +
+                            (definition.consistentPatterning === true
+                                ? 2 * (i / limit - 0.5)
+                                : randomFloat(-1, 1)) * spread
+                    }
+                );
+            }
 
-                    rotation: normalizeAngle(
-                        owner.rotation + Math.PI / 2 +
-                        (
-                            definition.consistentPatterning === true
-                                ? 2 * (i / limit - 0.5)
-                                : randomFloat(-1, 1)
-                        ) * spread
-                    )
-=======
-                    rotation: owner.rotation + Math.PI / 2 +
-                        (definition.consistentPatterning === true
-                            ? 2 * (i / limit - 0.5)
-                            : randomFloat(-1, 1)) * spread
->>>>>>> 0f57ca34
-                }
-            );
-        }
+            owner.recoil.active = true;
+            owner.recoil.time = owner.game.now + definition.recoilDuration;
+            owner.recoil.multiplier = definition.recoilMultiplier;
 
-        owner.recoil.active = true;
-        owner.recoil.time = owner.game.now + definition.recoilDuration;
-        owner.recoil.multiplier = definition.recoilMultiplier;
+            if (!definition.infiniteAmmo) {
+                --this.ammo;
+            }
 
-        if (!definition.infiniteAmmo) {
-            --this.ammo;
-        }
+            if (this.ammo <= 0) {
+                this._reloadTimeoutID = setTimeout(this.reload.bind(this, true), this.definition.fireDelay);
+                this._shots = 0;
+                return;
+            }
 
-        if (this.ammo <= 0) {
-            this._reloadTimeoutID = setTimeout(this.reload.bind(this, true), this.definition.fireDelay);
-            this._shots = 0;
-            return;
-        }
-
-        if (
-            (definition.fireMode !== FireMode.Single || this.owner.isMobile) &&
-            this.owner.activeItem === this
-        ) {
-            clearTimeout(this._autoFireTimeoutID);
-            this._autoFireTimeoutID = setTimeout(this._useItemNoDelayCheck.bind(this, false), definition.fireDelay);
+            if (
+                (definition.fireMode !== FireMode.Single || this.owner.isMobile) &&
+                this.owner.activeItem === this
+            ) {
+                clearTimeout(this._autoFireTimeoutID);
+                this._autoFireTimeoutID = setTimeout(this._useItemNoDelayCheck.bind(this, false), definition.fireDelay);
+            }
         }
     }
 
