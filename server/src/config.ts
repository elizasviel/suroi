import { type Vector } from "../../common/src/utils/vector";
import { type Maps } from "./data/maps";

export enum SpawnMode {
    Normal,
    Random,
    Radius,
    Fixed,
    Center
}
export enum GasMode {
    Normal,
    Debug,
    Disabled
}

export const Config = {
    host: "127.0.0.1",
    port: 8000,

<<<<<<< HEAD
    mapName: "arena",
=======
    mapName: "singleObstacle",
>>>>>>> 9d9b903a

    spawn: { mode: SpawnMode.Center },

    maxPlayersPerGame: 80,
    maxGames: 3,
    preventJoinAfter: 60000,

    gas: { mode: GasMode.Normal },

    movementSpeed: 0.026,

    censorUsernames: true,

    roles: {
        dev: { password: "dev" },
        artist: { password: "artist", noPrivileges: true },
        hasanger: { password: "hasanger" },
        leia: { password: "leia" },
        katie: { password: "katie" },
        eipi: { password: "eipi" },
        "123op": { password: "123op" },
        radians: { password: "radians" },
        limenade: { password: "limenade" }
    }
} satisfies ConfigType as ConfigType;

export interface ConfigType {
    readonly host: string
    readonly port: number

    /**
     * HTTPS/SSL options. Not used if running locally or with nginx.
     */
    readonly ssl?: {
        readonly keyFile: string
        readonly certFile: string
    }

    /**
     * The map name. Must be a valid value from the server maps definitions (`maps.ts`).
     * Example: `"main"` for the main map or `"debug"` for the debug map
     */
    readonly mapName: keyof typeof Maps

    /**
     * There are 5 spawn modes: Normal, Random, Radius, Fixed, and Center.
     * SpawnMode.Normal spawns the player at a random location with a minimum distance between players.
     * SpawnMode.Random spawns the player at a random location.
     * SpawnMode.Radius spawns the player at a random location within the circle with the given position and radius.
     * SpawnMode.Fixed always spawns the player at the exact position given.
     * SpawnMode.Center always spawns the player in the center of the map.
     */
    readonly spawn: {
        readonly mode: SpawnMode.Normal
    } | {
        readonly mode: SpawnMode.Random
    } | {
        readonly mode: SpawnMode.Radius
        readonly position: Vector
        readonly radius: number
    } | {
        readonly mode: SpawnMode.Fixed
        readonly position: Vector
    } | {
        readonly mode: SpawnMode.Center
    }

    /**
     * The maximum number of players allowed to join a game.
     */
    readonly maxPlayersPerGame: number

    /**
     * The maximum number of concurrent games.
     */
    readonly maxGames: number

    /**
     * The number of milliseconds after which players are prevented from joining a game.
     */
    readonly preventJoinAfter: number

    /**
     * There are 3 gas modes: GasMode.Normal, GasMode.Debug, and GasMode.Disabled.
     * GasMode.Normal: Default gas behavior. overrideDuration is ignored.
     * GasMode.Debug: The duration of each stage is always the duration specified by overrideDuration.
     * GasMode.Disabled: Gas is disabled.
     */
    readonly gas: {
        readonly mode: GasMode.Disabled
    } | {
        readonly mode: GasMode.Normal
    } | {
        readonly mode: GasMode.Debug
        readonly overrideDuration: number
    }

    readonly movementSpeed: number

    /**
     * A basic filter that censors only the most extreme swearing.
     */
    readonly censorUsernames: boolean

    /**
     * If this option is present, various options to mitigate bots and cheaters are enabled.
     */
    readonly protection?: {
        /**
         * Limits the number of simultaneous connections from each IP address.
         * If the limit is exceeded, the IP is temporarily banned.
         */
        readonly maxSimultaneousConnections?: number

        /**
         * Limits the number of join attempts (`count`) within the given duration (`duration`, in milliseconds) from each IP address.
         * If the limit is exceeded, the IP is temporarily banned.
         */
        readonly maxJoinAttempts?: {
            readonly count: number
            readonly duration: number
        }

        /**
         * If this option is present, a list of punishments will be loaded, either from a local file or from a remote source.
         * If `url` is specified, the list is loaded from the specified URL (e.g. https://suroi.io). Trailing slash not allowed.
         * The specified `password` is sent in the `Password` header.
         * If `url` is not specified, the list is loaded from `punishments.json`, and it's accessible from `/api/punishments`.
         * To access the list, the specified `password` must be provided in the `Password` header.
         */
        readonly punishments?: {
            readonly password: string
            readonly url?: string
        }

        /**
         * Every `refreshDuration` milliseconds, rate limited IPs are cleared, and the list of punishments is reloaded if enabled.
         */
        readonly refreshDuration: number
    }

    /**
     * If this option is specified, the given HTTP header will be used to determine IP addresses.
     * If using nginx with the sample config, set it to `"X-Real-IP"`.
     * If using Cloudflare, set it to `"CF-Connecting-IP"`.
     */
    readonly ipHeader?: string

    /**
     * Roles. Each role has a different password and can give exclusive skins and cheats.
     * If noPrivileges is set to true for a role, cheats will be disabled for that role.
     * To use roles, add `?password=PASSWORD&role=ROLE` to the URL, for example: `http://127.0.0.1:3000/?password=dev&role=dev`
     * Dev cheats can be enabled using the `lobbyClearing` option: `http://127.0.0.1:3000/?password=dev&role=dev&lobbyClearing=true`
     */
    readonly roles: Record<string, {
        readonly password: string
        readonly noPrivileges?: boolean
    }>

    /**
     * Disables the lobbyClearing option if set to true
     */
    readonly disableLobbyClearing?: boolean
}<|MERGE_RESOLUTION|>--- conflicted
+++ resolved
@@ -18,11 +18,7 @@
     host: "127.0.0.1",
     port: 8000,
 
-<<<<<<< HEAD
-    mapName: "arena",
-=======
     mapName: "singleObstacle",
->>>>>>> 9d9b903a
 
     spawn: { mode: SpawnMode.Center },
 
