import { WebSocket, type MessageEvent } from "ws";

import { PacketType, InputActions, INPUT_ACTIONS_BITS, ObjectCategory } from "../../common/src/constants";

import { random, randomBoolean } from "../../common/src/utils/random";
import { SuroiBitStream } from "../../common/src/utils/suroiBitStream";
import { ObjectType } from "../../common/src/utils/objectType";
<<<<<<< HEAD
=======
import { Skins } from "../../common/src/definitions/skins";
>>>>>>> 43ccb3bf

const config = {
    address: "127.0.0.1:8000",
    botCount: 50,
    joinDelay: 50
};

<<<<<<< HEAD
for (let i = 1; i <= config.botCount; i++) {
    setTimeout(() => {
        let movingUp = false;
        let movingDown = false;
        let movingLeft = false;
        let movingRight = false;
        let shootStart = false;
        let interact = false;
        let angle = random(-Math.PI, Math.PI);

        const ws = new WebSocket(`${config.address}?name=BOT_${i}`);

        ws.addEventListener("error", console.error);
        ws.addEventListener("open", () => {
            const stream = SuroiBitStream.alloc(8);
            stream.writePacketType(PacketType.Join);
            stream.writeBoolean(false);
            stream.writeObjectTypeNoCategory(ObjectType.fromString(ObjectCategory.Loot, "forest_camo"));
            stream.writeObjectTypeNoCategory(ObjectType.fromString(ObjectCategory.Emote, "happy_face"));
            stream.writeObjectTypeNoCategory(ObjectType.fromString(ObjectCategory.Emote, "sad_face"));
            stream.writeObjectTypeNoCategory(ObjectType.fromString(ObjectCategory.Emote, "thumbs_up"));
            stream.writeObjectTypeNoCategory(ObjectType.fromString(ObjectCategory.Emote, "thumbs_down"));
            ws.send(stream.buffer.slice(0, Math.ceil(stream.index / 8)));

            setInterval(() => {
                const stream = SuroiBitStream.alloc(128);
                stream.writePacketType(PacketType.Input);
                stream.writeBoolean(movingUp);
                stream.writeBoolean(movingDown);
                stream.writeBoolean(movingLeft);
                stream.writeBoolean(movingRight);

                stream.writeBoolean(shootStart);
                stream.writeBoolean(true); // rotating
                stream.writeRotation(angle, 16);
                angle += 0.1;
                if (angle > Math.PI) angle = -Math.PI;

                stream.writeBits(interact ? InputActions.Interact : InputActions.None, INPUT_ACTIONS_BITS);
                ws.send(stream.buffer.slice(0, Math.ceil(stream.index / 8)));
            }, 30);
        });

        setInterval(() => {
            movingUp = false;
            movingDown = false;
            movingLeft = false;
            movingRight = false;

            shootStart = randomBoolean();
            interact = randomBoolean();

            switch (random(1, 8)) {
                case 1:
                    movingUp = true;
                    break;
                case 2:
                    movingDown = true;
                    break;
                case 3:
                    movingLeft = true;
                    break;
                case 4:
                    movingRight = true;
                    break;
                case 5:
                    movingUp = true;
                    movingLeft = true;
                    break;
                case 6:
                    movingUp = true;
                    movingRight = true;
                    break;
                case 7:
                    movingDown = true;
                    movingLeft = true;
                    break;
                case 8:
                    movingDown = true;
                    movingRight = true;
                    break;
=======
const skins: string[] = [];

for (const skin of Skins) {
    if (!skin.notInLoadout && !skin.roleRequired) skins.push(skin.idString);
}

const bots = new Set<Bot>();

let allBotsJoined = false;

let gameData: { success: boolean, address: string, gameID: number };

class Bot {
    movingUp = false;
    movingDown = false;
    movingLeft = false;
    movingRight = false;
    shootStart = false;
    interact = false;
    angle = random(-Math.PI, Math.PI);

    connected = false;

    disconnect = false;

    ws: WebSocket;

    constructor(id: number) {
        this.ws = new WebSocket(`${gameData.address}/play?gameID=${gameData.gameID}&name=BOT_${id}`);

        this.ws.addEventListener("error", console.error);

        this.ws.addEventListener("open", this.join.bind(this));

        this.ws.addEventListener("close", () => {
            this.disconnect = true;
            this.connected = false;
        });

        this.ws.binaryType = "arraybuffer";

        this.ws.onmessage = (message: MessageEvent): void => {
            const stream = new SuroiBitStream(message.data as ArrayBuffer);
            switch (stream.readPacketType()) {
                case PacketType.GameOver: {
                    const won = stream.readBoolean();
                    console.log(`Bot ${id} ${won ? "won" : "died"}`);
                    this.disconnect = true;
                    this.connected = false;
                    this.ws.close();
                }
>>>>>>> 43ccb3bf
            }
        };
    }

    join(): void {
        this.connected = true;
        const stream = SuroiBitStream.alloc(8);
        stream.writePacketType(PacketType.Join);
        stream.writeBoolean(false); // is mobile
        // loadout
        const skin = skins[random(0, skins.length)];
        stream.writeObjectTypeNoCategory(ObjectType.fromString(ObjectCategory.Loot, skin));
        stream.writeObjectTypeNoCategory(ObjectType.fromString(ObjectCategory.Emote, "happy_face"));
        stream.writeObjectTypeNoCategory(ObjectType.fromString(ObjectCategory.Emote, "sad_face"));
        stream.writeObjectTypeNoCategory(ObjectType.fromString(ObjectCategory.Emote, "thumbs_up"));
        stream.writeObjectTypeNoCategory(ObjectType.fromString(ObjectCategory.Emote, "thumbs_down"));
        this.ws.send(stream.buffer.slice(0, Math.ceil(stream.index / 8)));
    }

    sendInputs(): void {
        if (!this.connected) return;

        const stream = SuroiBitStream.alloc(128);
        stream.writePacketType(PacketType.Input);
        stream.writeBoolean(this.movingUp);
        stream.writeBoolean(this.movingDown);
        stream.writeBoolean(this.movingLeft);
        stream.writeBoolean(this.movingRight);

        stream.writeBoolean(this.shootStart);
        stream.writeBoolean(true); // rotating
        stream.writeRotation(this.angle, 16);
        this.angle += 0.1;
        if (this.angle > Math.PI) this.angle = -Math.PI;

        stream.writeBits(this.interact ? InputActions.Interact : InputActions.None, INPUT_ACTIONS_BITS);
        this.ws.send(stream.buffer.slice(0, Math.ceil(stream.index / 8)));
    }

    updateInputs(): void {
        this.movingUp = false;
        this.movingDown = false;
        this.movingLeft = false;
        this.movingRight = false;

        this.shootStart = randomBoolean();
        this.interact = randomBoolean();

        switch (random(1, 8)) {
            case 1:
                this.movingUp = true;
                break;
            case 2:
                this.movingDown = true;
                break;
            case 3:
                this.movingLeft = true;
                break;
            case 4:
                this.movingRight = true;
                break;
            case 5:
                this.movingUp = true;
                this.movingLeft = true;
                break;
            case 6:
                this.movingUp = true;
                this.movingRight = true;
                break;
            case 7:
                this.movingDown = true;
                this.movingLeft = true;
                break;
            case 8:
                this.movingDown = true;
                this.movingRight = true;
                break;
        }
    }
}

void (async() => {
    gameData = await (await fetch(`http://${config.address}/api/getGame?region=dev`)).json();

    if (!gameData.success) {
        console.error("Failed to fetch game");
        process.exit();
    }

    for (let i = 1; i <= config.botCount; i++) {
        setTimeout(() => {
            bots.add(new Bot(i));
            if (i === config.botCount) allBotsJoined = true;
        }, config.joinDelay);
    }
})();

setInterval(() => {
    for (const bot of bots) {
        if (Math.random() < 0.02) bot.updateInputs();

        bot.sendInputs();

        if (bot.disconnect) {
            bots.delete(bot);
        }
    }

    if (bots.size === 0 && allBotsJoined) {
        console.log("All bots died or disconnected, exiting.");
        process.exit();
    }
}, 30);<|MERGE_RESOLUTION|>--- conflicted
+++ resolved
@@ -5,10 +5,7 @@
 import { random, randomBoolean } from "../../common/src/utils/random";
 import { SuroiBitStream } from "../../common/src/utils/suroiBitStream";
 import { ObjectType } from "../../common/src/utils/objectType";
-<<<<<<< HEAD
-=======
 import { Skins } from "../../common/src/definitions/skins";
->>>>>>> 43ccb3bf
 
 const config = {
     address: "127.0.0.1:8000",
@@ -16,89 +13,6 @@
     joinDelay: 50
 };
 
-<<<<<<< HEAD
-for (let i = 1; i <= config.botCount; i++) {
-    setTimeout(() => {
-        let movingUp = false;
-        let movingDown = false;
-        let movingLeft = false;
-        let movingRight = false;
-        let shootStart = false;
-        let interact = false;
-        let angle = random(-Math.PI, Math.PI);
-
-        const ws = new WebSocket(`${config.address}?name=BOT_${i}`);
-
-        ws.addEventListener("error", console.error);
-        ws.addEventListener("open", () => {
-            const stream = SuroiBitStream.alloc(8);
-            stream.writePacketType(PacketType.Join);
-            stream.writeBoolean(false);
-            stream.writeObjectTypeNoCategory(ObjectType.fromString(ObjectCategory.Loot, "forest_camo"));
-            stream.writeObjectTypeNoCategory(ObjectType.fromString(ObjectCategory.Emote, "happy_face"));
-            stream.writeObjectTypeNoCategory(ObjectType.fromString(ObjectCategory.Emote, "sad_face"));
-            stream.writeObjectTypeNoCategory(ObjectType.fromString(ObjectCategory.Emote, "thumbs_up"));
-            stream.writeObjectTypeNoCategory(ObjectType.fromString(ObjectCategory.Emote, "thumbs_down"));
-            ws.send(stream.buffer.slice(0, Math.ceil(stream.index / 8)));
-
-            setInterval(() => {
-                const stream = SuroiBitStream.alloc(128);
-                stream.writePacketType(PacketType.Input);
-                stream.writeBoolean(movingUp);
-                stream.writeBoolean(movingDown);
-                stream.writeBoolean(movingLeft);
-                stream.writeBoolean(movingRight);
-
-                stream.writeBoolean(shootStart);
-                stream.writeBoolean(true); // rotating
-                stream.writeRotation(angle, 16);
-                angle += 0.1;
-                if (angle > Math.PI) angle = -Math.PI;
-
-                stream.writeBits(interact ? InputActions.Interact : InputActions.None, INPUT_ACTIONS_BITS);
-                ws.send(stream.buffer.slice(0, Math.ceil(stream.index / 8)));
-            }, 30);
-        });
-
-        setInterval(() => {
-            movingUp = false;
-            movingDown = false;
-            movingLeft = false;
-            movingRight = false;
-
-            shootStart = randomBoolean();
-            interact = randomBoolean();
-
-            switch (random(1, 8)) {
-                case 1:
-                    movingUp = true;
-                    break;
-                case 2:
-                    movingDown = true;
-                    break;
-                case 3:
-                    movingLeft = true;
-                    break;
-                case 4:
-                    movingRight = true;
-                    break;
-                case 5:
-                    movingUp = true;
-                    movingLeft = true;
-                    break;
-                case 6:
-                    movingUp = true;
-                    movingRight = true;
-                    break;
-                case 7:
-                    movingDown = true;
-                    movingLeft = true;
-                    break;
-                case 8:
-                    movingDown = true;
-                    movingRight = true;
-                    break;
-=======
 const skins: string[] = [];
 
 for (const skin of Skins) {
@@ -150,7 +64,6 @@
                     this.connected = false;
                     this.ws.close();
                 }
->>>>>>> 43ccb3bf
             }
         };
     }
