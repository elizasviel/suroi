--- conflicted
+++ resolved
@@ -351,11 +351,7 @@
             !this.over &&
             (
                 teamMode
-<<<<<<< HEAD
-                    ? this.aliveCount <= Config.maxTeamSize && new Set([...this.livingPlayers].map(p => p.teamID)).size <= 1
-=======
-                    ? this.aliveCount <= Config.maxTeamSize && this.teams.size === 1
->>>>>>> 1b295de0
+                    ? this.aliveCount <= Config.maxTeamSize && this.teams.size <= 1
                     : this.aliveCount === 1
             )
         ) {
@@ -437,30 +433,22 @@
 
         let team: Team | undefined;
         if (teamMode) {
-<<<<<<< HEAD
             const { teamID, autoFill } = socket.getUserData();
 
             if (teamID) {
                 if (this.customTeams.has(teamID)) {
                     team = this.customTeams.get(teamID);
                 } else {
-                    this.teams.push(team = new Team(this.nextTeamID, autoFill));
+                    this.teams.add(team = new Team(this.nextTeamID, autoFill));
                     this.customTeams.set(teamID, team);
                 }
             } else {
-                const vacantTeams = this.teams.filter(team => team.autoFill && team.players.length < Config.maxTeamSize);
-                if (!vacantTeams.length) {
-                    this.teams.push(team = new Team(this.nextTeamID));
+                const vacantTeams = this.teams.valueArray.filter(team => team.autoFill && team.players.length < Config.maxTeamSize);
+                if (vacantTeams.length) {
+                    team = pickRandomInArray(vacantTeams);
                 } else {
-                    team = pickRandomInArray(vacantTeams);
+                    this.teams.add(team = new Team(this.nextTeamID));
                 }
-=======
-            const vacantTeams = this.teams.valueArray.filter(team => team.autoFill && team.players.length < Config.maxTeamSize);
-            if (vacantTeams.length) {
-                team = pickRandomInArray(vacantTeams);
-            } else {
-                this.teams.add(team = new Team(this.nextTeamID));
->>>>>>> 1b295de0
             }
         }
 
@@ -480,7 +468,8 @@
                             maxAttempts: 500,
                             spawnMode: MapObjectSpawnMode.GrassAndSand,
                             getPosition: teamMode && team?.spawnPoint
-                                ? () => randomPointInsideCircle(team.spawnPoint!, 12, 8)
+                                // eslint-disable-next-line @typescript-eslint/no-unnecessary-type-assertion
+                                ? () => randomPointInsideCircle(team!.spawnPoint!, 12, 8)
                                 : undefined,
                             collides: (position) => Geometry.distanceSquared(position, gasPosition) >= gasRadius
                         }
