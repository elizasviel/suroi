<<<<<<< HEAD
import { type WebSocket } from "uWebSockets.js";
import { OBJECT_ID_BITS, ObjectCategory, TICKS_PER_SECOND } from "../../common/src/constants";
import { type ExplosionDefinition } from "../../common/src/definitions/explosions";
import { Loots, type LootDefinition } from "../../common/src/definitions/loots";
import { distanceSquared } from "../../common/src/utils/math";
import { log } from "../../common/src/utils/misc";
import { reifyDefinition, type ReferenceTo } from "../../common/src/utils/objectDefinitions";
import { ObjectType } from "../../common/src/utils/objectType";
import { random, randomPointInsideCircle } from "../../common/src/utils/random";
import { SuroiBitStream } from "../../common/src/utils/suroiBitStream";
import { v, type Vector } from "../../common/src/utils/vector";
import { Config, SpawnMode } from "./config";
import { Maps } from "./data/maps";
import { Gas } from "./gas";
import { type GunItem } from "./inventory/gunItem";
import { Map } from "./map";
import { type Building } from "./objects/building";
import { Bullet, type DamageRecord, type ServerBulletOptions } from "./objects/bullet";
import { type Emote } from "./objects/emote";
import { Explosion } from "./objects/explosion";
import { Loot } from "./objects/loot";
import { type Obstacle } from "./objects/obstacle";
import { Player } from "./objects/player";
import { GameOverPacket } from "./packets/sending/gameOverPacket";
import { JoinedPacket } from "./packets/sending/joinedPacket";
=======
import { SuroiBitStream } from "../../common/src/utils/suroiBitStream";
import { Gas } from "./gas";
import { Grid } from "./utils/grid";
import { type GameObject } from "./types/gameObject";
import { type Obstacle } from "./objects/obstacle";
import { type Building } from "./objects/building";
import { Player } from "./objects/player";
import { Explosion } from "./objects/explosion";
import { Loot } from "./objects/loot";
import { type Emote } from "./objects/emote";
import { Bullet, type DamageRecord, type ServerBulletOptions } from "./objects/bullet";
>>>>>>> 0f57ca34
import { KillFeedPacket } from "./packets/sending/killFeedPacket";
import {
    KILL_LEADER_MIN_KILLS,
    KillFeedMessageType, OBJECT_ID_BITS,
    ObjectCategory,
    TICKS_PER_SECOND
} from "../../common/src/constants";
import { Maps } from "./data/maps";
import { Config, SpawnMode } from "./config";
import { Map } from "./map";
import { MapPacket } from "./packets/sending/mapPacket";
import { UpdatePacket } from "./packets/sending/updatePacket";
import { endGame, type PlayerContainer } from "./server";
import { GameOverPacket } from "./packets/sending/gameOverPacket";
import { log } from "../../common/src/utils/misc";
import { type WebSocket } from "uWebSockets.js";
import { ObjectType } from "../../common/src/utils/objectType";
import { random, randomPointInsideCircle } from "../../common/src/utils/random";
import { v, type Vector } from "../../common/src/utils/vector";
import { distanceSquared } from "../../common/src/utils/math";
import { JoinedPacket } from "./packets/sending/joinedPacket";
import { removeFrom } from "./utils/misc";
<<<<<<< HEAD
=======
import { Loots, type LootDefinition } from "../../common/src/definitions/loots";
import { type GunItem } from "./inventory/gunItem";
import { IDAllocator } from "./utils/idAllocator";
import { type ReferenceTo, reifyDefinition } from "../../common/src/utils/objectDefinitions";
import { type ExplosionDefinition } from "../../common/src/definitions/explosions";
>>>>>>> 0f57ca34

export class Game {
    readonly _id: number;
    get id(): number { return this._id; }

    map: Map;

    /**
     * A cached map packet
     * Since the map is static, there's no reason to serialize a map packet for each player that joins the game
     */
    private readonly mapPacketStream: SuroiBitStream;

    gas: Gas;

    readonly grid: Grid;

    readonly partialDirtyObjects = new Set<GameObject>();
    readonly fullDirtyObjects = new Set<GameObject>();
    readonly deletedObjects = new Set<GameObject>();

    updateObjects = false;

    readonly minimapObjects = new Set<Obstacle | Building>();

    readonly livingPlayers: Set<Player> = new Set<Player>();
    readonly connectedPlayers: Set<Player> = new Set<Player>();
    readonly spectatablePlayers: Player[] = [];

    readonly loot: Set<Loot> = new Set<Loot>();
    readonly explosions: Set<Explosion> = new Set<Explosion>();
    readonly emotes: Set<Emote> = new Set<Emote>();

    /**
     * All bullets that currently exist
     */
    readonly bullets = new Set<Bullet>();
    /**
     * All bullets created this tick
     */
    readonly newBullets = new Set<Bullet>();

    /**
     * All kill feed messages this tick
     */
    readonly killFeedMessages = new Set<KillFeedPacket>();

    private _started = false;
    allowJoin = false;
    over = false;
    stopped = false;

    startTimeoutID?: NodeJS.Timeout;

    aliveCountDirty = false;

    /**
     * The value of `Date.now()`, as of the start of the tick.
     */
    _now = Date.now();
    get now(): number { return this._now; }

    tickTimes: number[] = [];

    tickDelta = 1000 / TICKS_PER_SECOND;

    vaultDoor?: Obstacle; //fixme variable in Game class used for a specific object

    constructor(id: number) {
        this._id = id;

        // Generate map
        this.grid = new Grid(Maps[Config.mapName].width, Maps[Config.mapName].height, 16);
        this.map = new Map(this, Config.mapName);

        const mapPacket = new MapPacket(this);
        this.mapPacketStream = SuroiBitStream.alloc(mapPacket.allocBytes);
        mapPacket.serialize(this.mapPacketStream);

        this.gas = new Gas(this);

        this.allowJoin = true;

        // Start the tick loop
        this.tick(TICKS_PER_SECOND);
    }

    tick(delay: number): void {
        setTimeout((): void => {
            this._now = Date.now();

            if (this.stopped) return;

            // Update loots
            for (const loot of this.loot) {
                loot.update();
            }

            // Update bullets
            let records: DamageRecord[] = [];
            for (const bullet of this.bullets) {
                records = records.concat(bullet.update());

                if (bullet.dead) this.bullets.delete(bullet);
            }

            // Do the damage after updating all bullets
            // This is to make sure bullets that hit the same object on the same tick will die so they don't de-sync with the client
            // Example: a shotgun insta killing a crate, in the client all bullets will hit the crate
            // while on the server, without this, some bullets won't because the first bullets will kill the crate
            for (const { object, damage, source, weapon, position } of records) {
                object.damage(damage, source, weapon, position);
            }

            // Handle explosions
            for (const explosion of this.explosions) {
                explosion.explode();
            }

            // Update gas
            this.gas.tick();

            // First loop over players: Movement, animations, & actions
            for (const player of this.livingPlayers) {
                player.update();
            }

            // Second loop over players: calculate visible objects & send updates
            for (const player of this.connectedPlayers) {
                if (!player.joined) continue;

                // Calculate visible objects
                player.ticksSinceLastUpdate++;
                if (player.ticksSinceLastUpdate > 8 || this.updateObjects) player.updateVisibleObjects();

                // Full objects
                if (this.fullDirtyObjects.size !== 0) {
                    for (const object of this.fullDirtyObjects) {
                        if (player.visibleObjects.has(object)) {
                            player.fullDirtyObjects.add(object);
                        }
                    }
                }

                // Partial objects
                if (this.partialDirtyObjects.size !== 0) {
                    for (const object of this.partialDirtyObjects) {
                        if (player.visibleObjects.has(object) && !player.fullDirtyObjects.has(object)) {
                            player.partialDirtyObjects.add(object);
                        }
                    }
                }

                // Deleted objects
                if (this.deletedObjects.size !== 0) {
                    for (const object of this.deletedObjects) {
                        if (player.visibleObjects.has(object) && object !== player) {
                            player.deletedObjects.add(object);
                        }
                    }
                }

                // Emotes
                if (this.emotes.size !== 0) {
                    for (const emote of this.emotes) {
                        if (player.visibleObjects.has(emote.player)) {
                            player.emotes.add(emote);
                        }
                    }
                }

                for (const message of this.killFeedMessages) player.sendPacket(message);
                if (player.spectating === undefined) {
                    const updatePacket = new UpdatePacket(player);
                    const updateStream = SuroiBitStream.alloc(updatePacket.allocBytes);
                    updatePacket.serialize(updateStream);
                    player.sendData(updateStream);
                    for (const spectator of player.spectators) {
                        spectator.sendData(updateStream);
                    }
                }
            }

            // Reset everything
            this.fullDirtyObjects.clear();
            this.partialDirtyObjects.clear();
            this.deletedObjects.clear();
            this.newBullets.clear();
            this.explosions.clear();
            this.emotes.clear();
            this.killFeedMessages.clear();
            this.aliveCountDirty = false;
            this.gas.dirty = false;
            this.gas.percentageDirty = false;
            this.updateObjects = false;

            // Winning logic
            if (this._started && this.aliveCount < 2 && !this.over) {
                // Send game over packet to the last man standing
                if (this.aliveCount === 1) {
                    const lastManStanding = [...this.livingPlayers][0];
                    lastManStanding.movement.up = false;
                    lastManStanding.movement.down = false;
                    lastManStanding.movement.left = false;
                    lastManStanding.movement.right = false;
                    lastManStanding.attacking = false;
                    lastManStanding.sendPacket(new GameOverPacket(lastManStanding, true));
                }

                // End the game in 1 second
                this.allowJoin = false;
                this.over = true;
                setTimeout(() => endGame(this._id), 1000);
            }

            // Record performance and start the next tick
            // THIS TICK COUNTER IS WORKING CORRECTLY!
            // It measures the time it takes to calculate a tick, not the time between ticks.
            const tickTime = Date.now() - this.now;
            this.tickTimes.push(tickTime);

            if (this.tickTimes.length >= 200) {
                const mspt = this.tickTimes.reduce((a, b) => a + b) / this.tickTimes.length;

                log(`Game #${this._id} | Avg ms/tick: ${mspt.toFixed(2)} | Load: ${((mspt / TICKS_PER_SECOND) * 100).toFixed(1)}%`);
                this.tickTimes = [];
            }

            this.tick(Math.max(0, TICKS_PER_SECOND - tickTime));
        }, delay);
    }

    private _killLeader: Player | undefined;
    get killLeader(): Player | undefined { return this._killLeader; }

    updateKillLeader(player: Player): void {
        const oldKillLeader: Player | undefined = this._killLeader;

        if (player.kills > (this._killLeader?.kills ?? (KILL_LEADER_MIN_KILLS - 1))) {
            this._killLeader = player;

            if (oldKillLeader !== this._killLeader) {
                this.killFeedMessages.add(new KillFeedPacket(this._killLeader, KillFeedMessageType.KillLeaderAssigned));
            }
        }

        if (player === oldKillLeader && this._killLeader !== undefined) {
            this.killFeedMessages.add(new KillFeedPacket(this._killLeader, KillFeedMessageType.KillLeaderUpdated));
        }
    }

    killLeaderDead(): void {
        if (this._killLeader !== undefined) this.killFeedMessages.add(new KillFeedPacket(this._killLeader, KillFeedMessageType.KillLeaderDead));
        let newKillLeader: Player | undefined;
        for (const player of this.livingPlayers) {
            if (player.kills > (newKillLeader?.kills ?? (KILL_LEADER_MIN_KILLS - 1))) {
                newKillLeader = player;
            }
        }
        this._killLeader = newKillLeader;
        if (this._killLeader !== undefined) this.killFeedMessages.add(new KillFeedPacket(this._killLeader, KillFeedMessageType.KillLeaderAssigned));
    }

    addPlayer(socket: WebSocket<PlayerContainer>): Player {
        let spawnPosition = v(0, 0);
        switch (Config.spawn.mode) {
            case SpawnMode.Random: {
                let foundPosition = false;
                while (!foundPosition) {
                    spawnPosition = this.map.getRandomPositionFor(ObjectType.categoryOnly(ObjectCategory.Player));
                    if (!(distanceSquared(spawnPosition, this.gas.currentPosition) >= this.gas.newRadius ** 2)) foundPosition = true;
                }
                break;
            }
            case SpawnMode.Fixed: {
                spawnPosition = Config.spawn.position;
                break;
            }
            case SpawnMode.Center: {
                spawnPosition = v(Maps[Config.mapName].width / 2, Maps[Config.mapName].height / 2);
                break;
            }
            case SpawnMode.Radius: {
                spawnPosition = randomPointInsideCircle(Config.spawn.position, Config.spawn.radius);
                break;
            }
        }

        // Player is added to the players array when a JoinPacket is received from the client
        return new Player(this, socket, spawnPosition);
    }

    // Called when a JoinPacket is sent by the client
    activatePlayer(player: Player): void {
        this.livingPlayers.add(player);
        this.spectatablePlayers.push(player);
        this.connectedPlayers.add(player);
        this.grid.addObject(player);
        this.fullDirtyObjects.add(player);
        this.aliveCountDirty = true;

        player.joined = true;
        player.sendPacket(new JoinedPacket(player));
        player.sendData(this.mapPacketStream);

        setTimeout(() => { player.disableInvulnerability(); }, 5000);

        if (this.aliveCount > 1 && !this._started && this.startTimeoutID === undefined) {
            this.startTimeoutID = setTimeout(() => {
                this._started = true;
                this.gas.advanceGas();
            }, 5000);
        }

        log(`Game #${this.id} | "${player.name}" joined`);
    }

    removePlayer(player: Player): void {
        player.disconnected = true;
        this.aliveCountDirty = true;
        this.connectedPlayers.delete(player);
        // TODO Make it possible to spectate disconnected players
        // (currently not possible because update packets aren't sent to disconnected players)
        removeFrom(this.spectatablePlayers, player);
        if (player.canDespawn) {
            this.livingPlayers.delete(player);
            this.removeObject(player);
        } else {
            player.rotation = 0;
            player.movement.up = player.movement.down = player.movement.left = player.movement.right = false;
            player.attacking = false;
            this.partialDirtyObjects.add(player);
        }
        if (this.aliveCount > 0 && player.spectators.size > 0) {
            if (this.spectatablePlayers.length > 1) {
                const randomPlayer = this.spectatablePlayers[random(0, this.spectatablePlayers.length - 1)];
                for (const spectator of player.spectators) {
                    spectator.spectate(randomPlayer);
                }
            }
            player.spectators = new Set<Player>();
        }
        if (player.spectating !== undefined) {
            player.spectating.spectators.delete(player);
        }
        if (this.aliveCount < 2) {
            clearTimeout(this.startTimeoutID);
            this.startTimeoutID = undefined;
        }
        try {
            player.socket.close();
        } catch (e) { }
    }

    /**
     * Adds a `Loot` item to the game world
     * @param definition The type of loot to add. Prefer passing `LootDefinition` if possible
     * @param position The position to spawn this loot at
     * @param count Optionally define an amount of this loot (note that this does not equate spawning
     * that many `Loot` objects, but rather how many the singular `Loot` object will contain)
     * @returns The created loot object
     */
    addLoot<Def extends LootDefinition = LootDefinition>(definition: Def | ReferenceTo<Def>, position: Vector, count?: number): Loot<Def> {
        const loot = new Loot<Def>(
            this,
            reifyDefinition(definition, Loots),
            position,
            count
        );

        this.loot.add(loot);
        this.grid.addObject(loot);
        return loot;
    }

    removeLoot(loot: Loot): void {
        loot.dead = true;
        this.loot.delete(loot);
        this.removeObject(loot);
    }

    addBullet(source: GunItem | Explosion, shooter: GameObject, options: ServerBulletOptions): Bullet {
        const bullet = new Bullet(
            this,
            source,
            shooter,
            options
        );

        this.bullets.add(bullet);
        this.newBullets.add(bullet);

        return bullet;
    }

    addExplosion(type: ReferenceTo<ExplosionDefinition> | ExplosionDefinition, position: Vector, source: GameObject): Explosion {
        const explosion = new Explosion(this, type, position, source);
        this.explosions.add(explosion);
        return explosion;
    }

    /**
     * Delete an object and give the id back to the allocator
     * @param object The object to delete
     */
    removeObject(object: GameObject): void {
        this.grid.removeObject(object);
        this.idAllocator.give(object.id);
        this.updateObjects = true;
    }

    get aliveCount(): number {
        return this.livingPlayers.size;
    }

    idAllocator = new IDAllocator(OBJECT_ID_BITS);

    get nextObjectID(): number {
        return this.idAllocator.takeNext();
    }
}<|MERGE_RESOLUTION|>--- conflicted
+++ resolved
@@ -1,30 +1,3 @@
-<<<<<<< HEAD
-import { type WebSocket } from "uWebSockets.js";
-import { OBJECT_ID_BITS, ObjectCategory, TICKS_PER_SECOND } from "../../common/src/constants";
-import { type ExplosionDefinition } from "../../common/src/definitions/explosions";
-import { Loots, type LootDefinition } from "../../common/src/definitions/loots";
-import { distanceSquared } from "../../common/src/utils/math";
-import { log } from "../../common/src/utils/misc";
-import { reifyDefinition, type ReferenceTo } from "../../common/src/utils/objectDefinitions";
-import { ObjectType } from "../../common/src/utils/objectType";
-import { random, randomPointInsideCircle } from "../../common/src/utils/random";
-import { SuroiBitStream } from "../../common/src/utils/suroiBitStream";
-import { v, type Vector } from "../../common/src/utils/vector";
-import { Config, SpawnMode } from "./config";
-import { Maps } from "./data/maps";
-import { Gas } from "./gas";
-import { type GunItem } from "./inventory/gunItem";
-import { Map } from "./map";
-import { type Building } from "./objects/building";
-import { Bullet, type DamageRecord, type ServerBulletOptions } from "./objects/bullet";
-import { type Emote } from "./objects/emote";
-import { Explosion } from "./objects/explosion";
-import { Loot } from "./objects/loot";
-import { type Obstacle } from "./objects/obstacle";
-import { Player } from "./objects/player";
-import { GameOverPacket } from "./packets/sending/gameOverPacket";
-import { JoinedPacket } from "./packets/sending/joinedPacket";
-=======
 import { SuroiBitStream } from "../../common/src/utils/suroiBitStream";
 import { Gas } from "./gas";
 import { Grid } from "./utils/grid";
@@ -36,7 +9,6 @@
 import { Loot } from "./objects/loot";
 import { type Emote } from "./objects/emote";
 import { Bullet, type DamageRecord, type ServerBulletOptions } from "./objects/bullet";
->>>>>>> 0f57ca34
 import { KillFeedPacket } from "./packets/sending/killFeedPacket";
 import {
     KILL_LEADER_MIN_KILLS,
@@ -59,14 +31,11 @@
 import { distanceSquared } from "../../common/src/utils/math";
 import { JoinedPacket } from "./packets/sending/joinedPacket";
 import { removeFrom } from "./utils/misc";
-<<<<<<< HEAD
-=======
 import { Loots, type LootDefinition } from "../../common/src/definitions/loots";
 import { type GunItem } from "./inventory/gunItem";
 import { IDAllocator } from "./utils/idAllocator";
 import { type ReferenceTo, reifyDefinition } from "../../common/src/utils/objectDefinitions";
 import { type ExplosionDefinition } from "../../common/src/definitions/explosions";
->>>>>>> 0f57ca34
 
 export class Game {
     readonly _id: number;
