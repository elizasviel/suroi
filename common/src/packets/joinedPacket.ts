--- conflicted
+++ resolved
@@ -32,9 +32,6 @@
             this.emotes.push(Emotes.readFromStream(stream));
         }
 
-<<<<<<< HEAD
-        this.tid = stream.readUint16();
-=======
         for (let i = 0; i < 4; i++) {
             if (this.emotes[i].idString === "none") {
                 this.emotes = [
@@ -48,6 +45,5 @@
                 break;
             }
         }
->>>>>>> 5ee30238
     }
 }