--- conflicted
+++ resolved
@@ -53,22 +53,10 @@
     sound: idString
 });
 
-<<<<<<< HEAD
-        return [
-            gamePingFactory(["airdrop_ping", 0x00ffff], { ignoreExpiration: true }),
-            playerPingFactory(["arrow_ping"], { ignoreExpiration: true }),
-            playerPingFactory(["gift_ping"]),
-            playerPingFactory(["heal_ping"]),
-            playerPingFactory(["warning_ping"])
-        ];
-    }
-);
-=======
 export const MapPings = new ObjectDefinitions<MapPingDefinition>([
     gamePing("airdrop_ping", 0x00ffff, true),
     playerPing("warning_ping"),
     playerPing("arrow_ping", true),
     playerPing("gift_ping"),
     playerPing("heal_ping")
-]);
->>>>>>> 7e3d4f7e
+]);