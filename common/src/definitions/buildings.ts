import { ZIndexes } from "../constants";
import { type Orientation, type Variation } from "../typings";
import { CircleHitbox, HitboxGroup, PolygonHitbox, RectangleHitbox, type Hitbox } from "../utils/hitbox";
import { ContainerTints, MapObjectSpawnMode, ObjectDefinitions, type ObjectDefinition, type ReferenceTo } from "../utils/objectDefinitions";
import { randomSign, randomVector } from "../utils/random";
import { type FloorTypes } from "../utils/terrain";
import { Vec, type Vector } from "../utils/vector";
import { type DecalDefinition } from "./decals";
import { RotationMode, type ObstacleDefinition } from "./obstacles";

interface BuildingObstacle {
    readonly idString: ReferenceTo<ObstacleDefinition> | Record<ReferenceTo<ObstacleDefinition>, number>
    readonly position: Vector
    readonly rotation?: number
    readonly variation?: Variation
    readonly scale?: number
    readonly lootSpawnOffset?: Vector
    readonly puzzlePiece?: string | boolean
}

interface LootSpawner {
    readonly position: Vector
    readonly table: string
}

interface SubBuilding {
    readonly idString: ReferenceTo<BuildingDefinition> | Record<ReferenceTo<BuildingDefinition>, number>
    readonly position: Vector
    readonly orientation?: Orientation
}

interface BuildingDecal {
    readonly idString: ReferenceTo<DecalDefinition>
    readonly position: Vector
    readonly orientation?: Orientation
    readonly scale?: number
}

export interface BuildingDefinition extends ObjectDefinition {
    readonly spawnHitbox: Hitbox
    readonly scopeHitbox?: Hitbox
    readonly ceilingHitbox?: Hitbox
    readonly hideOnMap: boolean
    readonly spawnMode: MapObjectSpawnMode

    readonly bridgeSpawnOptions?: {
        readonly maxRiverWidth: number
        readonly landCheckDist: number
    }

    readonly obstacles: BuildingObstacle[]
    readonly lootSpawners: LootSpawner[]
    readonly subBuildings: SubBuilding[]
    readonly decals: BuildingDecal[]

    readonly puzzle?: {
        readonly triggerInteractOn: ReferenceTo<ObstacleDefinition>
        readonly interactDelay: number
        readonly order?: string[]
        readonly solvedSound?: boolean
        /**
         * Don't wait for the interact delay before setting solved to true
         */
        readonly setSolvedImmediately?: boolean
    }

    readonly sounds?: {
        readonly normal?: string
        readonly solved?: string
        readonly position?: Vector
        readonly maxRange: number
        readonly falloff: number
    }

    readonly floorImages: Array<{
        readonly key: string
        readonly position: Vector
        readonly rotation?: number
        readonly scale?: Vector
        readonly tint?: number | `#${string}`
    }>

    readonly ceilingImages: Array<{
        readonly key: string
        readonly position: Vector
        readonly residue?: string
        readonly tint?: number | `#${string}`
    }>
    readonly ceilingZIndex: ZIndexes

    /**
     * How many walls need to be broken to destroy the ceiling
     */
    readonly wallsToDestroy: number

    readonly floors: Array<{
        readonly type: keyof typeof FloorTypes
        readonly hitbox: Hitbox
    }>

    readonly groundGraphics: Array<{
        readonly color: number | `#${string}`
        readonly hitbox: Hitbox
    }>

    readonly rotationMode: RotationMode.Limited | RotationMode.Binary | RotationMode.None
}

const randomContainer1 = {
    container_1: 1,
    container_2: 2,
    container_3: 3,
    container_4: 4,
    container_5: 3,
    container_6: 4,
    container_7: 3,
    container_8: 4,
    container_10: 3
};

const randomContainer2 = {
    ...randomContainer1,
    container_11: 7
};

const warehouseObstacle = {
    regular_crate: 2,
    barrel: 2,
    flint_crate: 1
};

export const Buildings = ObjectDefinitions.create<BuildingDefinition>()(
    defaultTemplate => ({
        [defaultTemplate]: () => ({
            hideOnMap: false,
            spawnMode: MapObjectSpawnMode.Grass,
            obstacles: [],
            lootSpawners: [],
            subBuildings: [],
            decals: [],
            wallsToDestroy: Infinity,
            floorImages: [],
            ceilingImages: [],
            ceilingZIndex: ZIndexes.BuildingsCeiling,
            floors: [],
            groundGraphics: [],
            rotationMode: RotationMode.Limited
        }),
        container: (
            id: number,
            tint: number,
            wallsId: number,
            open: "open2" | "open1" | "closed",
            damaged?: boolean
        ) => {
            let spawnHitbox: Hitbox;
            switch (open) {
                case "open2":
                    spawnHitbox = RectangleHitbox.fromRect(16, 39.9);
                    break;
                case "open1":
                    spawnHitbox = RectangleHitbox.fromRect(16, 34.9, Vec.create(0, 2));
                    break;
                case "closed":
                default:
                    spawnHitbox = RectangleHitbox.fromRect(16, 30);
                    break;
            }

            return {
                idString: `container_${id}`,
                name: `Container ${id}`,
                spawnHitbox,
                scopeHitbox: RectangleHitbox.fromRect(12, 27),
                ceilingImages: [{
                    key: `container_ceiling_${open}${damaged ? "_damaged" : ""}`,
                    position: Vec.create(0, 0),
                    tint
                }],
                floors: [
                    {
                        type: "metal",
                        hitbox: RectangleHitbox.fromRect(14, 28)
                    }
                ],
                obstacles: [
                    {
                        idString: `container_walls_${wallsId}`,
                        position: Vec.create(0, 0),
                        rotation: 0
                    }
                ],
                lootSpawners: open === "closed"
                    ? []
                    : [{
                        position: Vec.create(0, 0),
                        table: "ground_loot"
                    }]
            };
        }
    })
)(
    ({ simple }) => [
        {
            idString: "porta_potty",
            name: "Porta Potty",
            spawnHitbox: RectangleHitbox.fromRect(20, 32),
            scopeHitbox: RectangleHitbox.fromRect(14, 18),
            floorImages: [{
                key: "porta_potty_floor",
                position: Vec.create(0, 1.5)
            }],
            ceilingImages: [{
                key: "porta_potty_ceiling",
                position: Vec.create(0, 0),
                residue: "porta_potty_residue"
            }],
            wallsToDestroy: 2,
            floors: [
                {
                    type: "wood",
                    hitbox: RectangleHitbox.fromRect(14, 18)
                },
                {
                    type: "wood",
                    hitbox: RectangleHitbox.fromRect(9.8, 3.5, Vec.create(1.5, 10.6))
                }
            ],
            obstacles: [
                {
                    idString: {
                        porta_potty_toilet_open: 0.7,
                        porta_potty_toilet_closed: 0.3
                    },
                    position: Vec.create(0, -5),
                    lootSpawnOffset: Vec.create(0, 5),
                    rotation: 0
                },
                {
                    idString: "porta_potty_back_wall",
                    position: Vec.create(0, -8.75),
                    rotation: 0
                },
                {
                    idString: "porta_potty_sink_wall",
                    position: Vec.create(-5.65, 0),
                    rotation: 3
                },
                {
                    idString: "porta_potty_toilet_paper_wall",
                    position: Vec.create(5.7, 0),
                    rotation: 3
                },
                {
                    idString: "porta_potty_door",
                    position: Vec.create(2.2, 8.8),
                    rotation: 0
                },
                {
                    idString: "porta_potty_front_wall",
                    position: Vec.create(-4.6, 8.66),
                    rotation: 2
                }
            ]
        },
        {
            idString: "green_house",
            name: "Green House",
            spawnHitbox: RectangleHitbox.fromRect(110, 70),
            scopeHitbox: new HitboxGroup(
                RectangleHitbox.fromRect(83, 58, Vec.create(-8.5, -1.5)),
                RectangleHitbox.fromRect(14, 19.4, Vec.create(38, 7.1))
            ),
            floorImages: [{
                key: "green_house_floor",
                position: Vec.create(0, 0)
            }],
            ceilingImages: [{
                key: "green_house_ceiling",
                position: Vec.create(-2, -1.1)
            }],
            floors: [
                {
                    type: "wood",
                    hitbox: new HitboxGroup(
                        RectangleHitbox.fromRect(83, 58, Vec.create(-8.5, -1.5)),
                        RectangleHitbox.fromRect(14, 19.4, Vec.create(38, 7.1)),
                        RectangleHitbox.fromRect(6, 13.5, Vec.create(47.7, 7.1))
                    )
                },
                {
                    type: "stone",
                    hitbox: RectangleHitbox.fromRect(10.3, 5, Vec.create(-35.7, 30.2))
                }
            ],
            obstacles: [
                { idString: "green_house_exterior", position: Vec.create(0, 0), rotation: 0 },
                { idString: "window", position: Vec.create(32.99, -12.81), rotation: 0 },
                { idString: "window", position: Vec.create(17.59, 27.52), rotation: 1 },
                { idString: "window", position: Vec.create(-23.44, -30.22), rotation: 1 },
                { idString: "door", position: Vec.create(33.03, 6.74), rotation: 1 },
                { idString: "door", position: Vec.create(11.92, -13.22), rotation: 1 },
                { idString: "door", position: Vec.create(-36.15, 27.47), rotation: 2 },
                { idString: "door", position: Vec.create(-22.56, -6.26), rotation: 0 },
                { idString: "house_wall_1", position: Vec.create(-13.3, -6.24), rotation: 0 },
                { idString: "house_wall_3", position: Vec.create(11.99, -23.64), rotation: 1 },
                { idString: "house_wall_4", position: Vec.create(-7.26, -18.54), rotation: 1 },
                { idString: "house_wall_5", position: Vec.create(2.24, -6.35), rotation: 0 },
                { idString: "house_wall_6", position: Vec.create(-7.33, 18.92), rotation: 1 },
                { idString: "house_wall_7", position: Vec.create(-38.53, -6.29), rotation: 0 },
                { idString: "house_column", position: Vec.create(-7.33, 9.98), rotation: 0 },
                { idString: "house_column", position: Vec.create(11.76, -6.26), rotation: 0 },
                { idString: "house_column", position: Vec.create(-7.27, -6.32), rotation: 0 },

                { idString: "toilet", position: Vec.create(-2.32, -24.62), rotation: 0 },
                { idString: "mobile_home_sink", position: Vec.create(5.91, -25.11), rotation: 0 },
                { idString: "bed", position: Vec.create(-43.06, -20.98), rotation: 0 },
                { idString: "small_drawer", position: Vec.create(-33.63, -25.48), rotation: 0 },
                { idString: "potted_plant", position: Vec.create(17.46, -25.03) },
                { idString: "potted_plant", position: Vec.create(-12.73, -12.13) },
                { idString: "washing_machine", position: Vec.create(27.07, -25.54), rotation: 0 },
                { idString: "tv", position: Vec.create(2.43, -4.51), rotation: 1 },
                { idString: "large_drawer", position: Vec.create(28.24, 20), rotation: 3 },
                { idString: "couch", position: Vec.create(2.36, 22.18), rotation: 1 },
                { idString: "green_house_small_table", position: Vec.create(2.02, 11.51), rotation: 1 },
                { idString: "green_house_large_table", position: Vec.create(-15.91, 16.87), rotation: 0 },
                { idString: "chair", position: Vec.create(-21.87, 20.61), rotation: 3 },
                { idString: "chair", position: Vec.create(-21.87, 13.45), rotation: 3 },
                { idString: "chair", position: Vec.create(-16.02, 8.25), rotation: 2 },
                { idString: "fridge", position: Vec.create(-45.15, 21.66), rotation: 1 },
                { idString: "stove", position: Vec.create(-45.15, 12.3), rotation: 1 },
                { idString: "large_drawer", position: Vec.create(-45.12, 1.28), rotation: 1 },
                { idString: "gun_mount_hp18", position: Vec.create(30.33, -2.98), rotation: 3 },
                { idString: "bookshelf", position: Vec.create(-10.88, -22.62), rotation: 1 },
            ],
            lootSpawners: [
                { table: "ground_loot", position: Vec.create(18.48, 6.37) },
                { table: "ground_loot", position: Vec.create(-23.91, -18.07) }
            ]
        },
        {
            idString: "warehouse",
            name: "Warehouse",
            spawnHitbox: RectangleHitbox.fromRect(60, 88),
            scopeHitbox: RectangleHitbox.fromRect(40, 70),
            floorImages: [{
                key: "warehouse_floor",
                position: Vec.create(0, 0)
            }],
            ceilingImages: [{
                key: "warehouse_ceiling",
                position: Vec.create(0, 0)
            }],
            floors: [
                {
                    type: "stone",
                    hitbox: RectangleHitbox.fromRect(40, 88)
                }
            ],
            obstacles: [
                { idString: "warehouse_walls", position: Vec.create(-19.8, 0), rotation: 0 },
                { idString: "warehouse_walls", position: Vec.create(19.8, 0), rotation: 2 },

                { idString: warehouseObstacle, position: Vec.create(14, -28.5) },
                { idString: "regular_crate", position: Vec.create(-14, -28.5) },
                { idString: "regular_crate", position: Vec.create(14, 28.5) },
                { idString: warehouseObstacle, position: Vec.create(-14, 28.5) },

                { idString: "ammo_crate", position: Vec.create(-14, 0) },
                { idString: "ammo_crate", position: Vec.create(14, 0) },

                { idString: { box: 9, grenade_box: 1 }, get position() { return randomVector(-16.6, -11.25, -14.93, -8.03); } },
                { idString: { box: 9, grenade_box: 1 }, get position() { return randomVector(-16.6, -11.25, 14.93, 8.03); } },
                { idString: { box: 9, grenade_box: 1 }, get position() { return randomVector(16.6, 11.25, -14.93, -8.03); } },
                { idString: { box: 9, grenade_box: 1 }, get position() { return randomVector(16.6, 11.25, 14.93, 8.03); } },
                { idString: { box: 9, grenade_box: 1 }, get position() { return Vec.create(16.15 * randomSign(), 20.97 * randomSign()); } }
            ],
            lootSpawners: [
                {
                    position: Vec.create(0, 0),
                    table: "warehouse"
                }
            ]
        },
        {
            idString: "port_warehouse_red",
            name: "Red Port Warehouse",
            spawnHitbox: RectangleHitbox.fromRect(72, 130),
            scopeHitbox: RectangleHitbox.fromRect(58, 118),
            floorImages: [
                {
                    key: "port_warehouse_floor",
                    position: Vec.create(2, -30.2)
                },
                {
                    key: "port_warehouse_floor",
                    position: Vec.create(-2, 30.2),
                    rotation: Math.PI
                }
            ],
            ceilingImages: [{
                key: "port_warehouse_ceiling",
                position: Vec.create(0, 0),
                tint: 0x813131
            }],
            obstacles: [
                {
                    idString: "port_warehouse_walls",
                    position: Vec.create(2, -30.2),
                    rotation: 0
                },
                {
                    idString: "port_warehouse_walls",
                    position: Vec.create(-2, 30.2),
                    rotation: 2
                },
                {
                    idString: "super_barrel",
                    position: Vec.create(-10, -52)
                },
                {
                    idString: "regular_crate",
                    position: Vec.create(-22, -52)
                },
                {
                    idString: "forklift",
                    position: Vec.create(15, -52),
                    rotation: 3
                },
                {
                    idString: "regular_crate",
                    position: Vec.create(-22, -10)
                },
                {
                    idString: "regular_crate",
                    position: Vec.create(-20, 0)
                },
                {
                    idString: "regular_crate",
                    position: Vec.create(-22, 10)
                },
                {
                    idString: "forklift",
                    position: Vec.create(-8, -2),
                    rotation: 2
                },
                {
                    idString: {
                        regular_crate: 0.3,
                        flint_crate: 1
                    },
                    position: Vec.create(-11, 50)
                },
                {
                    idString: "regular_crate",
                    position: Vec.create(-22, 52)
                },
                {
                    idString: "barrel",
                    position: Vec.create(1, 52)
                },
                {
                    idString: "super_barrel",
                    position: Vec.create(10, 48)
                },
                {
                    idString: "barrel",
                    position: Vec.create(23, 52)
                },
                {
                    idString: "barrel",
                    position: Vec.create(17, 5)
                },
                {
                    idString: "barrel",
                    position: Vec.create(24, 0)
                },
                {
                    idString: "box",
                    position: Vec.create(24, 9)
                },
                {
                    idString: "box",
                    position: Vec.create(19, 12)
                }
            ]
        },
        {
            idString: "port_warehouse_blue",
            name: "Blue Port Warehouse",
            spawnHitbox: RectangleHitbox.fromRect(72, 130),
            scopeHitbox: RectangleHitbox.fromRect(58, 118),
            floorImages: [
                {
                    key: "port_warehouse_floor",
                    position: Vec.create(2, -30.2)
                },
                {
                    key: "port_warehouse_floor",
                    position: Vec.create(-2, 30.2),
                    rotation: Math.PI
                }
            ],
            ceilingImages: [{
                key: "port_warehouse_ceiling",
                position: Vec.create(0, 0),
                tint: 0x2e2e6a
            }],
            obstacles: [
                {
                    idString: "port_warehouse_walls",
                    position: Vec.create(2, -30.2),
                    rotation: 0
                },
                {
                    idString: "port_warehouse_walls",
                    position: Vec.create(-2, 30.2),
                    rotation: 2
                },
                {
                    idString: "super_barrel",
                    position: Vec.create(-10, -52)
                },
                {
                    idString: "regular_crate",
                    position: Vec.create(-22, -52)
                },
                {
                    idString: "forklift",
                    position: Vec.create(15, -52),
                    rotation: 3
                },
                {
                    idString: "regular_crate",
                    position: Vec.create(-22, -10)
                },
                {
                    idString: "regular_crate",
                    position: Vec.create(-20, 0)
                },
                {
                    idString: "regular_crate",
                    position: Vec.create(-22, 10)
                },
                {
                    idString: "forklift",
                    position: Vec.create(-8, -2),
                    rotation: 2
                },
                {
                    idString: {
                        regular_crate: 0.3,
                        flint_crate: 1
                    },
                    position: Vec.create(-11, 50)
                },
                {
                    idString: "regular_crate",
                    position: Vec.create(-22, 52)
                },
                {
                    idString: "barrel",
                    position: Vec.create(1, 52)
                },
                {
                    idString: "super_barrel",
                    position: Vec.create(10, 48)
                },
                {
                    idString: "barrel",
                    position: Vec.create(23, 52)
                },
                {
                    idString: "barrel",
                    position: Vec.create(17, 5)
                },
                {
                    idString: "barrel",
                    position: Vec.create(24, 0)
                },
                {
                    idString: "box",
                    position: Vec.create(24, 9)
                },
                {
                    idString: "box",
                    position: Vec.create(19, 12)
                }
            ]
        },
        {
            idString: "refinery",
            name: "Refinery",
            spawnHitbox: RectangleHitbox.fromRect(184, 131, Vec.create(35, 21.50)),
            scopeHitbox: new HitboxGroup(
                RectangleHitbox.fromRect(33.50, 72, Vec.create(-32.75, 0)),
                RectangleHitbox.fromRect(65.50, 29.50, Vec.create(16.75, -21.25))
            ),
            floorImages: [
                {
                    key: "refinery_floor",
                    position: Vec.create(0, 0)
                }
            ],
            ceilingImages: [
                {
                    key: "refinery_ceiling",
                    position: Vec.create(0, 0)
                }
            ],
            groundGraphics: [
                { color: 0x595959, hitbox: RectangleHitbox.fromRect(176, 123, Vec.create(35, 21.50)) }, // base
                { color: 0xb2b200, hitbox: new CircleHitbox(21, Vec.create(45.5, 59.1)) }, // circles
                { color: 0x505050, hitbox: new CircleHitbox(19, Vec.create(45.5, 59.1)) },
                { color: 0xb2b200, hitbox: new CircleHitbox(21, Vec.create(97, 59.1)) },
                { color: 0x505050, hitbox: new CircleHitbox(19, Vec.create(97, 59.1)) },
                { color: 0xb2b200, hitbox: RectangleHitbox.fromRect(2, 81, Vec.create(-9, 42.50)) }, // roads
                { color: 0xb2b200, hitbox: RectangleHitbox.fromRect(2, 59, Vec.create(16, 53.50)) },
                { color: 0xb2b200, hitbox: RectangleHitbox.fromRect(133, 2, Vec.create(56.50, 3)) },
                { color: 0xb2b200, hitbox: RectangleHitbox.fromRect(108, 2, Vec.create(69, 25)) }
            ],
            floors: [
                {
                    type: "wood",
                    hitbox: RectangleHitbox.fromRect(33.50, 27, Vec.create(-32.75, 22.50))
                },
                {
                    type: "stone",
                    hitbox: RectangleHitbox.fromRect(176, 123, Vec.create(35, 21.50))
                }
            ],
            obstacles: [
                {
                    idString: "refinery_walls",
                    position: Vec.create(0, 0),
                    rotation: 0
                },
                //
                // Inner room obstacles
                //
                {
                    idString: "window",
                    position: Vec.create(-16, 18.5),
                    rotation: 0
                },
                {
                    idString: "door",
                    position: Vec.create(-31.15, 9.2),
                    rotation: 0
                },
                {
                    idString: "table",
                    position: Vec.create(-22, 28),
                    rotation: 0
                },
                {
                    idString: "chair",
                    position: Vec.create(-26, 28),
                    rotation: 3
                },
                {
                    idString: { gun_mount_mcx_spear: 0.99, gun_mount_stoner_63: 0.01 },
                    position: Vec.create(-46.8, 28),
                    rotation: 1,
                    lootSpawnOffset: Vec.create(4, 0)
                },
                //
                // Building obstacles
                //
                {
                    idString: "small_refinery_barrel",
                    position: Vec.create(41.3, -14.8)
                },
                {
                    idString: "distillation_column",
                    position: Vec.create(42.7, -28),
                    rotation: 0
                },
                {
                    idString: "distillation_column",
                    position: Vec.create(-42.65, 1),
                    rotation: 0
                },
                {
                    idString: "distillation_equipment",
                    position: Vec.create(0, -18),
                    rotation: 2
                },
                {
                    idString: "smokestack",
                    position: Vec.create(-39, -25.59)
                },
                {
                    idString: { barrel: 1, super_barrel: 1 },
                    position: Vec.create(-26, -30)
                },
                {
                    idString: { barrel: 1, super_barrel: 1 },
                    position: Vec.create(-21.5, 4)
                },
                {
                    idString: "regular_crate",
                    position: Vec.create(28.75, -30)
                },
                {
                    idString: "regular_crate",
                    position: Vec.create(-43, -11)
                },
                //
                // Outside obstacles
                //
                // Bottom left
                {
                    idString: "oil_tank",
                    position: Vec.create(-38, 73),
                    rotation: 0
                },
                {
                    idString: "barrel",
                    position: Vec.create(-20.5, 77.5),
                    rotation: 0
                },
                {
                    idString: "barrel",
                    position: Vec.create(-21.5, 67),
                    rotation: 0
                },
                {
                    idString: "regular_crate",
                    position: Vec.create(-46.5, 45.5)
                },
                {
                    idString: "regular_crate",
                    position: Vec.create(-36, 48)
                },
                // Bottom right
                {
                    idString: "large_refinery_barrel",
                    position: Vec.create(45.5, 59.1)
                },
                {
                    idString: "large_refinery_barrel",
                    position: Vec.create(97, 59.2)
                },
                {
                    idString: "regular_crate",
                    position: Vec.create(69, 62)
                },
                {
                    idString: "aegis_crate",
                    position: Vec.create(64, 75)
                },
                {
                    idString: "aegis_crate",
                    position: Vec.create(77, 73)
                },
                {
                    idString: "barrel",
                    position: Vec.create(117.5, 77.5)
                },
                {
                    idString: "regular_crate",
                    position: Vec.create(117, 40)
                },
                {
                    idString: "super_barrel",
                    position: Vec.create(27.5, 39)
                },
                {
                    idString: "barrel",
                    position: Vec.create(-10, 0)
                },
                // Top right
                {
                    idString: "oil_tank",
                    position: Vec.create(113, -25),
                    rotation: 1
                },
                {
                    idString: "barrel",
                    position: Vec.create(117.5, -7)
                },
                {
                    idString: "regular_crate",
                    position: Vec.create(95, -33)
                },
                {
                    idString: "aegis_crate",
                    position: Vec.create(76.25, -33.5)
                },
                {
                    idString: "super_barrel",
                    position: Vec.create(85.25, -33.5)
                },
                {
                    idString: { barrel: 1, super_barrel: 1 },
                    position: Vec.create(83, -25)
                },
                {
                    idString: "super_barrel",
                    position: Vec.create(75, -23)
                },
                {
                    idString: "regular_crate",
                    position: Vec.create(76.25, -12)
                },
                //
                // Inner walls
                //
                // Top right
                { idString: "inner_concrete_wall_1", position: Vec.create(116.75, -1.5), rotation: 0 },
                { idString: "inner_concrete_wall_1", position: Vec.create(106.05, -1.5), rotation: 0 },
                { idString: "inner_concrete_wall_2", position: Vec.create(70.05, -20.75), rotation: 1 },
                { idString: "inner_concrete_wall_1", position: Vec.create(74.5, -1.5), rotation: 0 },
                // Bottom right
                { idString: "inner_concrete_wall_1", position: Vec.create(116.75, 34), rotation: 0 },
                { idString: "inner_concrete_wall_1", position: Vec.create(106.05, 34), rotation: 0 },
                { idString: "inner_concrete_wall_1", position: Vec.create(95.35, 34), rotation: 0 },
                { idString: "inner_concrete_wall_1", position: Vec.create(47.84, 34), rotation: 0 },
                { idString: "inner_concrete_wall_1", position: Vec.create(37.14, 34), rotation: 0 },
                { idString: "inner_concrete_wall_1", position: Vec.create(26.44, 34), rotation: 0 },
                { idString: "inner_concrete_wall_4", position: Vec.create(22, 58.5), rotation: 1 },
                // Bottom left
                { idString: "inner_concrete_wall_3", position: Vec.create(-32.45, 39), rotation: 0 },
                { idString: "inner_concrete_wall_1", position: Vec.create(-15, 76.65), rotation: 1 },
                { idString: "inner_concrete_wall_1", position: Vec.create(-15, 65.95), rotation: 1 },
                //
                // Outer walls
                //
                // Bottom left walls
                { idString: "concrete_wall_end", position: Vec.create(-15, 83), rotation: 0 },
                { idString: "concrete_wall_segment_long", position: Vec.create(-32, 83), rotation: 0 },
                { idString: "concrete_wall_segment", position: Vec.create(-44.3, 83), rotation: 0 },
                { idString: "concrete_wall_corner", position: Vec.create(-53, 83), rotation: 0 },
                { idString: "concrete_wall_segment", position: Vec.create(-53, 74.4), rotation: 1 },
                { idString: "concrete_wall_end_broken", position: Vec.create(-53, 65.5), rotation: 1 },
                // Wall from bottom left to top left
                { idString: "concrete_wall_end_broken", position: Vec.create(-53, 44), rotation: 3 },
                { idString: "concrete_wall_segment_long", position: Vec.create(-53, 28), rotation: 3 },
                { idString: "concrete_wall_segment_long", position: Vec.create(-53, 0), rotation: 3 },
                { idString: "concrete_wall_segment_long", position: Vec.create(-53, -23.3), rotation: 3 },
                // Top left corner
                { idString: "concrete_wall_corner", position: Vec.create(-53, -40), rotation: 3 },
                { idString: "concrete_wall_segment_long", position: Vec.create(-36.3, -40), rotation: 0 },
                { idString: "concrete_wall_segment_long", position: Vec.create(-10, -40), rotation: 0 },
                { idString: "concrete_wall_end_broken", position: Vec.create(7, -40), rotation: 0 },
                { idString: "concrete_wall_end_broken", position: Vec.create(20, -40), rotation: 2 },
                { idString: "concrete_wall_segment_long", position: Vec.create(36, -40), rotation: 0 },
                { idString: "concrete_wall_segment_long", position: Vec.create(65, -40), rotation: 0 },
                { idString: "concrete_wall_end_broken", position: Vec.create(82, -40), rotation: 0 },
                { idString: "concrete_wall_end_broken", position: Vec.create(106, -40), rotation: 2 },
                { idString: "concrete_wall_segment", position: Vec.create(114.2, -40), rotation: 2 },
                // Top right corner
                { idString: "concrete_wall_corner", position: Vec.create(123, -40), rotation: 2 },
                { idString: "concrete_wall_segment_long", position: Vec.create(123, -23.2), rotation: 1 },
                { idString: "concrete_wall_segment", position: Vec.create(123, -10), rotation: 1 },
                { idString: "concrete_wall_end", position: Vec.create(123, -1.5), rotation: 3 },
                { idString: "concrete_wall_end", position: Vec.create(123, 29.5), rotation: 1 },
                { idString: "concrete_wall_segment_long", position: Vec.create(123, 46), rotation: 1 },
                { idString: "concrete_wall_segment_long", position: Vec.create(123, 66.3), rotation: 1 },
                // Bottom right corner
                { idString: "concrete_wall_corner", position: Vec.create(123, 83), rotation: 1 },
                { idString: "concrete_wall_segment_long", position: Vec.create(106.3, 83), rotation: 0 },
                { idString: "concrete_wall_segment_long", position: Vec.create(76, 83), rotation: 0 },
                { idString: "concrete_wall_segment_long", position: Vec.create(47, 83), rotation: 0 },
                { idString: "concrete_wall_segment", position: Vec.create(30, 83), rotation: 0 },
                { idString: "concrete_wall_end", position: Vec.create(22, 83), rotation: 2 }
            ] as BuildingObstacle[],
            subBuildings: [
                {
                    idString: "porta_potty",
                    position: Vec.create(59.75, -27.6)
                }
            ]
        },
        {
            idString: "red_house",
            name: "Red House",
            spawnHitbox: RectangleHitbox.fromRect(80, 80),
            scopeHitbox: RectangleHitbox.fromRect(60, 56),
            floorImages: [{
                key: "red_house_floor",
                position: Vec.create(0, 0)
            }],
            ceilingImages: [{
                key: "red_house_ceiling",
                position: Vec.create(0, 0)
            }],
            floors: [
                {
                    type: "wood",
                    hitbox: RectangleHitbox.fromRect(62, 58.50, Vec.create(0, -0.25))
                },
                {
                    type: "stone",
                    hitbox: RectangleHitbox.fromRect(-10.10, 4.70, Vec.create(16.55, -31.75))

                },
                {
                    type: "stone",
                    hitbox: RectangleHitbox.fromRect(10.10, -4.70, Vec.create(-14.45, 31.75))
                }
            ],
            obstacles: [
                { idString: "house_wall_4", position: Vec.create(8.75, -18), rotation: 1 },
                { idString: "house_wall_1", position: Vec.create(2.73, -6.07), rotation: 0 },
                { idString: "house_wall_9", position: Vec.create(-20.94, -6.07), rotation: 0 },
                { idString: "house_column", position: Vec.create(8.75, -6.12), rotation: 0 },
                { idString: "door", position: Vec.create(-7.36, -6.06), rotation: 2 },
                { idString: "bookshelf", position: Vec.create(5.11, -21.95), rotation: 1 },
                { idString: "couch", position: Vec.create(-21.48, -1.01), rotation: 3 },
                { idString: "large_drawer", position: Vec.create(-25.98, 21.3), rotation: 1 },
                // Bathroom Left
                {
                    idString: "house_wall_4",
                    position: Vec.create(-2.50, 17.2),
                    rotation: 1
                },
                // Bathroom Right
                {
                    idString: "house_wall_4",
                    position: Vec.create(9.55, 17.2),
                    rotation: 1
                },
                // Bathroom Door
                {
                    idString: "door",
                    position: Vec.create(3.1, 7.2),
                    rotation: 2
                },
                // Bathroom Toilet
                {
                    idString: { toilet: 2, used_toilet: 1 },
                    position: Vec.create(3.6, 23.5),
                    rotation: 2
                },
                // Front Door
                {
                    idString: "door",
                    position: Vec.create(-14.85, 29),
                    rotation: 2
                },
                {
                    idString: "door",
                    position: Vec.create(16.2, -29.5),
                    rotation: 2
                },
<<<<<<< HEAD
=======
                // Living Room Couch
                {
                    idString: "couch",
                    position: Vec.create(-21.6, -1.8),
                    rotation: 3
                },
                // Living Room Drawer
                {
                    idString: "large_drawer",
                    position: Vec.create(-26.2, 21.5),
                    rotation: 1
                },
>>>>>>> b6fb5ab8
                // Living Room Bookshelf
                {
                    idString: "bookshelf",
                    position: Vec.create(-6, 17.5),
                    rotation: 3
                },
                // Kitchen Stove
                {
                    idString: "stove",
                    position: Vec.create(15.5, 24),
                    rotation: 2
                },
                // Kitchen Fridge
                {
                    idString: "fridge",
                    position: Vec.create(25, 24),
                    rotation: 2
                },
                // Near Kitchen Chair
                {
                    idString: "chair",
                    position: Vec.create(25, 5),
                    rotation: 0
                },
                // Near Backdoor Chair
                {
                    idString: "chair",
                    position: Vec.create(25, -5),
                    rotation: 2
                },
                // Dining Room Table
                {
                    idString: "table",
                    position: Vec.create(25, 0),
                    rotation: 2
                },
                // Backdoor Drawer
                {
                    idString: "small_drawer",
                    position: Vec.create(26, -25),
                    rotation: 3
                },
                // Bedroom Bed
                {
                    idString: "bed",
                    position: Vec.create(-21.5, -22.5),
                    rotation: 1
                },
                // Bedroom Drawer
                {
                    idString: "small_drawer",
                    position: Vec.create(-26, -11.5),
                    rotation: 1
                },
                // Bedroom Window
                {
                    idString: "window",
                    position: Vec.create(-7.2, -29.5),
                    rotation: 1
                },
                // Living Room Window
                {
                    idString: "window",
                    position: Vec.create(-31, 7.5),
                    rotation: 2
                },
                // Kitchen Window
                {
                    idString: "window",
                    position: Vec.create(31, 15.4),
                    rotation: 2
                },
                // Backdoor Window
                {
                    idString: "window",
                    position: Vec.create(31, -15.9),
                    rotation: 2
                },
                {
                    idString: "red_house_exterior",
                    position: Vec.create(0, 0),
                    rotation: 2
                }
<<<<<<< HEAD
            ],
            lootSpawners: [
                { table: "ground_loot", position: Vec.create(16.44, -15.64) },
                { table: "ground_loot", position: Vec.create(-15.42, 17.44) }
            ]
=======

            ],
            lootSpawners: [{
                position: Vec.create(-15.4, 6.8),
                table: "ground_loot"
            }]
>>>>>>> b6fb5ab8
        },
        {
            idString: "crane",
            name: "Crane",
            spawnHitbox: RectangleHitbox.fromRect(210, 100, Vec.create(55, -60)),
            ceilingHitbox: RectangleHitbox.fromRect(210, 100, Vec.create(55, -60)),
            ceilingImages: [
                {
                    key: "crane_ceiling",
                    position: Vec.create(55.5, -60)
                }
            ],
            ceilingZIndex: ZIndexes.BuildingsCeiling + 1, // makes the crane ceiling render above container ceilings
            obstacles: [
                { idString: "crane_base_part", position: Vec.create(-31.55, -87.3), rotation: 0 },
                { idString: "crane_base_part", position: Vec.create(-31.55, -35.6), rotation: 0 },

                { idString: "crane_base_part", position: Vec.create(32, -87.3), rotation: 0 },
                { idString: "crane_base_part", position: Vec.create(32, -35.6), rotation: 0 }
            ]
        },
        {
            idString: "port_shed",
            name: "Port Shed",
            spawnHitbox: RectangleHitbox.fromRect(27, 37, Vec.create(-0.8, 0)),
            scopeHitbox: RectangleHitbox.fromRect(20, 27.5, Vec.create(-0.8, -1.5)),
            floorImages: [{
                key: "port_shed_floor",
                position: Vec.create(0, 0)
            }],
            ceilingImages: [{
                key: "port_shed_ceiling",
                position: Vec.create(-0.8, -1.7)
            }],
            obstacles: [
                {
                    idString: "port_shed_exterior",
                    position: Vec.create(-0.8, 0),
                    rotation: 0
                },
                {
                    idString: "door",
                    position: Vec.create(3.95, 12.15),
                    rotation: 0
                },
                {
                    idString: "window",
                    position: Vec.create(9.45, -2.6),
                    rotation: 0
                },
                {
                    idString: "bookshelf",
                    position: Vec.create(-7.75, 4.9),
                    rotation: 1
                },
                {
                    idString: "table",
                    position: Vec.create(2.2, -10.35),
                    rotation: 1
                },
                {
                    idString: "chair",
                    position: Vec.create(2.2, -5.5),
                    rotation: 0
                }
            ]
        },
        simple("container", 1, ContainerTints.White, 1, "closed"),
        simple("container", 2, ContainerTints.Red, 1, "closed"),
        simple("container", 3, ContainerTints.Green, 2, "open1"),
        simple("container", 4, ContainerTints.Green, 2, "open1", true),
        simple("container", 5, ContainerTints.Blue, 3, "open1"),
        simple("container", 6, ContainerTints.Blue, 3, "open1", true),
        simple("container", 7, ContainerTints.Blue, 4, "open2"),
        simple("container", 8, ContainerTints.Blue, 4, "open2", true),
        simple("container", 9, ContainerTints.Yellow, 5, "open1"),
        simple("container", 10, ContainerTints.Yellow, 6, "open2"),
        {
            idString: "container_11",
            name: "Invisible Container",
            spawnHitbox: RectangleHitbox.fromRect(16, 30)
        },
        {
            idString: "ship",
            name: "Ship",
            spawnHitbox: RectangleHitbox.fromRect(110, 300, Vec.create(0, 0)),
            scopeHitbox: new HitboxGroup(
                RectangleHitbox.fromRect(44, 38, Vec.create(9.5, -70.5)),
                RectangleHitbox.fromRect(10, 15, Vec.create(-17, -60)),
                RectangleHitbox.fromRect(50, 24, Vec.create(8, 93.2))
            ),
            puzzle: {
                triggerInteractOn: "vault_door",
                interactDelay: 2000
            },
            sounds: {
                solved: "generator_running",
                position: Vec.create(23, 75),
                maxRange: 416,
                falloff: 2
            },
            floorImages: [
                {
                    key: "ship_floor_1",
                    position: Vec.create(0, -65)
                },
                {
                    key: "ship_floor_2",
                    position: Vec.create(0.02, 64.8)
                }
            ],
            ceilingImages: [
                {
                    key: "ship_cabin_roof",
                    position: Vec.create(4, -68)
                },
                {
                    key: "ship_tango_room_roof",
                    position: Vec.create(8.5, 101.75)
                }
            ],
            floors: [
                {
                    type: "stone",
                    hitbox: RectangleHitbox.fromRect(82, 220, Vec.create(8.5, -20))
                },
                {
                    type: "stone",
                    hitbox: RectangleHitbox.fromRect(54, 20, Vec.create(8.5, 95))
                },
                {
                    type: "metal",
                    hitbox: RectangleHitbox.fromRect(20, 14, Vec.create(-40.6, -33.7))
                },
                {
                    type: "metal",
                    hitbox: RectangleHitbox.fromRect(20, 14, Vec.create(-40.6, 43))
                }
            ],
            obstacles: [
                // Tango room
                { idString: "vault_door", position: Vec.create(7.45, 81.5), rotation: 0 },
                { idString: "tango_crate", position: Vec.create(9, 93.5), rotation: 0 },
                { idString: "super_barrel", position: Vec.create(-12, 89) },
                { idString: "box", position: Vec.create(28.5, 87) },
                { idString: "box", position: Vec.create(30, 93) },
                { idString: "box", position: Vec.create(-12, 99) },

                // Main hitbox
                { idString: "ship", position: Vec.create(0, 0), rotation: 0 },

                { idString: "ship_oil_tank", position: Vec.create(-14, -111), rotation: 0 },
                { idString: "generator", position: Vec.create(23, 75), rotation: 0, puzzlePiece: true },
                { idString: "barrel", position: Vec.create(24, 66) },
                {
                    idString: { barrel: 1, super_barrel: 1 },
                    position: Vec.create(21, 58)
                },
                { idString: "regular_crate", position: Vec.create(-6, 73) },
                { idString: "regular_crate", position: Vec.create(-4, 61) },

                // Captain's cabin
                { idString: "control_panel_small", position: Vec.create(14.5, -57), rotation: 2 },
                { idString: "control_panel2", position: Vec.create(5, -57), rotation: 2 },
                { idString: "regular_crate", position: Vec.create(-7, -84) },
                { idString: "barrel", position: Vec.create(2, -85) },
                { idString: "bookshelf", position: Vec.create(23.5, -86.5), rotation: 2 },

                { idString: "window2", position: Vec.create(-16, -50.5), rotation: 1 },
                { idString: "window2", position: Vec.create(-6, -50.5), rotation: 1 },
                { idString: "window2", position: Vec.create(7, -50.5), rotation: 1 },
                { idString: "window2", position: Vec.create(18, -50.5), rotation: 1 }

            ],
            subBuildings: [
                {
                    idString: randomContainer1,
                    position: Vec.create(19, -64),
                    orientation: 2
                },
                {
                    idString: randomContainer1,
                    position: Vec.create(-15, 20)
                },
                {
                    idString: randomContainer1,
                    position: Vec.create(-16, -20),
                    orientation: 2
                },
                {
                    idString: randomContainer1,
                    position: Vec.create(-31, -20),
                    orientation: 2
                },
                {
                    idString: randomContainer1,
                    position: Vec.create(16, -22)
                },
                {
                    idString: randomContainer1,
                    position: Vec.create(15, 22),
                    orientation: 2
                },
                {
                    idString: randomContainer1,
                    position: Vec.create(-1, 22),
                    orientation: 2
                },
                {
                    idString: randomContainer1,
                    position: Vec.create(16, -110)
                },
                {
                    idString: randomContainer1,
                    position: Vec.create(31, -110)
                }
            ] as SubBuilding[],
            lootSpawners: [{
                position: Vec.create(10, -73),
                table: "gas_can"
            }]
        },
        {
            idString: "oil_tanker_ship",
            name: "Oil Tanker",
            spawnHitbox: RectangleHitbox.fromRect(110, 300, Vec.create(0, 0)),
            scopeHitbox: new HitboxGroup(
                RectangleHitbox.fromRect(65, 29, Vec.create(4.5, -102.5)),
                RectangleHitbox.fromRect(7.5, 28, Vec.create(41.7, -101.5))
            ),
            puzzle: {
                triggerInteractOn: "vault_door",
                interactDelay: 1500
            },
            floorImages: [
                {
                    key: "oil_tanker_ship_floor_1",
                    position: Vec.create(0, -59.439)
                },
                {
                    key: "oil_tanker_ship_floor_2",
                    position: Vec.create(0, 59.439)
                }
            ],
            ceilingImages: [
                {
                    key: "oil_tanker_ship_ceiling",
                    position: Vec.create(7, -99.5)
                },
                {
                    key: "oil_tanker_ship_tank_ceiling",
                    position: Vec.create(9.5, 20)
                }
            ],
            floors: [
                {
                    type: "stone",
                    hitbox: RectangleHitbox.fromRect(82, 210, Vec.create(8.5, -13))
                },
                {
                    type: "metal",
                    hitbox: RectangleHitbox.fromRect(20, 10, Vec.create(-42, 18.5))
                },
                {
                    type: "metal",
                    hitbox: RectangleHitbox.fromRect(20, 10, Vec.create(-42, 58.5))
                }
            ],
            obstacles: [
                // Main Ship Hitbox
                { idString: "oil_tanker_ship", position: Vec.create(0, 0), rotation: 0 },

                // Oil Tanks
                { idString: "large_oil_tank", position: Vec.create(9, -46.5), rotation: -Math.PI * 2 },
                { idString: "large_oil_tank", position: Vec.create(9, 20), rotation: Math.PI / 2 },
                { idString: "large_oil_tank", position: Vec.create(9, 88), rotation: -Math.PI / 2 },

                // Cabin Windows
                { idString: "window2", position: Vec.create(-0.25, -87.5), rotation: 1 },
                { idString: "window2", position: Vec.create(9.75, -87.5), rotation: 1 },

                { idString: "window2", position: Vec.create(22, -87.5), rotation: 1 },
                { idString: "window2", position: Vec.create(31, -87.5), rotation: 1 },

                // Cabin Furniture
                { idString: "control_panel_small", position: Vec.create(-1, -93.8), rotation: 2 },
                { idString: "large_drawer", position: Vec.create(9.5, -93.5), rotation: 2 },

                { idString: "control_panel", position: Vec.create(22, -93.8), rotation: 2, puzzlePiece: true },
                { idString: "control_panel_small", position: Vec.create(31.7, -93.8), rotation: 2 },

                // Vector Vault
                { idString: "vault_door", position: Vec.create(-6.5, -110), rotation: 3 },
                { idString: "briefcase", position: Vec.create(-22.5, -94), rotation: 0 },
                { idString: "regular_crate", position: Vec.create(-12.19, -94.34) },
                { idString: "regular_crate", position: Vec.create(-23.1, -102.93) },

                // Front of ship
                { idString: "barrel", position: Vec.create(-27, 68) },
                { idString: "regular_crate", position: Vec.create(-18, 66) },
                { idString: "regular_crate", position: Vec.create(42, 66) },
                {
                    idString: {
                        regular_crate: 2,
                        aegis_crate: 1,
                        flint_crate: 1
                    },
                    position: Vec.create(32, 60),
                    rotation: 2
                },

                // Mid Ship
                { idString: "sandbags", position: Vec.create(-22, 1), rotation: 2 },
                { idString: "super_barrel", position: Vec.create(-27, -20) },
                { idString: "barrel", position: Vec.create(-15, -15) },
                { idString: "regular_crate", position: Vec.create(-25, -10) },
                { idString: "sandbags", position: Vec.create(43, -20), rotation: 1 },
                { idString: "super_barrel", position: Vec.create(43, -7.5) },
                { idString: "sandbags", position: Vec.create(30, -16), rotation: 2 },
                { idString: "flint_crate", position: Vec.create(41, -35) }
            ] as BuildingObstacle[]
        },
        {
            idString: "port",
            name: "Port",
            spawnHitbox: RectangleHitbox.fromRect(315, 290, Vec.create(-5, 0)),
            groundGraphics: [
                {
                    color: "#6664",
                    hitbox: RectangleHitbox.fromRect(297.2, 271.7, Vec.create(-4.5, 0))
                },
                {
                    color: 0x595959,
                    hitbox: RectangleHitbox.fromRect(293.5, 267.96, Vec.create(-4.5, 0))
                },
                {
                    color: 0xe6e6e6,
                    hitbox: new HitboxGroup(
                        RectangleHitbox.fromRect(1.47, 102.18, Vec.create(129.93, 73.42)),
                        RectangleHitbox.fromRect(126.01, 1.5, Vec.create(67.66, 123.77)),
                        RectangleHitbox.fromRect(84.61, 1.48, Vec.create(88.35, 74.7)),
                        RectangleHitbox.fromRect(74.74, 1.52, Vec.create(-113.86, -33.25)),
                        RectangleHitbox.fromRect(84.61, 1.49, Vec.create(88.35, 49.55)),
                        RectangleHitbox.fromRect(1.51, 56, Vec.create(-77.24, -5)),
                        RectangleHitbox.fromRect(207.5, 1.5, Vec.create(25.75, 23.08)),
                        RectangleHitbox.fromRect(84.61, 1.49, Vec.create(88.35, 98.77)),
                        RectangleHitbox.fromRect(1.47, 63.43, Vec.create(5.4, 92.81)),
                        RectangleHitbox.fromRect(82.47, 1.48, Vec.create(-35.1, 61.83)),
                        RectangleHitbox.fromRect(1.44, 8.6, Vec.create(-75.61, 65.39)),
                        RectangleHitbox.fromRect(1.46, 8.6, Vec.create(-102.2, 65.39)),
                        RectangleHitbox.fromRect(14, 1.48, Vec.create(-109.9, 61.83)),
                        RectangleHitbox.fromRect(1.46, 55.47, Vec.create(-116.51, 34.84)),
                        RectangleHitbox.fromRect(35.45, 1.47, Vec.create(-133.5, 7.85))
                    )
                },
                {
                    color: 0xb2b200,
                    hitbox: RectangleHitbox.fromRect(1.87, 186.8, Vec.create(143.17, -33.97))
                },
                {
                    color: 0x2b2b2b,
                    hitbox: new HitboxGroup(
                        RectangleHitbox.fromRect(0.75, 128, Vec.create(64.33, -46)),
                        RectangleHitbox.fromRect(0.75, 128, Vec.create(66.55, -46)),
                        RectangleHitbox.fromRect(0.75, 128, Vec.create(127.9, -46)),
                        RectangleHitbox.fromRect(0.75, 128, Vec.create(130.1, -46))
                    )
                }
            ],
            floors: [{
                type: "stone",
                hitbox: RectangleHitbox.fromRect(300, 270, Vec.create(-5, 0))
            }],
            decals: [
                { idString: "floor_oil_01", position: Vec.create(69.49, 116.11) },
                { idString: "floor_oil_02", position: Vec.create(-87.54, -117.88) },
                { idString: "floor_oil_03", position: Vec.create(-147.56, -92.28) },
                { idString: "floor_oil_04", position: Vec.create(86.72, -64.06) },
                { idString: "floor_oil_05", position: Vec.create(-135.24, 82.47) },
                { idString: "floor_oil_06", position: Vec.create(-79.85, -46.97) },
                { idString: "floor_oil_07", position: Vec.create(-13.48, 10.95) },

                // Group 1 Near Entrance
                {
                    idString: "container_mark",
                    position: Vec.create(-60, 5)
                },
                {
                    idString: "container_mark",
                    position: Vec.create(-45, 5)
                },
                {
                    idString: "container_mark",
                    position: Vec.create(-30, 5)
                },
                {
                    idString: "container_mark",
                    position: Vec.create(-60, -25)
                },
                {
                    idString: "container_mark",
                    position: Vec.create(-45, -25)
                },
                {
                    idString: "container_mark",
                    position: Vec.create(-30, -25)
                },
                // Group 2 Near Crane
                {
                    idString: "container_mark",
                    position: Vec.create(5, 5)
                },
                {
                    idString: "container_mark",
                    position: Vec.create(20, 5)
                },
                {
                    idString: "container_mark",
                    position: Vec.create(35, 5)
                },
                {
                    idString: "container_mark",
                    position: Vec.create(5, -25)
                },
                {
                    idString: "container_mark",
                    position: Vec.create(20, -25)
                },
                {
                    idString: "container_mark",
                    position: Vec.create(35, -25)
                },

                // Group 3 Top Left corner
                {
                    idString: "container_mark",
                    position: Vec.create(-100, -60)
                },
                {
                    idString: "container_mark",
                    position: Vec.create(-115, -60)
                },
                {
                    idString: "container_mark",
                    position: Vec.create(-130, -60)
                },
                {
                    idString: "container_mark",
                    position: Vec.create(-100, -90)
                },
                {
                    idString: "container_mark",
                    position: Vec.create(-115, -90)
                },
                {
                    idString: "container_mark",
                    position: Vec.create(-130, -90)
                },

                // Group 4 Under crane
                {
                    idString: "container_mark",
                    position: Vec.create(82.5, 0)
                },
                {
                    idString: "container_mark",
                    position: Vec.create(97.5, 0)
                },
                {
                    idString: "container_mark",
                    position: Vec.create(112.5, 0)
                },
                {
                    idString: "container_mark",
                    position: Vec.create(82.5, -30)
                },
                {
                    idString: "container_mark",
                    position: Vec.create(97.5, -30)
                },
                {
                    idString: "container_mark",
                    position: Vec.create(112.5, -30)
                }
            ],
            obstacles: [
                // Parking lot
                { idString: "truck", position: Vec.create(72.5, 34), rotation: 3 },
                { idString: "trailer", position: Vec.create(100, 34), rotation: 3 },

                { idString: "regular_crate", position: Vec.create(67.36, 58.18) },

                { idString: "forklift", position: Vec.create(95, 64), rotation: 1 },
                { idString: "pallet", position: Vec.create(107.5, 64), rotation: 1 },
                { idString: "barrel", position: Vec.create(107.5, 64) },

                { idString: "trailer", position: Vec.create(100, 84), rotation: 1 },

                { idString: "regular_crate", position: Vec.create(100, 110) },
                { idString: { regular_crate: 3, grenade_crate: 1 }, position: Vec.create(110, 115) },
                { idString: "regular_crate", position: Vec.create(113, 103) },

                { idString: "box", position: Vec.create(37, 113) },
                { idString: "box", position: Vec.create(42, 110) },
                { idString: "box", position: Vec.create(35, 107) },
                { idString: "box", position: Vec.create(42, 104) },

                { idString: "forklift", position: Vec.create(20, 102.5), rotation: 2 },
                { idString: "pallet", position: Vec.create(20, 90), rotation: 2 },

                // Above red warehouse
                { idString: "truck", position: Vec.create(-50, 50), rotation: 1 },

                // The main entrance
                { idString: "barrier", position: Vec.create(-124, -10), rotation: 0 },

                { idString: "sandbags", position: Vec.create(-135, -5), rotation: 1 },
                { idString: "sandbags", position: Vec.create(-135, -20), rotation: 2 },

                // Secret loot area sort of
                { idString: "sandbags", position: Vec.create(-144, 65), rotation: 1 },
                { idString: "sandbags", position: Vec.create(-132, 60), rotation: 2 },

                { idString: "super_barrel", position: Vec.create(-137, 75) },
                { idString: "barrel", position: Vec.create(-147, 80) },

                { idString: "super_barrel", position: Vec.create(-134, 90) },
                { idString: "barrel", position: Vec.create(-126, 85) },

                {
                    idString: {
                        aegis_crate: 1,
                        flint_crate: 1
                    },
                    position: Vec.create(-126, 100)
                },
                {
                    idString: {
                        aegis_crate: 1,
                        flint_crate: 1
                    },
                    position: Vec.create(-136, 105)
                },

                // Top left corner above group 3 of the port.
                { idString: "sandbags", position: Vec.create(-132, 117), rotation: 2 },
                { idString: "barrel", position: Vec.create(-145, 117) },

                { idString: "forklift", position: Vec.create(-110, -120), rotation: 3 },
                { idString: "pallet", position: Vec.create(-122.5, -120), rotation: 1 },
                { idString: "grenade_crate", position: Vec.create(-122.5, -120) },

                { idString: { regular_crate: 3, grenade_crate: 1 }, position: Vec.create(-135, -125) },
                {
                    idString: {
                        regular_crate: 2,
                        flint_crate: 1,
                        aegis_crate: 1
                    },
                    position: Vec.create(-140, -115),
                    rotation: 1
                },

                { idString: "flint_crate", position: Vec.create(-64.6, -58.48) },
                { idString: { flint_crate: 1, regular_crate: 1 }, position: Vec.create(-53.6, -55.38) },

                { idString: "barrel", position: Vec.create(-142, -95) },
                { idString: "super_barrel", position: Vec.create(-147, -87) },

                { idString: "regular_crate", position: Vec.create(54.57, -72.34) },

                // Top right corner above crane of the port
                { idString: { regular_crate: 3, grenade_crate: 1 }, position: Vec.create(108, -110) },
                { idString: "regular_crate", position: Vec.create(100, -100) },
                { idString: { regular_crate: 3, grenade_crate: 1 }, position: Vec.create(104, -90) },
                { idString: "forklift", position: Vec.create(110, -65), rotation: 2 },
                { idString: "pallet", position: Vec.create(110, -77.5), rotation: 2 },
                { idString: "box", position: Vec.create(112.28, -78.85) },
                { idString: { barrel: 2, super_barrel: 1 }, position: Vec.create(93.77, -72.33) },
                { idString: { barrel: 2, super_barrel: 1 }, position: Vec.create(75.38, -68.72) },

                { idString: "aegis_crate", position: Vec.create(54.48, -118.9) },
                { idString: { aegis_crate: 1, regular_crate: 1 }, position: Vec.create(64.96, -123.57) },

                ...(() => Array.from(
                    { length: 5 },
                    (_, i) => ({
                        idString: "bollard",
                        position: Vec.create(140.4, 50 - (41.5 * i)),
                        rotation: 0
                    })
                ))(),

                // Fence to the bottom of the red warehouse
                ...(() => Array.from(
                    { length: 20 },
                    (_, i) => ({
                        idString: "port_fence",
                        position: Vec.create(-0.75 - (7.8 * i), 135),
                        rotation: 0
                    })
                ))(),

                // Fence to the bottom of the parking lot
                ...(() => Array.from(
                    { length: 14 },
                    (_, i) => ({
                        idString: "port_fence",
                        position: Vec.create(130 - (7.8 * i), 135),
                        rotation: 0
                    })
                ))(),

                // Fence to the left of the red warehouse
                ...(() => Array.from(
                    { length: 16 },
                    (_, i) => ({
                        idString: "port_fence",
                        position: Vec.create(-152.3, 131.8 - (7.8 * i)),
                        rotation: 1
                    })
                ))(),

                // Fence going north of the main entrance to the left.
                ...(() => Array.from(
                    { length: 13 },
                    (_, i) => ({
                        idString: "port_fence",
                        position: Vec.create(-152.3, -37.8 - (7.8 * i)),
                        rotation: 1
                    })
                ))(),

                // Fence directly north of the main entrance
                ...(() => Array.from(
                    { length: 24 },
                    (_, i) => ({
                        idString: "port_fence",
                        position: Vec.create(46 - (7.8 * i), -135),
                        rotation: 0
                    })
                ))(),

                // Fence north of the crane
                ...(() => Array.from(
                    { length: 9 },
                    (_, i) => ({
                        idString: "port_fence",
                        position: Vec.create(132.2 - (7.8 * i), -135),
                        rotation: 0
                    })
                ))(),
                { idString: "port_fence_side", position: Vec.create(139.95, -131.59), rotation: 1 },

                { idString: "crane_base_end", position: Vec.create(65.5, 18.59), rotation: 0 },
                { idString: "crane_base_end", position: Vec.create(129, -110.46), rotation: 0 },
                { idString: "crane_base_end", position: Vec.create(129, 18.59), rotation: 0 },
                { idString: "crane_base_end", position: Vec.create(65.5, -110.46), rotation: 0 }
            ] as BuildingObstacle[],
            subBuildings: [
                { idString: "container_1", position: Vec.create(-84, 100), orientation: 1 },
                { idString: "crane", position: Vec.create(97, 25) },
                { idString: "port_warehouse_red", position: Vec.create(-95, -59), orientation: 1 },
                { idString: "port_warehouse_blue", position: Vec.create(-97, 15), orientation: 3 },
                { idString: "port_shed", position: Vec.create(-25, -134), orientation: 1 },
                // Below port shed
                { idString: "porta_potty", position: Vec.create(-47, -140.8), orientation: 1 },
                // Top left corner above crane
                { idString: "porta_potty", position: Vec.create(82.5, -100) },

                // Group 1
                {
                    idString: randomContainer2,
                    position: Vec.create(-60, 5)
                },
                {
                    idString: randomContainer2,
                    position: Vec.create(-45, 5)
                },
                {
                    idString: randomContainer2,
                    position: Vec.create(-30, 5)
                },
                {
                    idString: randomContainer2,
                    position: Vec.create(60, 25),
                    orientation: 2
                },
                {
                    idString: randomContainer2,
                    position: Vec.create(45, 25),
                    orientation: 2
                },
                {
                    idString: randomContainer2,
                    position: Vec.create(30, 25),
                    orientation: 2
                },
                // Group 2
                {
                    idString: randomContainer2,
                    position: Vec.create(5, 5)
                },
                {
                    idString: randomContainer2,
                    position: Vec.create(20, 5)
                },
                {
                    idString: randomContainer2,
                    position: Vec.create(35, 5)
                },
                {
                    idString: randomContainer2,
                    position: Vec.create(-5, 25),
                    orientation: 2
                },
                {
                    idString: randomContainer2,
                    position: Vec.create(-20, 25),
                    orientation: 2
                },
                {
                    idString: randomContainer2,
                    position: Vec.create(-35, 25),
                    orientation: 2
                },
                // Group 3
                {
                    idString: randomContainer2,
                    position: Vec.create(-100, -60)
                },
                {
                    idString: randomContainer2,
                    position: Vec.create(-115, -60)
                },
                {
                    idString: randomContainer2,
                    position: Vec.create(-130, -60)
                },
                {
                    idString: randomContainer2,
                    position: Vec.create(100, 90),
                    orientation: 2
                },
                {
                    idString: randomContainer2,
                    position: Vec.create(115, 90),
                    orientation: 2
                },
                {
                    idString: randomContainer2,
                    position: Vec.create(130, 90),
                    orientation: 2
                },

                // Group 4
                {
                    idString: randomContainer2,
                    position: Vec.create(82.5, 0)
                },
                {
                    idString: randomContainer2,
                    position: Vec.create(97.5, 0)
                },
                {
                    idString: randomContainer2,
                    position: Vec.create(112.5, 0)
                },
                {
                    idString: randomContainer2,
                    position: Vec.create(-82.5, 30),
                    orientation: 2
                },
                {
                    idString: randomContainer2,
                    position: Vec.create(-97.5, 30),
                    orientation: 2
                },
                {
                    idString: randomContainer2,
                    position: Vec.create(-112.5, 30),
                    orientation: 2
                }
            ]
        },
        {
            idString: "port_complex",
            name: "Port Complex",
            spawnHitbox: RectangleHitbox.fromRect(365, 290, Vec.create(-100, 0)),
            spawnMode: MapObjectSpawnMode.Beach,
            subBuildings: [
                { idString: "port", position: Vec.create(-120, 0) },
                { idString: { ship: 1, oil_tanker_ship: 1 }, position: Vec.create(74, -65) }
            ]
        },
        {
            idString: "armory_barracks",
            name: "Armory Barracks",
            spawnHitbox: RectangleHitbox.fromRect(50, 84),
            scopeHitbox: RectangleHitbox.fromRect(50, 84),
            floorImages: [{
                key: "armory_barracks_floor",
                position: Vec.create(0, 0)
            }],
            ceilingImages: [{
                key: "armory_barracks_ceiling",
                position: Vec.create(0, 0)
            }],
            floors: [{
                type: "wood",
                hitbox: RectangleHitbox.fromRect(50, 84)
            }],
            obstacles: [
                { idString: "armory_barracks_walls", position: Vec.create(0, 0), rotation: 0 },
                { idString: "door", position: Vec.create(2.7, -41.3), rotation: 2 },
                { idString: "fridge", position: Vec.create(-19.8, -35.5), rotation: 1 },
                { idString: "stove", position: Vec.create(-19.8, -26.1), rotation: 1 },
                { idString: "bunk_bed", position: Vec.create(18, -31.25), rotation: 0 },
                { idString: "small_drawer", position: Vec.create(18.4, -18.7), rotation: 0 },
                { idString: "small_drawer", position: Vec.create(-2, -13.6), rotation: 1 },
                { idString: "bunk_bed", position: Vec.create(-14.43, -13.21), rotation: 1 },
                { idString: "bunk_bed", position: Vec.create(-18.1, 7.6), rotation: 2 },
                { idString: "bunk_bed", position: Vec.create(17.95, 7), rotation: 0 },
                { idString: "bunk_bed", position: Vec.create(-14.48, 34.83), rotation: 3 },
                { idString: "cabinet", position: Vec.create(16, 37.6), rotation: 2 },
                { idString: "cabinet", position: Vec.create(16, 20.9), rotation: 0 },
                { idString: "door", position: Vec.create(1.15, 41.3), rotation: 0 },
                { idString: "window", position: Vec.create(24.5, -9.5), rotation: 0 },
                { idString: "window", position: Vec.create(24.5, 28.75), rotation: 0 },
                { idString: "window", position: Vec.create(-24.5, 23), rotation: 0 }
            ]
        },
        {
            idString: "armory_center",
            name: "Armory Center",
            spawnHitbox: RectangleHitbox.fromRect(31, 44, Vec.create(1.5, 0)),
            scopeHitbox: RectangleHitbox.fromRect(31, 44, Vec.create(1.5, 0)),
            floorImages: [{
                key: "armory_center_floor",
                position: Vec.create(0, 0)
            }],
            ceilingImages: [{
                key: "armory_center_ceiling",
                position: Vec.create(1.25, 0)
            }],
            floors: [{
                type: "wood",
                hitbox: RectangleHitbox.fromRect(31, 44, Vec.create(1.5, 0))
            }],
            obstacles: [
                { idString: "armory_center_walls", position: Vec.create(0, 0), rotation: 0 },
                { idString: "door", position: Vec.create(-13.9, -12.43), rotation: 1 },
                { idString: "cabinet", position: Vec.create(12.45, -11.6), rotation: 3 },
                { idString: "table", position: Vec.create(8.85, 1.6), rotation: 1 },
                { idString: "chair", position: Vec.create(3, 1.7), rotation: 3 },
                { idString: "chair", position: Vec.create(10.1, 6), rotation: 0 },
                { idString: "small_drawer", position: Vec.create(-9.2, 16.8), rotation: 2 },
                { idString: "gun_mount_maul", position: Vec.create(3, 19.05), rotation: 2 },
                { idString: "window", position: Vec.create(-13.9, 7.1), rotation: 0 }
            ]
        },
        {
            idString: "armory_vault",
            name: "Armory Vault",
            spawnHitbox: RectangleHitbox.fromRect(72, 38, Vec.create(0, -2)),
            scopeHitbox: RectangleHitbox.fromRect(72, 38, Vec.create(0, -2)),
            puzzle: {
                triggerInteractOn: "vault_door",
                interactDelay: 1500,
                order: ["y", "o", "j", "l"],
                solvedSound: true,
                setSolvedImmediately: true
            },
            floorImages: [{
                key: "armory_vault_floor",
                position: Vec.create(0, 0)
            }],
            ceilingImages: [{
                key: "armory_vault_ceiling",
                position: Vec.create(0, -2.5)
            }],
            ceilingZIndex: ZIndexes.BuildingsCeiling + 1,
            floors: [{
                type: "wood",
                hitbox: RectangleHitbox.fromRect(72, 38, Vec.create(0, -2))
            }],
            subBuildings: [{
                idString: "armory_inner_vault",
                position: Vec.create(-25, -2.25)
            }],
            obstacles: [
                { idString: "armory_vault_walls", position: Vec.create(0, 0), rotation: 0 },
                { idString: "door", position: Vec.create(3.8, 16.5), rotation: 0 },
                { idString: "window", position: Vec.create(18.1, 16.5), rotation: 1 },
                { idString: "gun_case", position: Vec.create(31.9, 10), rotation: 3 },
                { idString: "gun_case", position: Vec.create(-7.5, 12.4), rotation: 2 },
                { idString: "ammo_crate", position: Vec.create(29.5, -0.45), rotation: 0 },
                { idString: "ammo_crate", position: Vec.create(12.85, -0.45), rotation: 0 },
                { idString: "tear_gas_crate", position: Vec.create(21.2, -0.45), rotation: 1 },
                { idString: "grenade_crate", position: Vec.create(-9.1, -15.9), rotation: 0 },
                ...Array.from(
                    { length: 4 },
                    (_, i) => ({
                        idString: "button",
                        position: Vec.create(10 + 4.75 * i, -19.2),
                        rotation: 0,
                        puzzlePiece: ["y", "o", "j", "l"][i]
                    } satisfies BuildingObstacle)
                ),
                { idString: "control_panel2", position: Vec.create(30.7, -14), rotation: 1 },
                { idString: "ammo_crate", position: Vec.create(-20, -14.8), rotation: 0 },
                { idString: "regular_crate", position: Vec.create(-29.8, -14.8), rotation: 0 },
                { idString: "barrel", position: Vec.create(-30.9, 11.3) },
                { idString: "briefcase", position: Vec.create(-20.7, 10.85), rotation: 0 },
                { idString: "vault_door", position: Vec.create(-14.1, -3.22), rotation: 3 }
            ]
        },
        {
            idString: "armory_inner_vault",
            name: "Armory Inner Vault",
            spawnHitbox: RectangleHitbox.fromRect(20.87, 36.34),
            scopeHitbox: RectangleHitbox.fromRect(20.87, 36.34),
            ceilingImages: [{
                key: "armory_inner_vault_ceiling",
                position: Vec.create(0, 0)
            }]
        },
        {
            idString: "armory",
            name: "Armory",
            spawnHitbox: RectangleHitbox.fromRect(160, 176),
            spawnMode: MapObjectSpawnMode.GrassAndSand,
            subBuildings: [
                { idString: "armory_barracks", position: Vec.create(-41.31, 27.86) },
                { idString: "armory_center", position: Vec.create(55.4, 15.07) },
                { idString: "armory_vault", position: Vec.create(-35.03, -58.37) },
                { idString: "port_shed", position: Vec.create(-60.9, -65.63), orientation: 2 },
                { idString: "porta_potty", position: Vec.create(31.87, -60.35), orientation: 1 }
            ],
            groundGraphics: [
                {
                    color: "#6664",
                    hitbox: RectangleHitbox.fromRect(153.09, 1.87, Vec.create(0, -83.96))
                },
                {
                    color: "#6664",
                    hitbox: RectangleHitbox.fromRect(153.09, 1.87, Vec.create(0, 83.96))
                },
                {
                    color: "#6664",
                    hitbox: RectangleHitbox.fromRect(1.93, 168, Vec.create(-75.57, 0))
                },
                {
                    color: "#6664",
                    hitbox: RectangleHitbox.fromRect(1.93, 168, Vec.create(75.57, 0))
                },
                {
                    color: 0x404040,
                    hitbox: new PolygonHitbox([
                        Vec.create(5.54, -80.63),
                        Vec.create(62.37, -80.63),
                        Vec.create(62.37, -24.57),
                        Vec.create(48.11, -15.97),
                        Vec.create(34.01, -15.97),
                        Vec.create(34.01, 84.86),
                        Vec.create(-8.82, 84.86),
                        Vec.create(-8.82, -32.87),
                        Vec.create(5.54, -41.2)
                    ])
                },
                ...Array.from(
                    { length: 4 },
                    (_, i) => ({
                        color: 0x555555,
                        hitbox: RectangleHitbox.fromRect(13.15, 24.16, Vec.create(-1.5, -3.4 + 25.2 * i))
                    })
                ),
                ...Array.from(
                    { length: 6 },
                    (_, i) => ({
                        color: 0x555555,
                        hitbox: RectangleHitbox.fromRect(13.15, 24.16, Vec.create(12.7, -53.8 + 25.2 * i))
                    })
                ),
                ...Array.from(
                    { length: 6 },
                    (_, i) => ({
                        color: 0x555555,
                        hitbox: RectangleHitbox.fromRect(13.15, 24.16, Vec.create(26.95, -53.8 + 25.2 * i))
                    })
                ),
                ...Array.from(
                    { length: 2 },
                    (_, i) => ({
                        color: 0x555555,
                        hitbox: RectangleHitbox.fromRect(13.15, 24.16, Vec.create(41.1, -53.8 + 25.2 * i))
                    })
                ),
                {
                    color: 0x555555,
                    hitbox: RectangleHitbox.fromRect(13.15, 24.16, Vec.create(55.3, -53.8))
                },
                {
                    color: 0x555555,
                    hitbox: RectangleHitbox.fromRect(27.27, 13.11, Vec.create(19.83, -73.38))
                },
                {
                    color: 0x555555,
                    hitbox: RectangleHitbox.fromRect(27.27, 13.11, Vec.create(48.2, -73.38))
                },
                {
                    color: 0x555555,
                    hitbox: new PolygonHitbox([
                        Vec.create(5.05, -40.17),
                        Vec.create(5.05, -16.47),
                        Vec.create(-8.06, -16.47),
                        Vec.create(-8.06, -32.29)
                    ])
                },
                {
                    color: 0x555555,
                    hitbox: new PolygonHitbox([
                        Vec.create(61.82, -40.67),
                        Vec.create(61.75, -24.97),
                        Vec.create(48.71, -16.97),
                        Vec.create(48.71, -40.73)
                    ])
                }
            ],
            floors: [{
                type: "stone",
                hitbox: new PolygonHitbox([
                    Vec.create(5.54, -80.63),
                    Vec.create(62.37, -80.63),
                    Vec.create(62.37, -24.57),
                    Vec.create(48.11, -15.97),
                    Vec.create(34.01, -15.97),
                    Vec.create(34.01, 84.86),
                    Vec.create(-8.82, 84.86),
                    Vec.create(-8.82, -32.87),
                    Vec.create(5.54, -41.2)
                ])
            }],
            obstacles: [
                { idString: "regular_crate", position: Vec.create(63.13, -15.17) },
                { idString: "regular_crate", position: Vec.create(-7.99, 2.28) },
                { idString: "regular_crate", position: Vec.create(7.06, 30.07) },
                { idString: "regular_crate", position: Vec.create(18.06, 27.86) },
                { idString: "regular_crate", position: Vec.create(-64.29, 76.5) },
                { idString: "regular_crate", position: Vec.create(65.01, -56.73) },
                { idString: "regular_crate", position: Vec.create(8.45, -66.79) },
                { idString: "flint_crate", position: Vec.create(33.86, -46.16), rotation: 0 },
                { idString: "barrel", position: Vec.create(-10.72, -7.93) },
                { idString: "barrel", position: Vec.create(9.13, 40.34) },
                { idString: "barrel", position: Vec.create(69.75, 42.55) },
                { idString: "barrel", position: Vec.create(24.36, -46.95) },
                { idString: "barrel", position: Vec.create(70.01, -72.17) },
                { idString: "super_barrel", position: Vec.create(34.44, -55.28), rotation: 0 },
                { idString: "super_barrel", position: Vec.create(44.51, 78.15), rotation: 0 },
                { idString: "sandbags", position: Vec.create(15.15, 17.92), rotation: 0 },
                { idString: "sandbags", position: Vec.create(1.4, 78.77), rotation: 0 },
                { idString: "sandbags", position: Vec.create(18.2, 79.97), rotation: 0 },
                { idString: "sandbags", position: Vec.create(31.6, -36.18), rotation: 0 },
                { idString: "sandbags", position: Vec.create(30.66, -70.69), rotation: 0 },
                { idString: "sandbags", position: Vec.create(18.54, -67.73), rotation: 1 },
                { idString: "m1117", position: Vec.create(48.93, -53.75), rotation: 0 },
                { idString: "gun_case", position: Vec.create(30.66, -28.84), rotation: 0 },
                { idString: "gun_case", position: Vec.create(63.16, -36.39), rotation: 1 },
                { idString: "gun_case", position: Vec.create(19.48, 36.69), rotation: 0 },
                { idString: "tear_gas_crate", position: Vec.create(16.55, 9.68), rotation: 0 },
                { idString: "tear_gas_crate", position: Vec.create(33.06, -62.76), rotation: 0 },
                { idString: "grenade_crate", position: Vec.create(-55.29, 78.02), rotation: 0 },
                { idString: "grenade_crate", position: Vec.create(69.81, -34.24), rotation: 0 },
                { idString: "ammo_crate", position: Vec.create(50.07, -20.07), rotation: 0 },
                { idString: "barrier", position: Vec.create(13.91, 70.32), rotation: 1 },

                { idString: "port_fence_side", position: Vec.create(72.29, 80.72), rotation: 0 },
                { idString: "port_fence_side", position: Vec.create(72.32, -80.71), rotation: 1 },
                { idString: "port_fence_side", position: Vec.create(-72.32, -80.69), rotation: 2 },

                ...Array.from(
                    { length: 9 },
                    (_, i) => ({
                        idString: "port_fence",
                        position: Vec.create(-63.89 + 8.45 * i, -84.11),
                        rotation: 0
                    })
                ),
                ...Array.from(
                    { length: 3 },
                    (_, i) => ({
                        idString: "port_fence",
                        position: Vec.create(21.1 + 8.45 * i, -84.11),
                        rotation: 0
                    })
                ),
                ...Array.from(
                    { length: 6 },
                    (_, i) => ({
                        idString: "port_fence",
                        position: Vec.create(75.75, -72.31 + 8.45 * i),
                        rotation: 1
                    })
                ),
                ...Array.from(
                    { length: 9 },
                    (_, i) => ({
                        idString: "port_fence",
                        position: Vec.create(75.75, 4.7 + 8.45 * i),
                        rotation: 1
                    })
                ),
                ...Array.from(
                    { length: 3 },
                    (_, i) => ({
                        idString: "port_fence",
                        position: Vec.create(46.95 + 8.45 * i, 84.11),
                        rotation: 0
                    })
                ),
                ...Array.from(
                    { length: 6 },
                    (_, i) => ({
                        idString: "port_fence",
                        position: Vec.create(-55.3 + 8.45 * i, 84.11),
                        rotation: 0
                    })
                ),
                ...Array.from(
                    { length: 9 },
                    (_, i) => ({
                        idString: "port_fence",
                        position: Vec.create(-75.75, 4.7 + 8.45 * i),
                        rotation: 1
                    })
                ),
                ...Array.from(
                    { length: 8 },
                    (_, i) => ({
                        idString: "port_fence",
                        position: Vec.create(-75.75, -72.31 + 8.45 * i),
                        rotation: 1
                    })
                )
            ]
        },
        {
            idString: "mobile_home",
            name: "Mobile Home",
            spawnHitbox: RectangleHitbox.fromRect(65, 40),
            scopeHitbox: RectangleHitbox.fromRect(42, 20, Vec.create(2, -1)),
            floorImages: [{
                key: "mobile_home_floor",
                position: Vec.create(0, 0)
            }],
            ceilingImages: [{
                key: "mobile_home_ceiling",
                position: Vec.create(2, -1),
                residue: "mobile_home_residue"
            }],
            floors: [
                {
                    type: "wood",
                    hitbox: RectangleHitbox.fromRect(43, 20, Vec.create(2, -1))
                },
                {
                    type: "metal",
                    hitbox: RectangleHitbox.fromRect(10, 4.5, Vec.create(6, 11))
                },
                {
                    type: "metal",
                    hitbox: RectangleHitbox.fromRect(4.5, 10, Vec.create(-21.3, -4.4))
                }
            ],
            wallsToDestroy: 2,
            obstacles: [
                { idString: "door", position: Vec.create(-18.75, -4.05), rotation: 3 },
                { idString: "door", position: Vec.create(5.5, 8.33), rotation: 2 },
                { idString: "mobile_home_wall_1", position: Vec.create(-16, -10.43), rotation: 0 },
                { idString: "mobile_home_wall_1", position: Vec.create(-18.65, 4.03), rotation: 1 },
                { idString: "mobile_home_wall_2", position: Vec.create(16.45, 8.37), rotation: 0 },
                { idString: "mobile_home_wall_3", position: Vec.create(22.7, -1.03), rotation: 1 },
                { idString: "mobile_home_wall_3", position: Vec.create(11.65, -10.43), rotation: 0 },
                { idString: "mobile_home_wall_3", position: Vec.create(-9.35, 8.32), rotation: 0 },
                { idString: "mobile_home_bed", position: Vec.create(13.55, -5.72), rotation: 3 },
                { idString: "small_drawer", position: Vec.create(17.45, 3.27), rotation: 3 },
                { idString: "mobile_home_sink", position: Vec.create(-12.8, 3.4), rotation: 2 },
                { idString: "mobile_home_stove", position: Vec.create(-3.75, 3.57), rotation: 2 },
                { idString: "tire", position: Vec.create(-21.25, 4.85), rotation: 0 },
                { idString: "mobile_home_window", position: Vec.create(-5.6, -10.42), rotation: 0 },

                { idString: "box", position: Vec.create(26.2, -3.43), rotation: 0 },
                { idString: "box", position: Vec.create(28, 1.52), rotation: 0 },
                { idString: "barrel", position: Vec.create(-18.9, 14.62), rotation: 0 }
            ]
        },
        {
            idString: "tugboat_red",
            name: "Tugboat",
            spawnMode: MapObjectSpawnMode.Beach,
            spawnHitbox: RectangleHitbox.fromRect(70, 110, Vec.create(90, 0)),
            scopeHitbox: RectangleHitbox.fromRect(30, 35, Vec.create(90, 12.5)),
            floorImages: [{
                key: "tugboat_red_floor",
                position: Vec.create(90, 0)
            }],
            ceilingImages: [{
                key: "tugboat_red_ceiling",
                position: Vec.create(90, 12.5)
            }],
            floors: [
                { type: "wood", hitbox: RectangleHitbox.fromRect(29, 71.5, Vec.create(90, -7)) },
                { type: "metal", hitbox: RectangleHitbox.fromRect(39.5, 75, Vec.create(90, -8)) },
                { type: "metal", hitbox: RectangleHitbox.fromRect(9.7, 10, Vec.create(71, -23.7)) },
                { type: "metal", hitbox: RectangleHitbox.fromRect(10, 8.7, Vec.create(89.9, -46)) }
            ],
            obstacles: [
                { idString: "tugboat", position: Vec.create(90, 0), rotation: 0 },
                { idString: "tire", position: Vec.create(111.28, 5.18), rotation: 0 },
                { idString: "tire", position: Vec.create(111.4, 14.57), rotation: 0 },
                { idString: "tire", position: Vec.create(111.4, 24.17), rotation: 0 },
                { idString: "tire", position: Vec.create(71.55, 24.17), rotation: 0 },
                { idString: "tire", position: Vec.create(71.5, 14.57), rotation: 0 },
                { idString: "tire", position: Vec.create(71.45, 5.12), rotation: 0 },
                { idString: "regular_crate", position: Vec.create(81.48, -37.36) },
                { idString: "regular_crate", position: Vec.create(101.49, -11.45) },
                { idString: "grenade_crate", position: Vec.create(102.3, -38.43) },
                { idString: "barrel", position: Vec.create(102.74, -26.23) },
                { idString: "tugboat_control_panel", position: Vec.create(90, 24.1), rotation: 0 },
                { idString: "office_chair", position: Vec.create(90, 16.65), rotation: 0 },
                { idString: "door", position: Vec.create(90.45, -4.8), rotation: 0 },
                { idString: "large_drawer", position: Vec.create(99.29, 2.98), rotation: 3 },
                { idString: "life_preserver", position: Vec.create(101.23, 14.67), rotation: 0 },
                { idString: "lux_crate", position: Vec.create(80.38, 4.29), rotation: 1 },
                { idString: "window2", position: Vec.create(83.91, 30.75), rotation: 1 },
                { idString: "window2", position: Vec.create(95.63, 30.75), rotation: 1 }
            ],
            lootSpawners: [
                { table: "tugboat_red_floor", position: Vec.create(89, -25) }
            ]
        },
        {
            idString: "tugboat_white",
            name: "Tugboat",
            spawnMode: MapObjectSpawnMode.Beach,
            spawnHitbox: RectangleHitbox.fromRect(70, 110, Vec.create(90, 0)),
            scopeHitbox: RectangleHitbox.fromRect(30, 35, Vec.create(90, 12.5)),
            floorImages: [{
                key: "tugboat_white_floor",
                position: Vec.create(90, 0)
            }],
            ceilingImages: [{
                key: "tugboat_white_ceiling",
                position: Vec.create(90, 12.5)
            }],
            floors: [
                { type: "wood", hitbox: RectangleHitbox.fromRect(29, 71.5, Vec.create(90, -7)) },
                { type: "metal", hitbox: RectangleHitbox.fromRect(39.5, 75, Vec.create(90, -8)) },
                { type: "metal", hitbox: RectangleHitbox.fromRect(9.7, 10, Vec.create(71, -23.7)) },
                { type: "metal", hitbox: RectangleHitbox.fromRect(10, 8.7, Vec.create(89.9, -46)) }
            ],
            obstacles: [
                { idString: "tugboat", position: Vec.create(90, 0), rotation: 0 },
                { idString: "tire", position: Vec.create(111.28, 5.18), rotation: 0 },
                { idString: "tire", position: Vec.create(111.4, 14.57), rotation: 0 },
                { idString: "tire", position: Vec.create(111.4, 24.17), rotation: 0 },
                { idString: "tire", position: Vec.create(71.55, 24.17), rotation: 0 },
                { idString: "tire", position: Vec.create(71.5, 14.57), rotation: 0 },
                { idString: "tire", position: Vec.create(71.45, 5.12), rotation: 0 },
                { idString: "regular_crate", position: Vec.create(81.48, -37.36) },
                { idString: "regular_crate", position: Vec.create(101.49, -11.45) },
                { idString: "grenade_crate", position: Vec.create(102.3, -38.43) },
                { idString: "barrel", position: Vec.create(102.74, -26.23) },
                { idString: "tugboat_control_panel", position: Vec.create(90, 24.1), rotation: 0 },
                { idString: "office_chair", position: Vec.create(90, 16.65), rotation: 0 },
                { idString: "door", position: Vec.create(90.45, -4.8), rotation: 0 },
                { idString: "large_drawer", position: Vec.create(99.29, 2.98), rotation: 3 },
                { idString: "life_preserver", position: Vec.create(101.23, 14.67), rotation: 0 },
                { idString: "gun_case", position: Vec.create(80.38, 4.29), rotation: 1 },
                { idString: "window2", position: Vec.create(83.91, 30.75), rotation: 1 },
                { idString: "window2", position: Vec.create(95.63, 30.75), rotation: 1 }
            ]
        },
        {
            idString: "sea_traffic_control",
            name: "Sea Traffic Control",
            spawnHitbox: RectangleHitbox.fromRect(48, 98, Vec.create(0, 15)),
            scopeHitbox: RectangleHitbox.fromRect(40, 55, Vec.create(0, -2)),
            spawnMode: MapObjectSpawnMode.Beach,
            floorImages: [{
                key: "sea_traffic_control_floor",
                position: Vec.create(0, 0)
            }],
            ceilingImages: [{
                key: "sea_traffic_control_ceiling",
                position: Vec.create(-0.25, -2.4)
            }],
            floors: [
                { type: "wood", hitbox: RectangleHitbox.fromRect(40, 55, Vec.create(0, -2)) },
                { type: "stone", hitbox: RectangleHitbox.fromRect(10.5, 5.2, Vec.create(-1.7, 28.2)) }
            ],
            obstacles: [
                { idString: "sea_traffic_control", position: Vec.create(0, 0), rotation: 0 },
                { idString: "sandbags", position: Vec.create(-16.79, 33.53), rotation: 1 },
                { idString: "sandbags", position: Vec.create(-16.79, 47.1), rotation: 1 },
                { idString: "sandbags", position: Vec.create(-14.15, 58.27), rotation: 2 },
                { idString: "barrel", position: Vec.create(-7.67, 47.77) },
                { idString: "barrel", position: Vec.create(14.07, 42) },
                { idString: "regular_crate", position: Vec.create(11.03, 32.15) },
                { idString: "door", position: Vec.create(-1.35, 25.19), rotation: 0 },
                { idString: "gun_case", position: Vec.create(-13.41, 20.92), rotation: 2 },
                { idString: "large_drawer", position: Vec.create(13.83, 1.1), rotation: 3 },
                { idString: "office_chair", position: Vec.create(0.43, -16.77), rotation: 2 },
                { idString: "office_chair", position: Vec.create(-11.78, -16.82), rotation: 2 },
                { idString: "office_chair", position: Vec.create(5.67, 13.88), rotation: 1 },
                { idString: "aegis_crate", position: Vec.create(13.27, -23.45) },
                { idString: "life_preserver", position: Vec.create(-17.63, -2.6), rotation: 2 },
                { idString: "life_preserver", position: Vec.create(-17.63, 7.05), rotation: 2 },
                { idString: "table", position: Vec.create(13.47, 13.95), rotation: 2 },
                { idString: "control_panel_activated", position: Vec.create(-5.75, -24.7), rotation: 0 },
                { idString: "control_panel_small", position: Vec.create(3.81, -24.7), rotation: 0 },
                { idString: "control_panel_small", position: Vec.create(-15.34, -24.7), rotation: 0 },
                { idString: "window2", position: Vec.create(20.57, -4.5), rotation: 0 },
                { idString: "window2", position: Vec.create(20.57, 7.4), rotation: 0 },
                { idString: "window2", position: Vec.create(20.57, 19.2), rotation: 0 }
            ],
            lootSpawners: [
                { table: "sea_traffic_control_floor", position: Vec.create(0, 0) },
                { table: "sea_traffic_control_outside", position: Vec.create(1.5, 48) }
            ]
        },
        {
            idString: "small_bridge",
            name: "Small Bridge",
            spawnHitbox: RectangleHitbox.fromRect(20, 62),
            bridgeSpawnOptions: {
                maxRiverWidth: 20,
                landCheckDist: 30
            },
            floorImages: [{
                key: "small_bridge",
                position: Vec.create(0, 0)
            }],
            floors: [
                { type: "wood", hitbox: RectangleHitbox.fromRect(13.6, 55.7, Vec.create(0, 0)) }
            ],
            obstacles: [
                { idString: "small_bridge", position: Vec.create(0, 0), rotation: 0 }
            ],
            lootSpawners: [
                { table: "ground_loot", position: Vec.create(0, 0) }
            ]
        }
    ]
    // not very fun to do, but type inference doesn't seem to be working well
);<|MERGE_RESOLUTION|>--- conflicted
+++ resolved
@@ -945,21 +945,6 @@
                     position: Vec.create(16.2, -29.5),
                     rotation: 2
                 },
-<<<<<<< HEAD
-=======
-                // Living Room Couch
-                {
-                    idString: "couch",
-                    position: Vec.create(-21.6, -1.8),
-                    rotation: 3
-                },
-                // Living Room Drawer
-                {
-                    idString: "large_drawer",
-                    position: Vec.create(-26.2, 21.5),
-                    rotation: 1
-                },
->>>>>>> b6fb5ab8
                 // Living Room Bookshelf
                 {
                     idString: "bookshelf",
@@ -1043,20 +1028,11 @@
                     position: Vec.create(0, 0),
                     rotation: 2
                 }
-<<<<<<< HEAD
             ],
             lootSpawners: [
                 { table: "ground_loot", position: Vec.create(16.44, -15.64) },
                 { table: "ground_loot", position: Vec.create(-15.42, 17.44) }
             ]
-=======
-
-            ],
-            lootSpawners: [{
-                position: Vec.create(-15.4, 6.8),
-                table: "ground_loot"
-            }]
->>>>>>> b6fb5ab8
         },
         {
             idString: "crane",
