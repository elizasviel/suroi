--- conflicted
+++ resolved
@@ -208,7 +208,6 @@
                     type: "wood",
                     hitbox: RectangleHitbox.fromRect(14, 18)
                 },
-<<<<<<< HEAD
                 {
                     type: "wood",
                     hitbox: RectangleHitbox.fromRect(9.8, 3.5, Vec.create(1.5, 10.6))
@@ -222,126 +221,6 @@
                     },
                     position: Vec.create(0, -5),
                     rotation: 0
-=======
-                position: Vec.create(0, -5),
-                lootSpawnOffset: Vec.create(0, 5),
-                rotation: 0
-            },
-            {
-                idString: "porta_potty_back_wall",
-                position: Vec.create(0, -8.75),
-                rotation: 0
-            },
-            {
-                idString: "porta_potty_sink_wall",
-                position: Vec.create(-5.65, 0),
-                rotation: 3
-            },
-            {
-                idString: "porta_potty_toilet_paper_wall",
-                position: Vec.create(5.7, 0),
-                rotation: 3
-            },
-            {
-                idString: "porta_potty_door",
-                position: Vec.create(2.2, 8.8),
-                rotation: 0
-            },
-            {
-                idString: "porta_potty_front_wall",
-                position: Vec.create(-4.6, 8.66),
-                rotation: 2
-            }
-        ]
-    },
-    {
-        idString: "house",
-        name: "House",
-        spawnHitbox: new HitboxGroup(
-            RectangleHitbox.fromRect(41, 51, Vec.create(31.50, -14.50)), // Garage
-            RectangleHitbox.fromRect(68, 68, Vec.create(-18, -6)), // Main House
-            RectangleHitbox.fromRect(28, 17, Vec.create(-31, 31.50)) // Doorstep
-        ),
-        scopeHitbox: new HitboxGroup(
-            RectangleHitbox.fromRect(34.50, 42, Vec.create(29.25, -15.50)), // Garage
-            RectangleHitbox.fromRect(60.50, 56, Vec.create(-17.25, -8.50)), // Main House
-            RectangleHitbox.fromRect(15, 11, Vec.create(-31.50, 24.50)) // Doorstep
-        ),
-        floorImages: [{
-            key: "house_floor",
-            position: Vec.create(0, 0)
-        }],
-        ceilingImages: [{
-            key: "house_ceiling",
-            position: Vec.create(0, -1.5)
-        }],
-        floors: [
-            {
-                type: "stone",
-                hitbox: RectangleHitbox.fromRect(33, 41.50, Vec.create(29.50, -15.25)) // Garage
-            },
-            {
-                type: "wood",
-                hitbox: new HitboxGroup(
-                    RectangleHitbox.fromRect(60, 56, Vec.create(-18, -9)), // Main House
-                    RectangleHitbox.fromRect(18.80, 14, Vec.create(-31.40, 27)) // Doorstep
-                )
-            }
-        ],
-        obstacles: [
-            // Bathroom Left
-            {
-                idString: "house_wall_4",
-                position: Vec.create(-3.6, 8.5),
-                rotation: 1
-            },
-            // Bathroom Top
-            {
-                idString: "house_wall_1",
-                position: Vec.create(-2.6, -2.8),
-                rotation: 0
-            },
-            // Entrance Right
-            {
-                idString: "house_wall_4",
-                position: Vec.create(-25.2, 8.5),
-                rotation: 1
-            },
-            // Kitchen Top
-            {
-                idString: "house_wall_1",
-                position: Vec.create(-21.65, -2.8),
-                rotation: 0
-            },
-            // Living Room Bottom Right
-            {
-                idString: "house_wall_3",
-                position: Vec.create(6.35, -14.5),
-                rotation: 0
-            },
-            // Living Room Left
-            {
-                idString: "house_wall_2",
-                position: Vec.create(-18.25, -25.6),
-                rotation: 1
-            },
-            // Bedroom Bottom Left
-            {
-                idString: "house_wall_3",
-                position: Vec.create(-41, -14.5),
-                rotation: 0
-            },
-            // Bedroom Bottom Right/Living Room Bottom Left
-            {
-                idString: "house_wall_5",
-                position: Vec.create(-17.28, -14.5),
-                rotation: 0
-            },
-            {
-                idString: {
-                    toilet: 0.7,
-                    used_toilet: 0.3
->>>>>>> c7ed9203
                 },
                 {
                     idString: "porta_potty_back_wall",
@@ -386,7 +265,6 @@
             floorImages: [{
                 key: "house_floor",
                 position: Vec.create(0, 0)
-<<<<<<< HEAD
             }],
             ceilingImages: [{
                 key: "house_ceiling",
@@ -621,560 +499,6 @@
                     rotation: 0
                 }
             ]
-=======
-            }
-        ],
-        groundGraphics: [
-            { color: 0x595959, hitbox: RectangleHitbox.fromRect(176, 123, Vec.create(35, 21.50)) }, // base
-            { color: 0xb2b200, hitbox: new CircleHitbox(21, Vec.create(45.5, 59.1)) }, // circles
-            { color: 0x505050, hitbox: new CircleHitbox(19, Vec.create(45.5, 59.1)) },
-            { color: 0xb2b200, hitbox: new CircleHitbox(21, Vec.create(97, 59.1)) },
-            { color: 0x505050, hitbox: new CircleHitbox(19, Vec.create(97, 59.1)) },
-            { color: 0xb2b200, hitbox: RectangleHitbox.fromRect(2, 81, Vec.create(-9, 42.50)) }, // roads
-            { color: 0xb2b200, hitbox: RectangleHitbox.fromRect(2, 59, Vec.create(16, 53.50)) },
-            { color: 0xb2b200, hitbox: RectangleHitbox.fromRect(133, 2, Vec.create(56.50, 3)) },
-            { color: 0xb2b200, hitbox: RectangleHitbox.fromRect(108, 2, Vec.create(69, 25)) }
-        ],
-        floors: [
-            {
-                type: "wood",
-                hitbox: RectangleHitbox.fromRect(33.50, 27, Vec.create(-32.75, 22.50))
-            },
-            {
-                type: "stone",
-                hitbox: RectangleHitbox.fromRect(176, 123, Vec.create(35, 21.50))
-            }
-        ],
-        obstacles: [
-            {
-                idString: "refinery_walls",
-                position: Vec.create(0, 0),
-                rotation: 0
-            },
-            //
-            // Inner room obstacles
-            //
-            {
-                idString: "window",
-                position: Vec.create(-16, 18.5),
-                rotation: 0
-            },
-            {
-                idString: "door",
-                position: Vec.create(-31.15, 9.2),
-                rotation: 0
-            },
-            {
-                idString: "table",
-                position: Vec.create(-22, 28),
-                rotation: 0
-            },
-            {
-                idString: "chair",
-                position: Vec.create(-26, 28),
-                rotation: 3
-            },
-            {
-                idString: { gun_mount_mcx_spear: 0.99, gun_mount_stoner_63: 0.01 },
-                position: Vec.create(-46.8, 28),
-                lootSpawnOffset: Vec.create(4, 0),
-                rotation: 1
-            },
-            //
-            // Building obstacles
-            //
-            {
-                idString: "small_refinery_barrel",
-                position: Vec.create(41.3, -14.8)
-            },
-            {
-                idString: "distillation_column",
-                position: Vec.create(42.7, -28),
-                rotation: 0
-            },
-            {
-                idString: "distillation_column",
-                position: Vec.create(-42.65, 1),
-                rotation: 0
-            },
-            {
-                idString: "distillation_equipment",
-                position: Vec.create(0, -18),
-                rotation: 2
-            },
-            {
-                idString: "smokestack",
-                position: Vec.create(-39, -25.59)
-            },
-            {
-                idString: { barrel: 1, super_barrel: 1 },
-                position: Vec.create(-26, -30)
-            },
-            {
-                idString: { barrel: 1, super_barrel: 1 },
-                position: Vec.create(-21.5, 4)
-            },
-            {
-                idString: "regular_crate",
-                position: Vec.create(28.75, -30)
-            },
-            {
-                idString: "regular_crate",
-                position: Vec.create(-43, -11)
-            },
-            //
-            // Outside obstacles
-            //
-            // Bottom left
-            {
-                idString: "oil_tank",
-                position: Vec.create(-38, 73),
-                rotation: 0
-            },
-            {
-                idString: "barrel",
-                position: Vec.create(-20.5, 77.5),
-                rotation: 0
-            },
-            {
-                idString: "barrel",
-                position: Vec.create(-21.5, 67),
-                rotation: 0
-            },
-            {
-                idString: "regular_crate",
-                position: Vec.create(-46.5, 45.5)
-            },
-            {
-                idString: "regular_crate",
-                position: Vec.create(-36, 48)
-            },
-            // Bottom right
-            {
-                idString: "large_refinery_barrel",
-                position: Vec.create(45.5, 59.1)
-            },
-            {
-                idString: "large_refinery_barrel",
-                position: Vec.create(97, 59.2)
-            },
-            {
-                idString: "regular_crate",
-                position: Vec.create(69, 62)
-            },
-            {
-                idString: "aegis_crate",
-                position: Vec.create(64, 75)
-            },
-            {
-                idString: "aegis_crate",
-                position: Vec.create(77, 73)
-            },
-            {
-                idString: "barrel",
-                position: Vec.create(117.5, 77.5)
-            },
-            {
-                idString: "regular_crate",
-                position: Vec.create(117, 40)
-            },
-            {
-                idString: "super_barrel",
-                position: Vec.create(27.5, 39)
-            },
-            {
-                idString: "barrel",
-                position: Vec.create(-10, 0)
-            },
-            // Top right
-            {
-                idString: "oil_tank",
-                position: Vec.create(113, -25),
-                rotation: 1
-            },
-            {
-                idString: "barrel",
-                position: Vec.create(117.5, -7)
-            },
-            {
-                idString: "regular_crate",
-                position: Vec.create(95, -33)
-            },
-            {
-                idString: "aegis_crate",
-                position: Vec.create(76.25, -33.5)
-            },
-            {
-                idString: "super_barrel",
-                position: Vec.create(85.25, -33.5)
-            },
-            {
-                idString: { barrel: 1, super_barrel: 1 },
-                position: Vec.create(83, -25)
-            },
-            {
-                idString: "super_barrel",
-                position: Vec.create(75, -23)
-            },
-            {
-                idString: "regular_crate",
-                position: Vec.create(76.25, -12)
-            },
-            //
-            // Inner walls
-            //
-            // Top right
-            { idString: "inner_concrete_wall_1", position: Vec.create(116.75, -1.5), rotation: 0 },
-            { idString: "inner_concrete_wall_1", position: Vec.create(106.05, -1.5), rotation: 0 },
-            { idString: "inner_concrete_wall_2", position: Vec.create(70.05, -20.75), rotation: 1 },
-            { idString: "inner_concrete_wall_1", position: Vec.create(74.5, -1.5), rotation: 0 },
-            // Bottom right
-            { idString: "inner_concrete_wall_1", position: Vec.create(116.75, 34), rotation: 0 },
-            { idString: "inner_concrete_wall_1", position: Vec.create(106.05, 34), rotation: 0 },
-            { idString: "inner_concrete_wall_1", position: Vec.create(95.35, 34), rotation: 0 },
-            { idString: "inner_concrete_wall_1", position: Vec.create(47.84, 34), rotation: 0 },
-            { idString: "inner_concrete_wall_1", position: Vec.create(37.14, 34), rotation: 0 },
-            { idString: "inner_concrete_wall_1", position: Vec.create(26.44, 34), rotation: 0 },
-            { idString: "inner_concrete_wall_4", position: Vec.create(22, 58.5), rotation: 1 },
-            // Bottom left
-            { idString: "inner_concrete_wall_3", position: Vec.create(-32.45, 39), rotation: 0 },
-            { idString: "inner_concrete_wall_1", position: Vec.create(-15, 76.65), rotation: 1 },
-            { idString: "inner_concrete_wall_1", position: Vec.create(-15, 65.95), rotation: 1 },
-            //
-            // Outer walls
-            //
-            // Bottom left walls
-            { idString: "concrete_wall_end", position: Vec.create(-15, 83), rotation: 0 },
-            { idString: "concrete_wall_segment_long", position: Vec.create(-32, 83), rotation: 0 },
-            { idString: "concrete_wall_segment", position: Vec.create(-44.3, 83), rotation: 0 },
-            { idString: "concrete_wall_corner", position: Vec.create(-53, 83), rotation: 0 },
-            { idString: "concrete_wall_segment", position: Vec.create(-53, 74.4), rotation: 1 },
-            { idString: "concrete_wall_end_broken", position: Vec.create(-53, 65.5), rotation: 1 },
-            // Wall from bottom left to top left
-            { idString: "concrete_wall_end_broken", position: Vec.create(-53, 44), rotation: 3 },
-            { idString: "concrete_wall_segment_long", position: Vec.create(-53, 28), rotation: 3 },
-            { idString: "concrete_wall_segment_long", position: Vec.create(-53, 0), rotation: 3 },
-            { idString: "concrete_wall_segment_long", position: Vec.create(-53, -23.3), rotation: 3 },
-            // Top left corner
-            { idString: "concrete_wall_corner", position: Vec.create(-53, -40), rotation: 3 },
-            { idString: "concrete_wall_segment_long", position: Vec.create(-36.3, -40), rotation: 0 },
-            { idString: "concrete_wall_segment_long", position: Vec.create(-10, -40), rotation: 0 },
-            { idString: "concrete_wall_end_broken", position: Vec.create(7, -40), rotation: 0 },
-            { idString: "concrete_wall_end_broken", position: Vec.create(20, -40), rotation: 2 },
-            { idString: "concrete_wall_segment_long", position: Vec.create(36, -40), rotation: 0 },
-            { idString: "concrete_wall_segment_long", position: Vec.create(65, -40), rotation: 0 },
-            { idString: "concrete_wall_end_broken", position: Vec.create(82, -40), rotation: 0 },
-            { idString: "concrete_wall_end_broken", position: Vec.create(106, -40), rotation: 2 },
-            { idString: "concrete_wall_segment", position: Vec.create(114.2, -40), rotation: 2 },
-            // Top right corner
-            { idString: "concrete_wall_corner", position: Vec.create(123, -40), rotation: 2 },
-            { idString: "concrete_wall_segment_long", position: Vec.create(123, -23.2), rotation: 1 },
-            { idString: "concrete_wall_segment", position: Vec.create(123, -10), rotation: 1 },
-            { idString: "concrete_wall_end", position: Vec.create(123, -1.5), rotation: 3 },
-            { idString: "concrete_wall_end", position: Vec.create(123, 29.5), rotation: 1 },
-            { idString: "concrete_wall_segment_long", position: Vec.create(123, 46), rotation: 1 },
-            { idString: "concrete_wall_segment_long", position: Vec.create(123, 66.3), rotation: 1 },
-            // Bottom right corner
-            { idString: "concrete_wall_corner", position: Vec.create(123, 83), rotation: 1 },
-            { idString: "concrete_wall_segment_long", position: Vec.create(106.3, 83), rotation: 0 },
-            { idString: "concrete_wall_segment_long", position: Vec.create(76, 83), rotation: 0 },
-            { idString: "concrete_wall_segment_long", position: Vec.create(47, 83), rotation: 0 },
-            { idString: "concrete_wall_segment", position: Vec.create(30, 83), rotation: 0 },
-            { idString: "concrete_wall_end", position: Vec.create(22, 83), rotation: 2 }
-        ],
-        subBuildings: [
-            {
-                idString: "porta_potty",
-                position: Vec.create(59.75, -27.6)
-            }
-        ]
-    },
-    {
-        idString: "small_house",
-        name: "Small House",
-        spawnHitbox: RectangleHitbox.fromRect(80, 80),
-        scopeHitbox: RectangleHitbox.fromRect(60, 56),
-        floorImages: [{
-            key: "house_floor_small",
-            position: Vec.create(0, 0)
-        }],
-        ceilingImages: [{
-            key: "house_ceiling_small",
-            position: Vec.create(0, 0)
-        }],
-        floors: [
-            {
-                type: "wood",
-                hitbox: RectangleHitbox.fromRect(62, 58.50, Vec.create(0, -0.25))
-            },
-            {
-                type: "stone",
-                hitbox: RectangleHitbox.fromRect(-10.10, 4.70, Vec.create(16.55, -31.75))
-
-            },
-            {
-                type: "stone",
-                hitbox: RectangleHitbox.fromRect(10.10, -4.70, Vec.create(-14.45, 31.75))
-            }
-        ],
-        obstacles: [
-            // Bedroom Right
-            {
-                idString: "house_wall_2",
-                position: Vec.create(-19.5, -6.75),
-                rotation: 2
-            },
-            // Bedroom Bottom Right
-            {
-                idString: "house_wall_1",
-                position: Vec.create(5.4, -6.75),
-                rotation: 2
-            },
-            // Bedroom Bottom Left
-            {
-                idString: "house_wall_2",
-                position: Vec.create(8.85, -18),
-                rotation: 1
-            },
-            // Bedroom Door
-            {
-                idString: "door",
-                position: Vec.create(-4.5, -6.75),
-                rotation: 2
-            },
-            // Bathroom Left
-            {
-                idString: "house_wall_4",
-                position: Vec.create(-2.50, 17.2),
-                rotation: 1
-            },
-            // Bathroom Right
-            {
-                idString: "house_wall_4",
-                position: Vec.create(9.55, 17.2),
-                rotation: 1
-            },
-            // Bathroom Door
-            {
-                idString: "door",
-                position: Vec.create(3.1, 7.2),
-                rotation: 2
-            },
-            // Bathroom Toilet
-            {
-                idString: { toilet: 2, used_toilet: 1 },
-                position: Vec.create(3.6, 23.5),
-                rotation: 2
-            },
-            // Front Door
-            {
-                idString: "door",
-                position: Vec.create(-14.8, 29),
-                rotation: 2
-            },
-            {
-                idString: "door",
-                position: Vec.create(16.2, -29.5),
-                rotation: 2
-            },
-            // Living Room Cough
-            {
-                idString: "couch",
-                position: Vec.create(-21.6, -1.8),
-                rotation: 3
-            },
-            // Living Room Drawer
-            {
-                idString: "large_drawer",
-                position: Vec.create(-26.2, 21.5),
-                rotation: 1
-            },
-            // Living Room Bookshelf
-            {
-                idString: "bookshelf",
-                position: Vec.create(-6, 17.5),
-                rotation: 3
-            },
-            // Kitchen Stove
-            {
-                idString: "stove",
-                position: Vec.create(15.5, 24),
-                rotation: 2
-            },
-            // Kitchen Fridge
-            {
-                idString: "fridge",
-                position: Vec.create(25, 24),
-                rotation: 2
-            },
-            // Near Kitchen Chair
-            {
-                idString: "chair",
-                position: Vec.create(25, 5),
-                rotation: 0
-            },
-            // Near Backdoor Chair
-            {
-                idString: "chair",
-                position: Vec.create(25, -5),
-                rotation: 2
-            },
-            // Dining Room Table
-            {
-                idString: "table",
-                position: Vec.create(25, 0),
-                rotation: 2
-            },
-            // Backdoor Drawer
-            {
-                idString: "small_drawer",
-                position: Vec.create(26, -25),
-                rotation: 3
-            },
-            // Bedroom Bed
-            {
-                idString: "bed",
-                position: Vec.create(-21.5, -22.5),
-                rotation: 1
-            },
-            // Bedroom Drawer
-            {
-                idString: "small_drawer",
-                position: Vec.create(-26, -11.5),
-                rotation: 1
-            },
-            // Bedroom Bookshelf
-            {
-                idString: "bookshelf",
-                position: Vec.create(5.5, -22),
-                rotation: 1
-            },
-            // Bedroom Window
-            {
-                idString: "window",
-                position: Vec.create(-7.2, -29.5),
-                rotation: 1
-            },
-            // Living Room Window
-            {
-                idString: "window",
-                position: Vec.create(-31, 7.5),
-                rotation: 2
-            },
-            // Kitchen Window
-            {
-                idString: "window",
-                position: Vec.create(31, 15.4),
-                rotation: 2
-            },
-            // Backdoor Window
-            {
-                idString: "window",
-                position: Vec.create(31, -15.9),
-                rotation: 2
-            },
-            {
-                idString: "small_house_exterior",
-                position: Vec.create(0, 0),
-                rotation: 2
-            }
-        ]
-    },
-    {
-        idString: "crane",
-        name: "Crane",
-        spawnHitbox: RectangleHitbox.fromRect(210, 100, Vec.create(55, -60)),
-        ceilingHitbox: RectangleHitbox.fromRect(210, 100, Vec.create(55, -60)),
-        ceilingImages: [
-            {
-                key: "crane_ceiling",
-                position: Vec.create(55.5, -60)
-            }
-        ],
-        ceilingZIndex: ZIndexes.BuildingsCeiling + 1, // makes the crane ceiling render above container ceilings
-        obstacles: [
-            { idString: "crane_base_part", position: Vec.create(-31.55, -87.3), rotation: 0 },
-            { idString: "crane_base_part", position: Vec.create(-31.55, -35.6), rotation: 0 },
-
-            { idString: "crane_base_part", position: Vec.create(32, -87.3), rotation: 0 },
-            { idString: "crane_base_part", position: Vec.create(32, -35.6), rotation: 0 }
-        ]
-    },
-    {
-        idString: "port_shed",
-        name: "Port Shed",
-        spawnHitbox: RectangleHitbox.fromRect(27, 37, Vec.create(-0.8, 0)),
-        scopeHitbox: RectangleHitbox.fromRect(20, 27.5, Vec.create(-0.8, -1.5)),
-        floorImages: [{
-            key: "port_shed_floor",
-            position: Vec.create(0, 0)
-        }],
-        ceilingImages: [{
-            key: "port_shed_ceiling",
-            position: Vec.create(-0.8, -1.7)
-        }],
-        obstacles: [
-            {
-                idString: "port_shed_exterior",
-                position: Vec.create(-0.8, 0),
-                rotation: 0
-            },
-            {
-                idString: "door",
-                position: Vec.create(3.95, 12.15),
-                rotation: 0
-            },
-            {
-                idString: "window",
-                position: Vec.create(9.45, -2.6),
-                rotation: 0
-            },
-            {
-                idString: "bookshelf",
-                position: Vec.create(-7.75, 4.9),
-                rotation: 1
-            },
-            {
-                idString: "table",
-                position: Vec.create(2.2, -10.35),
-                rotation: 1
-            },
-            {
-                idString: "chair",
-                position: Vec.create(2.2, -5.5),
-                rotation: 0
-            }
-        ]
-    },
-    // TODO Refactor this mess
-    makeContainer(1, ContainerTints.White, 1, "closed"),
-    makeContainer(2, ContainerTints.Red, 1, "closed"),
-    makeContainer(3, ContainerTints.Green, 2, "open1"),
-    makeContainer(4, ContainerTints.Green, 2, "open1", true),
-    makeContainer(5, ContainerTints.Blue, 3, "open1"),
-    makeContainer(6, ContainerTints.Blue, 3, "open1", true),
-    makeContainer(7, ContainerTints.Blue, 4, "open2"),
-    makeContainer(8, ContainerTints.Blue, 4, "open2", true),
-    makeContainer(9, ContainerTints.Yellow, 5, "open1"),
-    makeContainer(10, ContainerTints.Yellow, 6, "open2"),
-    {
-        idString: "container_11",
-        name: "Invisible Container",
-        spawnHitbox: RectangleHitbox.fromRect(16, 30)
-    },
-    {
-        idString: "ship",
-        name: "Ship",
-        spawnHitbox: RectangleHitbox.fromRect(110, 300, Vec.create(0, 0)),
-        scopeHitbox: new HitboxGroup(
-            RectangleHitbox.fromRect(44, 38, Vec.create(9.5, -70.5)),
-            RectangleHitbox.fromRect(10, 15, Vec.create(-17, -60)),
-            RectangleHitbox.fromRect(50, 24, Vec.create(8, 93.2))
-        ),
-        puzzle: {
-            triggerInteractOn: "vault_door",
-            interactDelay: 2000
->>>>>>> c7ed9203
         },
         {
             idString: "warehouse",
@@ -2050,15 +1374,15 @@
                 // Main hitbox
                 { idString: "ship", position: Vec.create(0, 0), rotation: 0 },
 
-            { idString: "ship_oil_tank", position: Vec.create(-14, -111), rotation: 0 },
-            { idString: "generator", position: Vec.create(23, 75), rotation: 0, puzzlePiece: true },
-            { idString: "barrel", position: Vec.create(24, 66) },
-            {
-                idString: { barrel: 1, super_barrel: 1 },
-                position: Vec.create(21, 58)
-            },
-            { idString: "regular_crate", position: Vec.create(-6, 73) },
-            { idString: "regular_crate", position: Vec.create(-4, 61) },
+                { idString: "ship_oil_tank", position: Vec.create(-14, -111), rotation: 0 },
+                { idString: "generator", position: Vec.create(23, 75), rotation: 0, puzzlePiece: true },
+                { idString: "barrel", position: Vec.create(24, 66) },
+                {
+                    idString: { barrel: 1, super_barrel: 1 },
+                    position: Vec.create(21, 58)
+                },
+                { idString: "regular_crate", position: Vec.create(-6, 73) },
+                { idString: "regular_crate", position: Vec.create(-4, 61) },
 
                 // Captain's cabin
                 { idString: "control_panel_small", position: Vec.create(14.5, -57), rotation: 2 },
