--- conflicted
+++ resolved
@@ -507,83 +507,6 @@
             }
         ],
         obstacles: [
-<<<<<<< HEAD
-            {
-                idString: "warehouse_walls",
-                position: Vec.create(-19.8, 0),
-                rotation: 0
-            },
-            {
-                idString: "warehouse_walls",
-                position: Vec.create(19.8, 0),
-                rotation: 2
-            },
-            {
-                idString: "regular_crate",
-                position: Vec.create(14, -28.5)
-            },
-            {
-                idString: "regular_crate",
-                position: Vec.create(-14, -28.5)
-            },
-            {
-                idString: {
-                    regular_crate: 0.7,
-                    flint_crate: 0.3
-                },
-                position: Vec.create(-14, 28.5)
-            },
-            {
-                idString: "barrel",
-                position: Vec.create(14.6, 29.2)
-            },
-            {
-                idString: "metal_shelf",
-                position: Vec.create(-15.8, 0),
-                rotation: 1
-            },
-            {
-                idString: { box: 0.90, grenade_box: 0.10 },
-                position: Vec.create(-15.7, 0),
-                lootSpawnOffset: Vec.create(5, 0)
-            },
-            {
-                idString: { box: 0.90, grenade_box: 0.10 },
-                position: Vec.create(-15.7, 0),
-                lootSpawnOffset: Vec.create(5, 0)
-
-            },
-            {
-                idString: { box: 0.90, grenade_box: 0.10 },
-                position: Vec.create(-15.8, 6.4),
-                lootSpawnOffset: Vec.create(5, 0)
-            },
-            {
-                idString: { box: 0.90, grenade_box: 0.10 },
-                position: Vec.create(-15.7, -8),
-                lootSpawnOffset: Vec.create(5, 0)
-            },
-            {
-                idString: "metal_shelf",
-                position: Vec.create(15.8, 0),
-                rotation: 1
-            },
-            {
-                idString: { box: 0.90, grenade_box: 0.10 },
-                position: Vec.create(15.8, 0),
-                lootSpawnOffset: Vec.create(-5, 0)
-            },
-            {
-                idString: { box: 0.90, grenade_box: 0.10 },
-                position: Vec.create(15.7, 6),
-                lootSpawnOffset: Vec.create(-5, 0)
-            },
-            {
-                idString: { box: 0.90, grenade_box: 0.10 },
-                position: Vec.create(15.6, -7),
-                lootSpawnOffset: Vec.create(-5, 0)
-            }
-=======
             { idString: "warehouse_walls", position: Vec.create(-19.8, 0), rotation: 0 },
             { idString: "warehouse_walls", position: Vec.create(19.8, 0), rotation: 2 },
 
@@ -595,12 +518,11 @@
             { idString: "ammo_crate", position: Vec.create(-14, 0) },
             { idString: "ammo_crate", position: Vec.create(14, 0) },
 
-            { idString: "box", get position() { return randomVector(-16.6, -11.25, -14.93, -8.03); } },
-            { idString: "box", get position() { return randomVector(-16.6, -11.25, 14.93, 8.03); } },
-            { idString: "box", get position() { return randomVector(16.6, 11.25, -14.93, -8.03); } },
-            { idString: "box", get position() { return randomVector(16.6, 11.25, 14.93, 8.03); } },
-            { idString: "box", get position() { return Vec.create(16.15 * randomSign(), 20.97 * randomSign()); } }
->>>>>>> b8ac5444
+            { idString: { box: 9, grenade_box: 1 }, get position() { return randomVector(-16.6, -11.25, -14.93, -8.03); } },
+            { idString: { box: 9, grenade_box: 1 }, get position() { return randomVector(-16.6, -11.25, 14.93, 8.03); } },
+            { idString: { box: 9, grenade_box: 1 }, get position() { return randomVector(16.6, 11.25, -14.93, -8.03); } },
+            { idString: { box: 9, grenade_box: 1 }, get position() { return randomVector(16.6, 11.25, 14.93, 8.03); } },
+            { idString: { box: 9, grenade_box: 1 }, get position() { return Vec.create(16.15 * randomSign(), 20.97 * randomSign()); } }
         ],
 
         lootSpawners: [
