--- conflicted
+++ resolved
@@ -148,22 +148,13 @@
         floors: [
             {
                 type: "stone",
-<<<<<<< HEAD
-                hitbox: new ComplexHitbox([new RectangleHitbox(v(12, -36), v(46, 5.5))]) // Garage
-=======
                 hitbox: RectangleHitbox.fromRect(33.00, 41.50, v(29.50, -15.25)) // Garage
->>>>>>> 4b24d0de
             },
             {
                 type: "wood",
                 hitbox: new ComplexHitbox([
-<<<<<<< HEAD
-                    new RectangleHitbox(v(-48, -37), v(12, 19)), // Main House
-                    new RectangleHitbox(v(-40.8, 19), v(-22, 34)) // Doorstep
-=======
                     RectangleHitbox.fromRect(60.00, 56.00, v(-18.00, -9.00)), // Main House
                     RectangleHitbox.fromRect(18.80, 14.00, v(-31.40, 27.00)) // Doorstep
->>>>>>> 4b24d0de
                 ])
             }
         ],
@@ -400,11 +391,7 @@
         floors: [
             {
                 type: "stone",
-<<<<<<< HEAD
-                hitbox: new RectangleHitbox(v(-20, -44), v(20, 44))
-=======
-                hitbox: RectangleHitbox.fromRect(40.00, 76.00)
->>>>>>> 4b24d0de
+                hitbox: RectangleHitbox.fromRect(40.00, 88)
             }
         ],
         obstacles: [
