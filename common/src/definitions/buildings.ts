import { ZIndexes } from "../constants";
import { type Orientation, type Variation } from "../typings";
import { CircleHitbox, HitboxGroup, PolygonHitbox, RectangleHitbox, type Hitbox } from "../utils/hitbox";
import { MapObjectSpawnMode, ObjectDefinitions, type ObjectDefinition, type ReferenceTo } from "../utils/objectDefinitions";
import { randomSign, randomVector } from "../utils/random";
import { type FloorTypes } from "../utils/terrain";
import { Vec, type Vector } from "../utils/vector";
import { type DecalDefinition } from "./decals";
import { type ObstacleDefinition, type RotationMode } from "./obstacles";

interface BuildingObstacle {
    readonly idString: ReferenceTo<ObstacleDefinition> | Record<ReferenceTo<ObstacleDefinition>, number>
    readonly position: Vector
    readonly rotation?: number
    readonly variation?: Variation
    readonly scale?: number
    readonly lootSpawnOffset?: Vector
    readonly puzzlePiece?: string | boolean
}

interface LootSpawner {
    readonly position: Vector
    readonly table: string
}

interface SubBuilding {
    readonly idString: ReferenceTo<BuildingDefinition> | Record<ReferenceTo<BuildingDefinition>, number>
    readonly position: Vector
    readonly orientation?: Orientation
}

interface BuildingDecal {
    readonly idString: ReferenceTo<DecalDefinition>
    readonly position: Vector
    readonly orientation?: Orientation
    readonly scale?: number
}

export interface BuildingDefinition extends ObjectDefinition {
    readonly spawnHitbox: Hitbox
    readonly scopeHitbox?: Hitbox
    readonly ceilingHitbox?: Hitbox
    readonly hideOnMap?: boolean
    readonly spawnMode?: MapObjectSpawnMode

    readonly obstacles?: BuildingObstacle[]
    readonly lootSpawners?: LootSpawner[]
    readonly subBuildings?: SubBuilding[]
    readonly decals?: BuildingDecal[]

    readonly puzzle?: {
        readonly triggerInteractOn: ReferenceTo<ObstacleDefinition>
        readonly interactDelay: number
        readonly order?: string[]
        readonly solvedSound?: boolean
        /**
         * Don't wait for the interact delay before setting solved to true
         */
        readonly setSolvedImmediately?: boolean
    }

    readonly sounds?: {
        readonly normal?: string
        readonly solved?: string
        readonly position?: Vector
        readonly maxRange: number
        readonly falloff: number
    }

    readonly floorImages?: Array<{
        readonly key: string
        readonly position: Vector
        readonly rotation?: number
        readonly scale?: Vector
        readonly tint?: number | `#${string}`
    }>

    readonly ceilingImages?: Array<{
        readonly key: string
        readonly position: Vector
        readonly residue?: string
        readonly tint?: number | `#${string}`
    }>
    readonly ceilingZIndex?: ZIndexes

    /**
     * How many walls need to be broken to destroy the ceiling
     */
    readonly wallsToDestroy?: number

    readonly floors?: Array<{
        readonly type: keyof typeof FloorTypes
        readonly hitbox: Hitbox
    }>

    readonly groundGraphics?: Array<{
        readonly color: number | `#${string}`
        readonly hitbox: Hitbox
    }>

    readonly rotationMode?: RotationMode.Limited | RotationMode.Binary | RotationMode.None
}

function makeContainer(id: number, tint: number, wallsID: number, open: "open2" | "open1" | "closed", damaged?: boolean): BuildingDefinition {
    let spawnHitbox: Hitbox;
    switch (open) {
        case "open2":
            spawnHitbox = RectangleHitbox.fromRect(16, 39.9);
            break;
        case "open1":
            spawnHitbox = RectangleHitbox.fromRect(16, 34.9, Vec.create(0, 2));
            break;
        case "closed":
        default:
            spawnHitbox = RectangleHitbox.fromRect(16, 30);
            break;
    }

    return {
        idString: `container_${id}`,
        name: `Container ${id}`,
        spawnHitbox,
        scopeHitbox: RectangleHitbox.fromRect(12, 27),
        ceilingImages: [{
            key: `container_ceiling_${open}${damaged ? "_damaged" : ""}`,
            position: Vec.create(0, 0),
            tint
        }],
        floors: [
            {
                type: "metal",
                hitbox: RectangleHitbox.fromRect(14, 28)
            }
        ],
        obstacles: [
            {
                idString: `container_walls_${wallsID}`,
                position: Vec.create(0, 0),
                rotation: 0
            }
        ],
        lootSpawners: open === "closed"
            ? undefined
            : [{
                position: Vec.create(0, 0),
                table: "ground_loot"
            }]
    };
}
export const ContainerTints = {
    White: 0xc0c0c0,
    Red: 0xa32900,
    Green: 0x00a30e,
    Blue: 0x005fa3,
    Yellow: 0xcccc00
};

const randomContainer1 = {
    container_1: 1,
    container_2: 2,
    container_3: 3,
    container_4: 4,
    container_5: 3,
    container_6: 4,
    container_7: 3,
    container_8: 4,
    container_10: 3
};

const randomContainer2 = {
    ...randomContainer1,
    container_11: 7
};

const warehouseObstacle = {
    regular_crate: 2,
    barrel: 2,
    flint_crate: 1
};

export const Buildings = new ObjectDefinitions<BuildingDefinition>([
    {
        idString: "porta_potty",
        name: "Porta Potty",
        spawnHitbox: RectangleHitbox.fromRect(20, 32),
        scopeHitbox: RectangleHitbox.fromRect(14, 18),
        floorImages: [{
            key: "porta_potty_floor",
            position: Vec.create(0, 1.5)
        }],
        ceilingImages: [{
            key: "porta_potty_ceiling",
            position: Vec.create(0, 0),
            residue: "porta_potty_residue"
        }],
        wallsToDestroy: 2,
        floors: [
            {
                type: "wood",
                hitbox: RectangleHitbox.fromRect(14, 18)
            },
            {
                type: "wood",
                hitbox: RectangleHitbox.fromRect(9.8, 3.5, Vec.create(1.5, 10.6))
            }
        ],
        obstacles: [
            {
                idString: {
                    porta_potty_toilet_open: 0.7,
                    porta_potty_toilet_closed: 0.3
                },
                position: Vec.create(0, -5),
                rotation: 0
            },
            {
                idString: "porta_potty_back_wall",
                position: Vec.create(0, -8.75),
                rotation: 0
            },
            {
                idString: "porta_potty_sink_wall",
                position: Vec.create(-5.65, 0),
                rotation: 3
            },
            {
                idString: "porta_potty_toilet_paper_wall",
                position: Vec.create(5.7, 0),
                rotation: 3
            },
            {
                idString: "porta_potty_door",
                position: Vec.create(2.2, 8.8),
                rotation: 0
            },
            {
                idString: "porta_potty_front_wall",
                position: Vec.create(-4.6, 8.66),
                rotation: 2
            }
        ]
    },
    {
        idString: "house",
        name: "House",
        spawnHitbox: new HitboxGroup(
            RectangleHitbox.fromRect(41, 51, Vec.create(31.50, -14.50)), // Garage
            RectangleHitbox.fromRect(68, 68, Vec.create(-18, -6)), // Main House
            RectangleHitbox.fromRect(28, 17, Vec.create(-31, 31.50)) // Doorstep
        ),
        scopeHitbox: new HitboxGroup(
            RectangleHitbox.fromRect(34.50, 42, Vec.create(29.25, -15.50)), // Garage
            RectangleHitbox.fromRect(60.50, 56, Vec.create(-17.25, -8.50)), // Main House
            RectangleHitbox.fromRect(15, 11, Vec.create(-31.50, 24.50)) // Doorstep
        ),
        floorImages: [{
            key: "house_floor",
            position: Vec.create(0, 0)
        }],
        ceilingImages: [{
            key: "house_ceiling",
            position: Vec.create(0, -1.5)
        }],
        floors: [
            {
                type: "stone",
                hitbox: RectangleHitbox.fromRect(33, 41.50, Vec.create(29.50, -15.25)) // Garage
            },
            {
                type: "wood",
                hitbox: new HitboxGroup(
                    RectangleHitbox.fromRect(60, 56, Vec.create(-18, -9)), // Main House
                    RectangleHitbox.fromRect(18.80, 14, Vec.create(-31.40, 27)) // Doorstep
                )
            }
        ],
        obstacles: [
            // Bathroom Left
            {
                idString: "house_wall_4",
                position: Vec.create(-3.6, 8.5),
                rotation: 1
            },
            // Bathroom Top
            {
                idString: "house_wall_1",
                position: Vec.create(-2.6, -2.8),
                rotation: 0
            },
            // Entrance Right
            {
                idString: "house_wall_4",
                position: Vec.create(-25.2, 8.5),
                rotation: 1
            },
            // Kitchen Top
            {
                idString: "house_wall_1",
                position: Vec.create(-21.65, -2.8),
                rotation: 0
            },
            // Living Room Bottom Right
            {
                idString: "house_wall_3",
                position: Vec.create(6.35, -14.5),
                rotation: 0
            },
            // Living Room Left
            {
                idString: "house_wall_2",
                position: Vec.create(-18.25, -25.6),
                rotation: 1
            },
            // Bedroom Bottom Left
            {
                idString: "house_wall_3",
                position: Vec.create(-41, -14.5),
                rotation: 0
            },
            // Bedroom Bottom Right/Living Room Bottom Left
            {
                idString: "house_wall_5",
                position: Vec.create(-17.28, -14.5),
                rotation: 0
            },
            {
                idString: {
                    toilet: 0.7,
                    used_toilet: 0.3
                },
                position: Vec.create(7, 14.4),
                rotation: 2
            },
            {
                idString: "stove",
                position: Vec.create(-9.3, 15.3),
                rotation: 2
            },
            {
                idString: "fridge",
                position: Vec.create(-19.5, 15.3),
                rotation: 2
            },
            // Living Room Couch
            {
                idString: "couch",
                position: Vec.create(-13.3, -26),
                rotation: 0
            },
            // Living Room Large Drawers
            {
                idString: "large_drawer",
                position: Vec.create(8.2, -26),
                rotation: 3
            },
            // Living Room TV
            {
                idString: "tv",
                position: Vec.create(11.5, -26),
                rotation: 0
            },
            // House Exterior
            {
                idString: "house_exterior",
                position: Vec.create(0, -2.6),
                rotation: 0
            },
            // Chair Bottom
            {
                idString: "chair",
                position: Vec.create(-41, 13),
                rotation: 0
            },
            // Chair Top
            {
                idString: "chair",
                position: Vec.create(-41, 3),
                rotation: 2
            },
            {
                idString: "table",
                position: Vec.create(-41, 8),
                rotation: 0
            },
            {
                idString: "bed",
                position: Vec.create(-40.6, -27.5),
                rotation: 0
            },
            // Bedroom Bookshelf
            {
                idString: "bookshelf",
                position: Vec.create(-21.6, -29.25),
                rotation: 1
            },
            // Bedroom Drawer
            {
                idString: "small_drawer",
                position: Vec.create(-23, -19.3),
                rotation: 3
            },
            // Toilet Bookshelf
            {
                idString: "bookshelf",
                position: Vec.create(-0.2, 12.5),
                rotation: 1
            },
            // Garage Washing Machine
            {
                idString: "washing_machine",
                position: Vec.create(18.7, -31.9),
                rotation: 0
            },
            // Garage Crate
            {
                idString: "regular_crate",
                position: Vec.create(41.5, -30.9),
                rotation: 0
            },
            // Garage Barrel
            {
                idString: "barrel",
                position: Vec.create(41.5, -20),
                rotation: 0
            },
            // Garage Bookshelf
            {
                idString: "bookshelf",
                position: Vec.create(44.05, -1.55),
                rotation: 1
            },
            // Garage Door
            {
                idString: "garage_door",
                position: Vec.create(30.18, 6.5),
                rotation: 0
            },
            // Front Door
            {
                idString: "door",
                position: Vec.create(-30.85, 20),
                rotation: 0
            },
            // Bedroom Door
            {
                idString: "door",
                position: Vec.create(-29.85, -14.5),
                rotation: 0
            },
            // Living Room Door
            {
                idString: "door",
                position: Vec.create(-3.85, -14.5),
                rotation: 0
            },
            // Kitchen Door
            {
                idString: "door",
                position: Vec.create(-12.6, -2.8),
                rotation: 2
            },
            // Door to Garage
            {
                idString: "door",
                position: Vec.create(13, -8.1),
                rotation: 3
            },
            // Bathroom Door
            {
                idString: "door",
                position: Vec.create(6.5, -2.8),
                rotation: 2
            },
            // Living Room Window
            {
                idString: "window",
                position: Vec.create(-1.4, -36.75),
                rotation: 1
            },
            // Bedroom Window
            {
                idString: "window",
                position: Vec.create(-28.65, -36.75),
                rotation: 1
            },
            // Dining Room Window
            {
                idString: "window",
                position: Vec.create(-47.35, -8.35),
                rotation: 0
            }
        ]
    },
    {
        idString: "warehouse",
        name: "Warehouse",
        spawnHitbox: RectangleHitbox.fromRect(60, 88),
        scopeHitbox: RectangleHitbox.fromRect(40, 70),
        floorImages: [{
            key: "warehouse_floor",
            position: Vec.create(0, 0)
        }],
        ceilingImages: [{
            key: "warehouse_ceiling",
            position: Vec.create(0, 0)
        }],
        floors: [
            {
                type: "stone",
                hitbox: RectangleHitbox.fromRect(40, 88)
            }
        ],
        obstacles: [
            { idString: "warehouse_walls", position: Vec.create(-19.8, 0), rotation: 0 },
            { idString: "warehouse_walls", position: Vec.create(19.8, 0), rotation: 2 },

            { idString: warehouseObstacle, position: Vec.create(14, -28.5) },
            { idString: "regular_crate", position: Vec.create(-14, -28.5) },
            { idString: "regular_crate", position: Vec.create(14, 28.5) },
            { idString: warehouseObstacle, position: Vec.create(-14, 28.5) },

            { idString: "ammo_crate", position: Vec.create(-14, 0) },
            { idString: "ammo_crate", position: Vec.create(14, 0) },

            { idString: { box: 9, grenade_box: 1 }, get position() { return randomVector(-16.6, -11.25, -14.93, -8.03); } },
            { idString: { box: 9, grenade_box: 1 }, get position() { return randomVector(-16.6, -11.25, 14.93, 8.03); } },
            { idString: { box: 9, grenade_box: 1 }, get position() { return randomVector(16.6, 11.25, -14.93, -8.03); } },
            { idString: { box: 9, grenade_box: 1 }, get position() { return randomVector(16.6, 11.25, 14.93, 8.03); } },
            { idString: { box: 9, grenade_box: 1 }, get position() { return Vec.create(16.15 * randomSign(), 20.97 * randomSign()); } }
        ],

        lootSpawners: [
            {
                position: Vec.create(0, 0),
                table: "warehouse"
            }
        ]
    },
    {
        idString: "port_warehouse_red",
        name: "Red Port Warehouse",
        spawnHitbox: RectangleHitbox.fromRect(72, 130),
        scopeHitbox: RectangleHitbox.fromRect(58, 118),
        floorImages: [
            {
                key: "port_warehouse_floor",
                position: Vec.create(2, -30.2)
            },
            {
                key: "port_warehouse_floor",
                position: Vec.create(-2, 30.2),
                rotation: Math.PI
            }
        ],
        ceilingImages: [{
            key: "port_warehouse_ceiling_red",
            position: Vec.create(0, 0)
        }],
        obstacles: [
            {
                idString: "port_warehouse_walls",
                position: Vec.create(2, -30.2),
                rotation: 0
            },
            {
                idString: "port_warehouse_walls",
                position: Vec.create(-2, 30.2),
                rotation: 2
            },
            {
                idString: "super_barrel",
                position: Vec.create(-10, -52)
            },
            {
                idString: "regular_crate",
                position: Vec.create(-22, -52)
            },
            {
                idString: "forklift",
                position: Vec.create(15, -52),
                rotation: 3
            },
            {
                idString: "regular_crate",
                position: Vec.create(-22, -10)
            },
            {
                idString: "regular_crate",
                position: Vec.create(-20, 0)
            },
            {
                idString: "regular_crate",
                position: Vec.create(-22, 10)
            },
            {
                idString: "forklift",
                position: Vec.create(-8, -2),
                rotation: 2
            },
            {
                idString: {
                    regular_crate: 0.3,
                    flint_crate: 1
                },
                position: Vec.create(-11, 50)
            },
            {
                idString: "regular_crate",
                position: Vec.create(-22, 52)
            },
            {
                idString: "barrel",
                position: Vec.create(1, 52)
            },
            {
                idString: "super_barrel",
                position: Vec.create(10, 48)
            },
            {
                idString: "barrel",
                position: Vec.create(23, 52)
            },
            {
                idString: "barrel",
                position: Vec.create(17, 5)
            },
            {
                idString: "barrel",
                position: Vec.create(24, 0)
            },
            {
                idString: "box",
                position: Vec.create(24, 9)
            },
            {
                idString: "box",
                position: Vec.create(19, 12)
            }
        ]
    },
    {
        idString: "port_warehouse_blue",
        name: "Blue Port Warehouse",
        spawnHitbox: RectangleHitbox.fromRect(72, 130),
        scopeHitbox: RectangleHitbox.fromRect(58, 118),
        floorImages: [
            {
                key: "port_warehouse_floor",
                position: Vec.create(2, -30.2)
            },
            {
                key: "port_warehouse_floor",
                position: Vec.create(-2, 30.2),
                rotation: Math.PI
            }
        ],
        ceilingImages: [{
            key: "port_warehouse_ceiling_blue",
            position: Vec.create(0, 0)
        }],
        obstacles: [
            {
                idString: "port_warehouse_walls",
                position: Vec.create(2, -30.2),
                rotation: 0
            },
            {
                idString: "port_warehouse_walls",
                position: Vec.create(-2, 30.2),
                rotation: 2
            },
            {
                idString: "super_barrel",
                position: Vec.create(-10, -52)
            },
            {
                idString: "regular_crate",
                position: Vec.create(-22, -52)
            },
            {
                idString: "forklift",
                position: Vec.create(15, -52),
                rotation: 3
            },
            {
                idString: "regular_crate",
                position: Vec.create(-22, -10)
            },
            {
                idString: "regular_crate",
                position: Vec.create(-20, 0)
            },
            {
                idString: "regular_crate",
                position: Vec.create(-22, 10)
            },
            {
                idString: "forklift",
                position: Vec.create(-8, -2),
                rotation: 2
            },
            {
                idString: {
                    regular_crate: 0.3,
                    flint_crate: 1
                },
                position: Vec.create(-11, 50)
            },
            {
                idString: "regular_crate",
                position: Vec.create(-22, 52)
            },
            {
                idString: "barrel",
                position: Vec.create(1, 52)
            },
            {
                idString: "super_barrel",
                position: Vec.create(10, 48)
            },
            {
                idString: "barrel",
                position: Vec.create(23, 52)
            },
            {
                idString: "barrel",
                position: Vec.create(17, 5)
            },
            {
                idString: "barrel",
                position: Vec.create(24, 0)
            },
            {
                idString: "box",
                position: Vec.create(24, 9)
            },
            {
                idString: "box",
                position: Vec.create(19, 12)
            }
        ]
    },
    {
        idString: "refinery",
        name: "Refinery",
        spawnHitbox: RectangleHitbox.fromRect(184, 131, Vec.create(35, 21.50)),
        scopeHitbox: new HitboxGroup(
            RectangleHitbox.fromRect(33.50, 72, Vec.create(-32.75, 0)),
            RectangleHitbox.fromRect(65.50, 29.50, Vec.create(16.75, -21.25))
        ),
        floorImages: [
            {
                key: "refinery_floor",
                position: Vec.create(0, 0)
            }
        ],
        ceilingImages: [
            {
                key: "refinery_ceiling",
                position: Vec.create(0, 0)
            }
        ],
        groundGraphics: [
            { color: 0x595959, hitbox: RectangleHitbox.fromRect(176, 123, Vec.create(35, 21.50)) }, // base
            { color: 0xb2b200, hitbox: new CircleHitbox(21, Vec.create(45.5, 59.1)) }, // circles
            { color: 0x505050, hitbox: new CircleHitbox(19, Vec.create(45.5, 59.1)) },
            { color: 0xb2b200, hitbox: new CircleHitbox(21, Vec.create(97, 59.1)) },
            { color: 0x505050, hitbox: new CircleHitbox(19, Vec.create(97, 59.1)) },
            { color: 0xb2b200, hitbox: RectangleHitbox.fromRect(2, 81, Vec.create(-9, 42.50)) }, // roads
            { color: 0xb2b200, hitbox: RectangleHitbox.fromRect(2, 59, Vec.create(16, 53.50)) },
            { color: 0xb2b200, hitbox: RectangleHitbox.fromRect(133, 2, Vec.create(56.50, 3)) },
            { color: 0xb2b200, hitbox: RectangleHitbox.fromRect(108, 2, Vec.create(69, 25)) }
        ],
        floors: [
            {
                type: "wood",
                hitbox: RectangleHitbox.fromRect(33.50, 27, Vec.create(-32.75, 22.50))
            },
            {
                type: "stone",
                hitbox: RectangleHitbox.fromRect(176, 123, Vec.create(35, 21.50))
            }
        ],
        obstacles: [
            {
                idString: "refinery_walls",
                position: Vec.create(0, 0),
                rotation: 0
            },
            //
            // Inner room obstacles
            //
            {
                idString: "window",
                position: Vec.create(-16, 18.5),
                rotation: 0
            },
            {
                idString: "door",
                position: Vec.create(-31.15, 9.2),
                rotation: 0
            },
            {
                idString: "table",
                position: Vec.create(-22, 28),
                rotation: 0
            },
            {
                idString: "chair",
                position: Vec.create(-26, 28),
                rotation: 3
            },
            {
                idString: { gun_mount_mcx_spear: 0.99, gun_mount_stoner_63: 0.01 },
                position: Vec.create(-46.8, 28),
                rotation: 1
            },
            //
            // Building obstacles
            //
            {
                idString: "small_refinery_barrel",
                position: Vec.create(41.3, -14.8)
            },
            {
                idString: "distillation_column",
                position: Vec.create(42.7, -28),
                rotation: 0
            },
            {
                idString: "distillation_column",
                position: Vec.create(-42.65, 1),
                rotation: 0
            },
            {
                idString: "distillation_equipment",
                position: Vec.create(0, -18),
                rotation: 2
            },
            {
                idString: "smokestack",
                position: Vec.create(-39, -25.59)
            },
            {
                idString: { barrel: 1, super_barrel: 1 },
                position: Vec.create(-26, -30)
            },
            {
                idString: { barrel: 1, super_barrel: 1 },
                position: Vec.create(-21.5, 4)
            },
            {
                idString: "regular_crate",
                position: Vec.create(28.75, -30)
            },
            {
                idString: "regular_crate",
                position: Vec.create(-43, -11)
            },
            //
            // Outside obstacles
            //
            // Bottom left
            {
                idString: "oil_tank",
                position: Vec.create(-38, 73),
                rotation: 0
            },
            {
                idString: "barrel",
                position: Vec.create(-20.5, 77.5),
                rotation: 0
            },
            {
                idString: "barrel",
                position: Vec.create(-21.5, 67),
                rotation: 0
            },
            {
                idString: "regular_crate",
                position: Vec.create(-46.5, 45.5)
            },
            {
                idString: "regular_crate",
                position: Vec.create(-36, 48)
            },
            // Bottom right
            {
                idString: "large_refinery_barrel",
                position: Vec.create(45.5, 59.1)
            },
            {
                idString: "large_refinery_barrel",
                position: Vec.create(97, 59.2)
            },
            {
                idString: "regular_crate",
                position: Vec.create(69, 62)
            },
            {
                idString: "aegis_crate",
                position: Vec.create(64, 75)
            },
            {
                idString: "aegis_crate",
                position: Vec.create(77, 73)
            },
            {
                idString: "barrel",
                position: Vec.create(117.5, 77.5)
            },
            {
                idString: "regular_crate",
                position: Vec.create(117, 40)
            },
            {
                idString: "super_barrel",
                position: Vec.create(27.5, 39)
            },
            {
                idString: "barrel",
                position: Vec.create(-10, 0)
            },
            // Top right
            {
                idString: "oil_tank",
                position: Vec.create(113, -25),
                rotation: 1
            },
            {
                idString: "barrel",
                position: Vec.create(117.5, -7)
            },
            {
                idString: "regular_crate",
                position: Vec.create(95, -33)
            },
            {
                idString: "aegis_crate",
                position: Vec.create(76.25, -33.5)
            },
            {
                idString: "super_barrel",
                position: Vec.create(85.25, -33.5)
            },
            {
                idString: { barrel: 1, super_barrel: 1 },
                position: Vec.create(83, -25)
            },
            {
                idString: "super_barrel",
                position: Vec.create(75, -23)
            },
            {
                idString: "regular_crate",
                position: Vec.create(76.25, -12)
            },
            //
            // Inner walls
            //
            // Top right
            { idString: "inner_concrete_wall_1", position: Vec.create(116.75, -1.5), rotation: 0 },
            { idString: "inner_concrete_wall_1", position: Vec.create(106.05, -1.5), rotation: 0 },
            { idString: "inner_concrete_wall_2", position: Vec.create(70.05, -20.75), rotation: 1 },
            { idString: "inner_concrete_wall_1", position: Vec.create(74.5, -1.5), rotation: 0 },
            // Bottom right
            { idString: "inner_concrete_wall_1", position: Vec.create(116.75, 34), rotation: 0 },
            { idString: "inner_concrete_wall_1", position: Vec.create(106.05, 34), rotation: 0 },
            { idString: "inner_concrete_wall_1", position: Vec.create(95.35, 34), rotation: 0 },
            { idString: "inner_concrete_wall_1", position: Vec.create(47.84, 34), rotation: 0 },
            { idString: "inner_concrete_wall_1", position: Vec.create(37.14, 34), rotation: 0 },
            { idString: "inner_concrete_wall_1", position: Vec.create(26.44, 34), rotation: 0 },
            { idString: "inner_concrete_wall_4", position: Vec.create(22, 58.5), rotation: 1 },
            // Bottom left
            { idString: "inner_concrete_wall_3", position: Vec.create(-32.45, 39), rotation: 0 },
            { idString: "inner_concrete_wall_1", position: Vec.create(-15, 76.65), rotation: 1 },
            { idString: "inner_concrete_wall_1", position: Vec.create(-15, 65.95), rotation: 1 },
            //
            // Outer walls
            //
            // Bottom left walls
            { idString: "concrete_wall_end", position: Vec.create(-15, 83), rotation: 0 },
            { idString: "concrete_wall_segment_long", position: Vec.create(-32, 83), rotation: 0 },
            { idString: "concrete_wall_segment", position: Vec.create(-44.3, 83), rotation: 0 },
            { idString: "concrete_wall_corner", position: Vec.create(-53, 83), rotation: 0 },
            { idString: "concrete_wall_segment", position: Vec.create(-53, 74.4), rotation: 1 },
            { idString: "concrete_wall_end_broken", position: Vec.create(-53, 65.5), rotation: 1 },
            // Wall from bottom left to top left
            { idString: "concrete_wall_end_broken", position: Vec.create(-53, 44), rotation: 3 },
            { idString: "concrete_wall_segment_long", position: Vec.create(-53, 28), rotation: 3 },
            { idString: "concrete_wall_segment_long", position: Vec.create(-53, 0), rotation: 3 },
            { idString: "concrete_wall_segment_long", position: Vec.create(-53, -23.3), rotation: 3 },
            // Top left corner
            { idString: "concrete_wall_corner", position: Vec.create(-53, -40), rotation: 3 },
            { idString: "concrete_wall_segment_long", position: Vec.create(-36.3, -40), rotation: 0 },
            { idString: "concrete_wall_segment_long", position: Vec.create(-10, -40), rotation: 0 },
            { idString: "concrete_wall_end_broken", position: Vec.create(7, -40), rotation: 0 },
            { idString: "concrete_wall_end_broken", position: Vec.create(20, -40), rotation: 2 },
            { idString: "concrete_wall_segment_long", position: Vec.create(36, -40), rotation: 0 },
            { idString: "concrete_wall_segment_long", position: Vec.create(65, -40), rotation: 0 },
            { idString: "concrete_wall_end_broken", position: Vec.create(82, -40), rotation: 0 },
            { idString: "concrete_wall_end_broken", position: Vec.create(106, -40), rotation: 2 },
            { idString: "concrete_wall_segment", position: Vec.create(114.2, -40), rotation: 2 },
            // Top right corner
            { idString: "concrete_wall_corner", position: Vec.create(123, -40), rotation: 2 },
            { idString: "concrete_wall_segment_long", position: Vec.create(123, -23.2), rotation: 1 },
            { idString: "concrete_wall_segment", position: Vec.create(123, -10), rotation: 1 },
            { idString: "concrete_wall_end", position: Vec.create(123, -1.5), rotation: 3 },
            { idString: "concrete_wall_end", position: Vec.create(123, 29.5), rotation: 1 },
            { idString: "concrete_wall_segment_long", position: Vec.create(123, 46), rotation: 1 },
            { idString: "concrete_wall_segment_long", position: Vec.create(123, 66.3), rotation: 1 },
            // Bottom right corner
            { idString: "concrete_wall_corner", position: Vec.create(123, 83), rotation: 1 },
            { idString: "concrete_wall_segment_long", position: Vec.create(106.3, 83), rotation: 0 },
            { idString: "concrete_wall_segment_long", position: Vec.create(76, 83), rotation: 0 },
            { idString: "concrete_wall_segment_long", position: Vec.create(47, 83), rotation: 0 },
            { idString: "concrete_wall_segment", position: Vec.create(30, 83), rotation: 0 },
            { idString: "concrete_wall_end", position: Vec.create(22, 83), rotation: 2 }
        ],
        subBuildings: [
            {
                idString: "porta_potty",
                position: Vec.create(59.75, -27.6)
            }
        ]
    },
    {
        idString: "small_house",
        name: "Small House",
        spawnHitbox: RectangleHitbox.fromRect(80, 80),
        scopeHitbox: RectangleHitbox.fromRect(60, 56),
        floorImages: [{
            key: "house_floor_small",
            position: Vec.create(0, 0)
        }],
        ceilingImages: [{
            key: "house_ceiling_small",
            position: Vec.create(0, 0)
        }],
        floors: [
            {
                type: "wood",
                hitbox: RectangleHitbox.fromRect(62, 58.50, Vec.create(0, -0.25))
            },
            {
                type: "stone",
                hitbox: RectangleHitbox.fromRect(-10.10, 4.70, Vec.create(16.55, -31.75))

            },
            {
                type: "stone",
                hitbox: RectangleHitbox.fromRect(10.10, -4.70, Vec.create(-14.45, 31.75))
            }
        ],
        obstacles: [
            // Bedroom Right
            {
                idString: "house_wall_2",
                position: Vec.create(-19.5, -6.75),
                rotation: 2
            },
            // Bedroom Bottom Right
            {
                idString: "house_wall_1",
                position: Vec.create(5.4, -6.75),
                rotation: 2
            },
            // Bedroom Bottom Left
            {
                idString: "house_wall_2",
                position: Vec.create(8.85, -18),
                rotation: 1
            },
            // Bedroom Door
            {
                idString: "door",
                position: Vec.create(-4.5, -6.75),
                rotation: 2
            },
            // Bathroom Left
            {
                idString: "house_wall_4",
                position: Vec.create(-2.50, 17.2),
                rotation: 1
            },
            // Bathroom Right
            {
                idString: "house_wall_4",
                position: Vec.create(9.55, 17.2),
                rotation: 1
            },
            // Bathroom Door
            {
                idString: "door",
                position: Vec.create(3.1, 7.2),
                rotation: 2
            },
            // Bathroom Toilet
            {
                idString: { toilet: 2, used_toilet: 1 },
                position: Vec.create(3.6, 23.5),
                rotation: 2
            },
            // Front Door
            {
                idString: "door",
                position: Vec.create(-14.8, 29),
                rotation: 2
            },
            {
                idString: "door",
                position: Vec.create(16.2, -29.5),
                rotation: 2
            },
            // Living Room Cough
            {
                idString: "couch",
                position: Vec.create(-21.6, -1.8),
                rotation: 3
            },
            // Living Room Drawer
            {
                idString: "large_drawer",
                position: Vec.create(-26.2, 21.5),
                rotation: 1
            },
            // Living Room Bookshelf
            {
                idString: "bookshelf",
                position: Vec.create(-6, 17.5),
                rotation: 3
            },
            // Kitchen Stove
            {
                idString: "stove",
                position: Vec.create(15.5, 24),
                rotation: 2
            },
            // Kitchen Fridge
            {
                idString: "fridge",
                position: Vec.create(25, 24),
                rotation: 2
            },
            // Near Kitchen Chair
            {
                idString: "chair",
                position: Vec.create(25, 5),
                rotation: 0
            },
            // Near Backdoor Chair
            {
                idString: "chair",
                position: Vec.create(25, -5),
                rotation: 2
            },
            // Dining Room Table
            {
                idString: "table",
                position: Vec.create(25, 0),
                rotation: 2
            },
            // Backdoor Drawer
            {
                idString: "small_drawer",
                position: Vec.create(26, -25),
                rotation: 3
            },
            // Bedroom Bed
            {
                idString: "bed",
                position: Vec.create(-21.5, -22.5),
                rotation: 1
            },
            // Bedroom Drawer
            {
                idString: "small_drawer",
                position: Vec.create(-26, -11.5),
                rotation: 1
            },
            // Bedroom Bookshelf
            {
                idString: "bookshelf",
                position: Vec.create(5.5, -22),
                rotation: 1
            },
            // Bedroom Window
            {
                idString: "window",
                position: Vec.create(-7.2, -29.5),
                rotation: 1
            },
            // Living Room Window
            {
                idString: "window",
                position: Vec.create(-31, 7.5),
                rotation: 2
            },
            // Kitchen Window
            {
                idString: "window",
                position: Vec.create(31, 15.4),
                rotation: 2
            },
            // Backdoor Window
            {
                idString: "window",
                position: Vec.create(31, -15.9),
                rotation: 2
            },
            {
                idString: "small_house_exterior",
                position: Vec.create(0, 0),
                rotation: 2
            }
        ]
    },
    {
        idString: "crane",
        name: "Crane",
        spawnHitbox: RectangleHitbox.fromRect(210, 100, Vec.create(55, -60)),
        ceilingHitbox: RectangleHitbox.fromRect(210, 100, Vec.create(55, -60)),
        ceilingImages: [
            {
                key: "crane_ceiling",
                position: Vec.create(55.5, -60)
            }
        ],
        ceilingZIndex: ZIndexes.BuildingsCeiling + 1, // makes the crane ceiling render above container ceilings
        obstacles: [
            { idString: "crane_base_part", position: Vec.create(-31.55, -87.3), rotation: 0 },
            { idString: "crane_base_part", position: Vec.create(-31.55, -35.6), rotation: 0 },

            { idString: "crane_base_part", position: Vec.create(32, -87.3), rotation: 0 },
            { idString: "crane_base_part", position: Vec.create(32, -35.6), rotation: 0 }
        ]
    },
    {
        idString: "port_shed",
        name: "Port Shed",
        spawnHitbox: RectangleHitbox.fromRect(27, 37, Vec.create(-0.8, 0)),
        scopeHitbox: RectangleHitbox.fromRect(20, 27.5, Vec.create(-0.8, -1.5)),
        floorImages: [{
            key: "port_shed_floor",
            position: Vec.create(0, 0)
        }],
        ceilingImages: [{
            key: "port_shed_ceiling",
            position: Vec.create(-0.8, -1.7)
        }],
        obstacles: [
            {
                idString: "port_shed_exterior",
                position: Vec.create(-0.8, 0),
                rotation: 0
            },
            {
                idString: "door",
                position: Vec.create(3.95, 12.15),
                rotation: 0
            },
            {
                idString: "window",
                position: Vec.create(9.45, -2.6),
                rotation: 0
            },
            {
                idString: "bookshelf",
                position: Vec.create(-7.75, 4.9),
                rotation: 1
            },
            {
                idString: "table",
                position: Vec.create(2.2, -10.35),
                rotation: 1
            },
            {
                idString: "chair",
                position: Vec.create(2.2, -5.5),
                rotation: 0
            }
        ]
    },
    // TODO Refactor this mess
    makeContainer(1, ContainerTints.White, 1, "closed"),
    makeContainer(2, ContainerTints.Red, 1, "closed"),
    makeContainer(3, ContainerTints.Green, 2, "open1"),
    makeContainer(4, ContainerTints.Green, 2, "open1", true),
    makeContainer(5, ContainerTints.Blue, 3, "open1"),
    makeContainer(6, ContainerTints.Blue, 3, "open1", true),
    makeContainer(7, ContainerTints.Blue, 4, "open2"),
    makeContainer(8, ContainerTints.Blue, 4, "open2", true),
    makeContainer(9, ContainerTints.Yellow, 5, "open1"),
    makeContainer(10, ContainerTints.Yellow, 6, "open2"),
    {
        idString: "container_11",
        name: "Invisible Container",
        spawnHitbox: RectangleHitbox.fromRect(16, 30)
    },
    {
<<<<<<< HEAD
        idString: "tugboat",
        name: "Tugboat",
        spawnHitbox: RectangleHitbox.fromRect(70, 110, Vec.create(0, 0)),
        scopeHitbox: RectangleHitbox.fromRect(30, 35, Vec.create(0, 12.5)),
        floorImages: [
            {
                key: "tugboat_floor",
                position: Vec.create(0, 0)
            }
        ],
        ceilingImages: [
            {
                key: "tugboat_ceiling",
                position: Vec.create(0, 12.5)
            }
        ],
        floors: [
            { type: "wood", hitbox: RectangleHitbox.fromRect(29, 71.5, Vec.create(0, -7)) },
            { type: "metal", hitbox: RectangleHitbox.fromRect(39.5, 75, Vec.create(0, -8)) }
        ],
        obstacles: [
            { idString: "tugboat", position: Vec.create(0, 0), rotation: 0 },
            { idString: "tire", position: Vec.create(21.28, 5.18), rotation: 0 },
            { idString: "tire", position: Vec.create(21.4, 14.57), rotation: 0 },
            { idString: "tire", position: Vec.create(21.4, 24.17), rotation: 0 },
            { idString: "tire", position: Vec.create(-21.55, 24.17), rotation: 0 },
            { idString: "tire", position: Vec.create(-21.5, 14.57), rotation: 0 },
            { idString: "tire", position: Vec.create(-21.45, 5.12), rotation: 0 },
            { idString: "regular_crate", position: Vec.create(-11.48, -37.36) },
            { idString: "regular_crate", position: Vec.create(11.49, -11.45) },
            { idString: "grenade_crate", position: Vec.create(12.3, -38.43) },
            { idString: "barrel", position: Vec.create(12.74, -26.23) },
            { idString: "tugboat_control_panel", position: Vec.create(0, 24.1), rotation: 0 },
            { idString: "tugboat_chair", position: Vec.create(0, 16.65), rotation: 0 },
            { idString: "door", position: Vec.create(0.45, -4.8), rotation: 0 },
            { idString: "large_drawer", position: Vec.create(9.29, 2.98), rotation: 3 },
            { idString: "tugboat_life_preserver", position: Vec.create(11.23, 14.67), rotation: 0 },
            { idString: "lux_crate", position: Vec.create(-9.62, 4.29), rotation: 1 },
            { idString: "ship_cabin_window", position: Vec.create(-6.09, 30.75), rotation: 1 },
            { idString: "ship_cabin_window", position: Vec.create(5.63, 30.75), rotation: 1 }
        ],
        subBuildings: [
        ],
        lootSpawners: [
        ]
    },
    {
=======
>>>>>>> 8d86d242
        idString: "ship",
        name: "Ship",
        spawnHitbox: RectangleHitbox.fromRect(110, 300, Vec.create(0, 0)),
        scopeHitbox: new HitboxGroup(
            RectangleHitbox.fromRect(44, 38, Vec.create(9.5, -70.5)),
            RectangleHitbox.fromRect(10, 15, Vec.create(-17, -60)),
            RectangleHitbox.fromRect(50, 24, Vec.create(8, 93.2))
        ),
        puzzle: {
            triggerInteractOn: "vault_door",
            interactDelay: 2000
        },
        sounds: {
            solved: "generator_running",
            position: Vec.create(23, 75),
            maxRange: 416,
            falloff: 2
        },
        floorImages: [
            {
                key: "ship_floor_1",
                position: Vec.create(0, -65)
            },
            {
                key: "ship_floor_2",
                position: Vec.create(0.02, 64.8)
            }
        ],
        ceilingImages: [
            {
                key: "ship_cabin_roof",
                position: Vec.create(4, -68)
            },
            {
                key: "ship_tango_room_roof",
                position: Vec.create(8.5, 101.75)
            }
        ],
        floors: [
            {
                type: "stone",
                hitbox: RectangleHitbox.fromRect(82, 220, Vec.create(8.5, -20))
            },
            {
                type: "stone",
                hitbox: RectangleHitbox.fromRect(54, 20, Vec.create(8.5, 95))
            },
            {
                type: "metal",
                hitbox: RectangleHitbox.fromRect(20, 14, Vec.create(-40.6, -33.7))
            },
            {
                type: "metal",
                hitbox: RectangleHitbox.fromRect(20, 14, Vec.create(-40.6, 43))
            }
        ],
        obstacles: [
            // Tango room
            { idString: "vault_door", position: Vec.create(7.45, 81.5), rotation: 0 },
            { idString: "tango_crate", position: Vec.create(9, 93.5), rotation: 0 },
            { idString: "super_barrel", position: Vec.create(-12, 89) },
            { idString: "box", position: Vec.create(28.5, 87) },
            { idString: "box", position: Vec.create(30, 93) },
            { idString: "box", position: Vec.create(-12, 99) },

            // Main hitbox
            { idString: "ship", position: Vec.create(0, 0), rotation: 0 },

            { idString: "ship_thing_1", position: Vec.create(-14, -111), rotation: 0 },
            { idString: "generator", position: Vec.create(23, 75), rotation: 0, puzzlePiece: true },
            { idString: "barrel", position: Vec.create(24, 66) },
            {
                idString: { barrel: 1, super_barrel: 1 },
                position: Vec.create(21, 58)
            },
            { idString: "regular_crate", position: Vec.create(-6, 73) },
            { idString: "regular_crate", position: Vec.create(-4, 61) },

            // Captain's cabin
            { idString: "control_panel_small", position: Vec.create(14.5, -57), rotation: 2 },
            { idString: "control_panel2", position: Vec.create(5, -57), rotation: 2 },
            { idString: "regular_crate", position: Vec.create(-7, -84) },
            { idString: "barrel", position: Vec.create(2, -85) },
            { idString: "bookshelf", position: Vec.create(23.5, -86.5), rotation: 2 },

            { idString: "window2", position: Vec.create(-16, -50.5), rotation: 1 },
            { idString: "window2", position: Vec.create(-6, -50.5), rotation: 1 },
            { idString: "window2", position: Vec.create(7, -50.5), rotation: 1 },
            { idString: "window2", position: Vec.create(18, -50.5), rotation: 1 }

        ],
        subBuildings: [
            {
                idString: randomContainer1,
                position: Vec.create(19, -64),
                orientation: 2
            },
            {
                idString: randomContainer1,
                position: Vec.create(-15, 20)
            },
            {
                idString: randomContainer1,
                position: Vec.create(-16, -20),
                orientation: 2
            },
            {
                idString: randomContainer1,
                position: Vec.create(-31, -20),
                orientation: 2
            },
            {
                idString: randomContainer1,
                position: Vec.create(16, -22)
            },
            {
                idString: randomContainer1,
                position: Vec.create(15, 22),
                orientation: 2
            },
            {
                idString: randomContainer1,
                position: Vec.create(-1, 22),
                orientation: 2
            },
            {
                idString: randomContainer1,
                position: Vec.create(16, -110)
            },
            {
                idString: randomContainer1,
                position: Vec.create(31, -110)
            }
        ],
        lootSpawners: [{
            position: Vec.create(10, -73),
            table: "gas_can"
        }]
    },
    {
        idString: "oil_tanker_ship",
        name: "Oil Tanker",
        spawnHitbox: RectangleHitbox.fromRect(110, 300, Vec.create(0, 0)),
        scopeHitbox: new HitboxGroup(
            RectangleHitbox.fromRect(65, 29, Vec.create(4.5, -102.5)),
            RectangleHitbox.fromRect(7.5, 28, Vec.create(41.7, -101.5))
        ),
        puzzle: {
            triggerInteractOn: "vault_door",
            interactDelay: 1500
        },
        floorImages: [
            {
                key: "oil_tanker_ship_floor_1",
                position: Vec.create(0, -59.439)
            },
            {
                key: "oil_tanker_ship_floor_2",
                position: Vec.create(0, 59.439)
            }
        ],
        ceilingImages: [
            {
                key: "oil_tanker_ship_ceiling",
                position: Vec.create(7, -99.5)
            },
            {
                key: "oil_tanker_ship_tank_ceiling",
                position: Vec.create(9.5, 20)
            }
        ],
        floors: [
            {
                type: "stone",
                hitbox: RectangleHitbox.fromRect(82, 210, Vec.create(8.5, -13))
            },
            {
                type: "metal",
                hitbox: RectangleHitbox.fromRect(20, 10, Vec.create(-42, 18.5))
            },
            {
                type: "metal",
                hitbox: RectangleHitbox.fromRect(20, 10, Vec.create(-42, 58.5))
            }
        ],
        obstacles: [
            // Main Ship Hitbox
            { idString: "oil_tanker_ship", position: Vec.create(0, 0), rotation: 0 },

            // Oil Tanks
            { idString: "large_oil_tank", position: Vec.create(9, -46.5), rotation: -Math.PI * 2 },
            { idString: "large_oil_tank", position: Vec.create(9, 20), rotation: Math.PI / 2 },
            { idString: "large_oil_tank", position: Vec.create(9, 88), rotation: -Math.PI / 2 },

            // Cabin Windows
            { idString: "window2", position: Vec.create(-0.25, -87.5), rotation: 1 },
            { idString: "window2", position: Vec.create(9.75, -87.5), rotation: 1 },

            { idString: "window2", position: Vec.create(22, -87.5), rotation: 1 },
            { idString: "window2", position: Vec.create(31, -87.5), rotation: 1 },

            // Cabin Furniture
            { idString: "control_panel_small", position: Vec.create(-1, -93.8), rotation: 2 },
            { idString: "large_drawer", position: Vec.create(9.5, -93.5), rotation: 2 },

            { idString: "control_panel", position: Vec.create(22, -93.8), rotation: 2, puzzlePiece: true },
            { idString: "control_panel_small", position: Vec.create(31.7, -93.8), rotation: 2 },

            // Vector Vault
            { idString: "vault_door", position: Vec.create(-6.5, -110), rotation: 3 },
            { idString: "briefcase", position: Vec.create(-22.5, -94), rotation: 0 },
            { idString: "regular_crate", position: Vec.create(-12.19, -94.34) },
            { idString: "regular_crate", position: Vec.create(-23.1, -102.93) },

            // Front of ship
            { idString: "barrel", position: Vec.create(-27, 68) },
            { idString: "regular_crate", position: Vec.create(-18, 66) },
            { idString: "regular_crate", position: Vec.create(42, 66) },
            {
                idString: {
                    regular_crate: 2,
                    aegis_crate: 1,
                    flint_crate: 1
                },
                position: Vec.create(32, 60),
                rotation: 2
            },

            // Mid Ship
            { idString: "sandbags", position: Vec.create(-22, 1), rotation: 2 },
            { idString: "super_barrel", position: Vec.create(-27, -20) },
            { idString: "barrel", position: Vec.create(-15, -15) },
            { idString: "regular_crate", position: Vec.create(-25, -10) },
            { idString: "sandbags", position: Vec.create(43, -20), rotation: 1 },
            { idString: "super_barrel", position: Vec.create(43, -7.5) },
            { idString: "sandbags", position: Vec.create(30, -16), rotation: 2 },
            { idString: "flint_crate", position: Vec.create(41, -35) }
        ]
    },
    {
        idString: "port",
        name: "Port",
        spawnHitbox: RectangleHitbox.fromRect(315, 290, Vec.create(-5, 0)),
        groundGraphics: [
            {
                color: "#6664",
                hitbox: RectangleHitbox.fromRect(297.2, 271.7, Vec.create(-4.5, 0))
            },
            {
                color: 0x595959,
                hitbox: RectangleHitbox.fromRect(293.5, 267.96, Vec.create(-4.5, 0))
            },
            {
                color: 0xe6e6e6,
                hitbox: new HitboxGroup(
                    RectangleHitbox.fromRect(1.47, 102.18, Vec.create(129.93, 73.42)),
                    RectangleHitbox.fromRect(126.01, 1.5, Vec.create(67.66, 123.77)),
                    RectangleHitbox.fromRect(84.61, 1.48, Vec.create(88.35, 74.7)),
                    RectangleHitbox.fromRect(74.74, 1.52, Vec.create(-113.86, -33.25)),
                    RectangleHitbox.fromRect(84.61, 1.49, Vec.create(88.35, 49.55)),
                    RectangleHitbox.fromRect(1.51, 56, Vec.create(-77.24, -5)),
                    RectangleHitbox.fromRect(207.5, 1.5, Vec.create(25.75, 23.08)),
                    RectangleHitbox.fromRect(84.61, 1.49, Vec.create(88.35, 98.77)),
                    RectangleHitbox.fromRect(1.47, 63.43, Vec.create(5.4, 92.81)),
                    RectangleHitbox.fromRect(82.47, 1.48, Vec.create(-35.1, 61.83)),
                    RectangleHitbox.fromRect(1.44, 8.6, Vec.create(-75.61, 65.39)),
                    RectangleHitbox.fromRect(1.46, 8.6, Vec.create(-102.2, 65.39)),
                    RectangleHitbox.fromRect(14, 1.48, Vec.create(-109.9, 61.83)),
                    RectangleHitbox.fromRect(1.46, 55.47, Vec.create(-116.51, 34.84)),
                    RectangleHitbox.fromRect(35.45, 1.47, Vec.create(-133.5, 7.85))
                )
            },
            {
                color: 0xb2b200,
                hitbox: RectangleHitbox.fromRect(1.87, 186.8, Vec.create(143.17, -33.97))
            },
            {
                color: 0x2b2b2b,
                hitbox: new HitboxGroup(
                    RectangleHitbox.fromRect(0.75, 128, Vec.create(64.33, -46)),
                    RectangleHitbox.fromRect(0.75, 128, Vec.create(66.55, -46)),
                    RectangleHitbox.fromRect(0.75, 128, Vec.create(127.9, -46)),
                    RectangleHitbox.fromRect(0.75, 128, Vec.create(130.1, -46))
                )
            }
        ],
        floors: [{
            type: "stone",
            hitbox: RectangleHitbox.fromRect(300, 270, Vec.create(-5, 0))
        }],
        decals: [
            { idString: "floor_oil_01", position: Vec.create(69.49, 116.11) },
            { idString: "floor_oil_02", position: Vec.create(-87.54, -117.88) },
            { idString: "floor_oil_03", position: Vec.create(-147.56, -92.28) },
            { idString: "floor_oil_04", position: Vec.create(86.72, -64.06) },
            { idString: "floor_oil_05", position: Vec.create(-135.24, 82.47) },
            { idString: "floor_oil_06", position: Vec.create(-79.85, -46.97) },
            { idString: "floor_oil_07", position: Vec.create(-13.48, 10.95) },

            // Group 1 Near Entrance
            {
                idString: "container_mark",
                position: Vec.create(-60, 5)
            },
            {
                idString: "container_mark",
                position: Vec.create(-45, 5)
            },
            {
                idString: "container_mark",
                position: Vec.create(-30, 5)
            },
            {
                idString: "container_mark",
                position: Vec.create(-60, -25)
            },
            {
                idString: "container_mark",
                position: Vec.create(-45, -25)
            },
            {
                idString: "container_mark",
                position: Vec.create(-30, -25)
            },
            // Group 2 Near Crane
            {
                idString: "container_mark",
                position: Vec.create(5, 5)
            },
            {
                idString: "container_mark",
                position: Vec.create(20, 5)
            },
            {
                idString: "container_mark",
                position: Vec.create(35, 5)
            },
            {
                idString: "container_mark",
                position: Vec.create(5, -25)
            },
            {
                idString: "container_mark",
                position: Vec.create(20, -25)
            },
            {
                idString: "container_mark",
                position: Vec.create(35, -25)
            },

            // Group 3 Top Left corner
            {
                idString: "container_mark",
                position: Vec.create(-100, -60)
            },
            {
                idString: "container_mark",
                position: Vec.create(-115, -60)
            },
            {
                idString: "container_mark",
                position: Vec.create(-130, -60)
            },
            {
                idString: "container_mark",
                position: Vec.create(-100, -90)
            },
            {
                idString: "container_mark",
                position: Vec.create(-115, -90)
            },
            {
                idString: "container_mark",
                position: Vec.create(-130, -90)
            },

            // Group 4 Under crane
            {
                idString: "container_mark",
                position: Vec.create(82.5, 0)
            },
            {
                idString: "container_mark",
                position: Vec.create(97.5, 0)
            },
            {
                idString: "container_mark",
                position: Vec.create(112.5, 0)
            },
            {
                idString: "container_mark",
                position: Vec.create(82.5, -30)
            },
            {
                idString: "container_mark",
                position: Vec.create(97.5, -30)
            },
            {
                idString: "container_mark",
                position: Vec.create(112.5, -30)
            }
        ],
        obstacles: [
            // Parking lot
            { idString: "truck", position: Vec.create(72.5, 34), rotation: 3 },
            { idString: "trailer", position: Vec.create(100, 34), rotation: 3 },

            { idString: "regular_crate", position: Vec.create(67.36, 58.18) },

            { idString: "forklift", position: Vec.create(95, 64), rotation: 1 },
            { idString: "pallet", position: Vec.create(107.5, 64), rotation: 1 },
            { idString: "barrel", position: Vec.create(107.5, 64) },

            { idString: "trailer", position: Vec.create(100, 84), rotation: 1 },

            { idString: "regular_crate", position: Vec.create(100, 110) },
            { idString: { regular_crate: 3, grenade_crate: 1 }, position: Vec.create(110, 115) },
            { idString: "regular_crate", position: Vec.create(113, 103) },

            { idString: "box", position: Vec.create(37, 113) },
            { idString: "box", position: Vec.create(42, 110) },
            { idString: "box", position: Vec.create(35, 107) },
            { idString: "box", position: Vec.create(42, 104) },

            { idString: "forklift", position: Vec.create(20, 102.5), rotation: 2 },
            { idString: "pallet", position: Vec.create(20, 90), rotation: 2 },

            // Above red warehouse
            { idString: "truck", position: Vec.create(-50, 50), rotation: 1 },

            // The main entrance
            { idString: "barrier", position: Vec.create(-124, -10), rotation: 0 },

            { idString: "sandbags", position: Vec.create(-135, -5), rotation: 1 },
            { idString: "sandbags", position: Vec.create(-135, -20), rotation: 2 },

            // Secret loot area sort of
            { idString: "sandbags", position: Vec.create(-144, 65), rotation: 1 },
            { idString: "sandbags", position: Vec.create(-132, 60), rotation: 2 },

            { idString: "super_barrel", position: Vec.create(-137, 75) },
            { idString: "barrel", position: Vec.create(-147, 80) },

            { idString: "super_barrel", position: Vec.create(-134, 90) },
            { idString: "barrel", position: Vec.create(-126, 85) },

            {
                idString: {
                    aegis_crate: 1,
                    flint_crate: 1
                },
                position: Vec.create(-126, 100)
            },
            {
                idString: {
                    aegis_crate: 1,
                    flint_crate: 1
                },
                position: Vec.create(-136, 105)
            },

            // Top left corner above group 3 of the port.
            { idString: "sandbags", position: Vec.create(-132, 117), rotation: 2 },
            { idString: "barrel", position: Vec.create(-145, 117) },

            { idString: "forklift", position: Vec.create(-110, -120), rotation: 3 },
            { idString: "pallet", position: Vec.create(-122.5, -120), rotation: 1 },
            { idString: "grenade_crate", position: Vec.create(-122.5, -120) },

            { idString: { regular_crate: 3, grenade_crate: 1 }, position: Vec.create(-135, -125) },
            {
                idString: {
                    regular_crate: 2,
                    flint_crate: 1,
                    aegis_crate: 1
                },
                position: Vec.create(-140, -115),
                rotation: 1
            },

            { idString: "flint_crate", position: Vec.create(-64.6, -58.48) },
            { idString: { flint_crate: 1, regular_crate: 1 }, position: Vec.create(-53.6, -55.38) },

            { idString: "barrel", position: Vec.create(-142, -95) },
            { idString: "super_barrel", position: Vec.create(-147, -87) },

            { idString: "regular_crate", position: Vec.create(54.57, -72.34) },

            // Top right corner above crane of the port
            { idString: { regular_crate: 3, grenade_crate: 1 }, position: Vec.create(108, -110) },
            { idString: "regular_crate", position: Vec.create(100, -100) },
            { idString: { regular_crate: 3, grenade_crate: 1 }, position: Vec.create(104, -90) },
            { idString: "forklift", position: Vec.create(110, -65), rotation: 2 },
            { idString: "pallet", position: Vec.create(110, -77.5), rotation: 2 },
            { idString: "box", position: Vec.create(112.28, -78.85) },
            { idString: { barrel: 2, super_barrel: 1 }, position: Vec.create(93.77, -72.33) },
            { idString: { barrel: 2, super_barrel: 1 }, position: Vec.create(75.38, -68.72) },

            { idString: "aegis_crate", position: Vec.create(54.48, -118.9) },
            { idString: { aegis_crate: 1, regular_crate: 1 }, position: Vec.create(64.96, -123.57) },

            ...(() => Array.from(
                { length: 5 },
                (_, i) => ({
                    idString: "bollard",
                    position: Vec.create(140.4, 50 - (41.5 * i)),
                    rotation: 0
                })
            ))(),

            // Fence to the bottom of the red warehouse
            ...(() => Array.from(
                { length: 20 },
                (_, i) => ({
                    idString: "port_fence",
                    position: Vec.create(-0.75 - (7.8 * i), 135),
                    rotation: 0
                })
            ))(),

            // Fence to the bottom of the parking lot
            ...(() => Array.from(
                { length: 14 },
                (_, i) => ({
                    idString: "port_fence",
                    position: Vec.create(130 - (7.8 * i), 135),
                    rotation: 0
                })
            ))(),

            // Fence to the left of the red warehouse
            ...(() => Array.from(
                { length: 16 },
                (_, i) => ({
                    idString: "port_fence",
                    position: Vec.create(-152.3, 131.8 - (7.8 * i)),
                    rotation: 1
                })
            ))(),

            // Fence going north of the main entrance to the left.
            ...(() => Array.from(
                { length: 13 },
                (_, i) => ({
                    idString: "port_fence",
                    position: Vec.create(-152.3, -37.8 - (7.8 * i)),
                    rotation: 1
                })
            ))(),

            // Fence directly north of the main entrance
            ...(() => Array.from(
                { length: 24 },
                (_, i) => ({
                    idString: "port_fence",
                    position: Vec.create(46 - (7.8 * i), -135),
                    rotation: 0
                })
            ))(),

            // Fence north of the crane
            ...(() => Array.from(
                { length: 9 },
                (_, i) => ({
                    idString: "port_fence",
                    position: Vec.create(132.2 - (7.8 * i), -135),
                    rotation: 0
                })
            ))(),
            { idString: "port_fence_side", position: Vec.create(139.95, -131.59), rotation: 1 },

            { idString: "crane_base_end", position: Vec.create(65.5, 18.59), rotation: 0 },
            { idString: "crane_base_end", position: Vec.create(129, -110.46), rotation: 0 },
            { idString: "crane_base_end", position: Vec.create(129, 18.59), rotation: 0 },
            { idString: "crane_base_end", position: Vec.create(65.5, -110.46), rotation: 0 }
        ],
        subBuildings: [
            { idString: "container_1", position: Vec.create(-84, 100), orientation: 1 },
            { idString: "crane", position: Vec.create(97, 25) },
            { idString: "port_warehouse_red", position: Vec.create(-95, -59), orientation: 1 },
            { idString: "port_warehouse_blue", position: Vec.create(-97, 15), orientation: 3 },
            { idString: "port_shed", position: Vec.create(-25, -134), orientation: 1 },
            // Below port shed
            { idString: "porta_potty", position: Vec.create(-47, -140.8), orientation: 1 },
            // Top left corner above crane
            { idString: "porta_potty", position: Vec.create(82.5, -100) },

            // Group 1
            {
                idString: randomContainer2,
                position: Vec.create(-60, 5)
            },
            {
                idString: randomContainer2,
                position: Vec.create(-45, 5)
            },
            {
                idString: randomContainer2,
                position: Vec.create(-30, 5)
            },
            {
                idString: randomContainer2,
                position: Vec.create(60, 25),
                orientation: 2
            },
            {
                idString: randomContainer2,
                position: Vec.create(45, 25),
                orientation: 2
            },
            {
                idString: randomContainer2,
                position: Vec.create(30, 25),
                orientation: 2
            },
            // Group 2
            {
                idString: randomContainer2,
                position: Vec.create(5, 5)
            },
            {
                idString: randomContainer2,
                position: Vec.create(20, 5)
            },
            {
                idString: randomContainer2,
                position: Vec.create(35, 5)
            },
            {
                idString: randomContainer2,
                position: Vec.create(-5, 25),
                orientation: 2
            },
            {
                idString: randomContainer2,
                position: Vec.create(-20, 25),
                orientation: 2
            },
            {
                idString: randomContainer2,
                position: Vec.create(-35, 25),
                orientation: 2
            },
            // Group 3
            {
                idString: randomContainer2,
                position: Vec.create(-100, -60)
            },
            {
                idString: randomContainer2,
                position: Vec.create(-115, -60)
            },
            {
                idString: randomContainer2,
                position: Vec.create(-130, -60)
            },
            {
                idString: randomContainer2,
                position: Vec.create(100, 90),
                orientation: 2
            },
            {
                idString: randomContainer2,
                position: Vec.create(115, 90),
                orientation: 2
            },
            {
                idString: randomContainer2,
                position: Vec.create(130, 90),
                orientation: 2
            },

            // Group 4
            {
                idString: randomContainer2,
                position: Vec.create(82.5, 0)
            },
            {
                idString: randomContainer2,
                position: Vec.create(97.5, 0)
            },
            {
                idString: randomContainer2,
                position: Vec.create(112.5, 0)
            },
            {
                idString: randomContainer2,
                position: Vec.create(-82.5, 30),
                orientation: 2
            },
            {
                idString: randomContainer2,
                position: Vec.create(-97.5, 30),
                orientation: 2
            },
            {
                idString: randomContainer2,
                position: Vec.create(-112.5, 30),
                orientation: 2
            }
        ]
    },
    {
        idString: "port_complex",
        name: "Port Complex",
        spawnHitbox: RectangleHitbox.fromRect(360, 285, Vec.create(-25, 0)),
        spawnMode: MapObjectSpawnMode.Beach,
        subBuildings: [
            { idString: "port", position: Vec.create(-120, 0) },
            { idString: { ship: 1, oil_tanker_ship: 1 }, position: Vec.create(74, -65) }
        ]
    },
    {
        idString: "armory_barracks",
        name: "Armory Barracks",
        spawnHitbox: RectangleHitbox.fromRect(50, 84),
        scopeHitbox: RectangleHitbox.fromRect(50, 84),
        floorImages: [{
            key: "armory_barracks_floor",
            position: Vec.create(0, 0)
        }],
        ceilingImages: [{
            key: "armory_barracks_ceiling",
            position: Vec.create(0, 0)
        }],
        floors: [{
            type: "wood",
            hitbox: RectangleHitbox.fromRect(50, 84)
        }],
        obstacles: [
            { idString: "armory_barracks_walls", position: Vec.create(0, 0), rotation: 0 },
            { idString: "door", position: Vec.create(2.7, -41.3), rotation: 2 },
            { idString: "fridge", position: Vec.create(-19.8, -35.5), rotation: 1 },
            { idString: "stove", position: Vec.create(-19.8, -26.1), rotation: 1 },
            { idString: "bunk_bed", position: Vec.create(18, -31.25), rotation: 0 },
            { idString: "small_drawer", position: Vec.create(18.4, -18.7), rotation: 0 },
            { idString: "small_drawer", position: Vec.create(-2, -13.6), rotation: 1 },
            { idString: "bunk_bed", position: Vec.create(-14.43, -13.21), rotation: 1 },
            { idString: "bunk_bed", position: Vec.create(-18.1, 7.6), rotation: 2 },
            { idString: "bunk_bed", position: Vec.create(17.95, 7), rotation: 0 },
            { idString: "bunk_bed", position: Vec.create(-14.48, 34.83), rotation: 3 },
            { idString: "cabinet", position: Vec.create(16, 37.6), rotation: 2 },
            { idString: "cabinet", position: Vec.create(16, 20.9), rotation: 0 },
            { idString: "door", position: Vec.create(1.15, 41.3), rotation: 0 },
            { idString: "window", position: Vec.create(24.5, -9.5), rotation: 0 },
            { idString: "window", position: Vec.create(24.5, 28.75), rotation: 0 },
            { idString: "window", position: Vec.create(-24.5, 23), rotation: 0 }
        ]
    },
    {
        idString: "armory_center",
        name: "Armory Center",
        spawnHitbox: RectangleHitbox.fromRect(31, 44, Vec.create(1.5, 0)),
        scopeHitbox: RectangleHitbox.fromRect(31, 44, Vec.create(1.5, 0)),
        floorImages: [{
            key: "armory_center_floor",
            position: Vec.create(0, 0)
        }],
        ceilingImages: [{
            key: "armory_center_ceiling",
            position: Vec.create(1.25, 0)
        }],
        floors: [{
            type: "wood",
            hitbox: RectangleHitbox.fromRect(31, 44, Vec.create(1.5, 0))
        }],
        obstacles: [
            { idString: "armory_center_walls", position: Vec.create(0, 0), rotation: 0 },
            { idString: "door", position: Vec.create(-13.9, -12.43), rotation: 1 },
            { idString: "cabinet", position: Vec.create(12.45, -11.6), rotation: 3 },
            { idString: "table", position: Vec.create(8.85, 1.6), rotation: 1 },
            { idString: "chair", position: Vec.create(3, 1.7), rotation: 3 },
            { idString: "chair", position: Vec.create(10.1, 6), rotation: 0 },
            { idString: "small_drawer", position: Vec.create(-9.2, 16.8), rotation: 2 },
            { idString: "gun_mount_maul", position: Vec.create(3, 19.05), rotation: 2 },
            { idString: "window", position: Vec.create(-13.9, 7.1), rotation: 0 }
        ]
    },
    {
        idString: "armory_vault",
        name: "Armory Vault",
        spawnHitbox: RectangleHitbox.fromRect(72, 38, Vec.create(0, -2)),
        scopeHitbox: RectangleHitbox.fromRect(72, 38, Vec.create(0, -2)),
        puzzle: {
            triggerInteractOn: "vault_door",
            interactDelay: 1500,
            order: ["y", "o", "j", "l"],
            solvedSound: true,
            setSolvedImmediately: true
        },
        floorImages: [{
            key: "armory_vault_floor",
            position: Vec.create(0, 0)
        }],
        ceilingImages: [{
            key: "armory_vault_ceiling",
            position: Vec.create(0, -2.5)
        }],
        ceilingZIndex: ZIndexes.BuildingsCeiling + 1,
        floors: [{
            type: "wood",
            hitbox: RectangleHitbox.fromRect(72, 38, Vec.create(0, -2))
        }],
        subBuildings: [{
            idString: "armory_inner_vault",
            position: Vec.create(-25, -2.25)
        }],
        obstacles: [
            { idString: "armory_vault_walls", position: Vec.create(0, 0), rotation: 0 },
            { idString: "door", position: Vec.create(3.8, 16.5), rotation: 0 },
            { idString: "window", position: Vec.create(18.1, 16.5), rotation: 1 },
            { idString: "gun_case", position: Vec.create(31.9, 10), rotation: 3 },
            { idString: "gun_case", position: Vec.create(-7.5, 12.4), rotation: 2 },
            { idString: "ammo_crate", position: Vec.create(29.5, -0.45), rotation: 0 },
            { idString: "ammo_crate", position: Vec.create(12.85, -0.45), rotation: 0 },
            { idString: "tear_gas_crate", position: Vec.create(21.2, -0.45), rotation: 1 },
            { idString: "grenade_crate", position: Vec.create(-9.1, -15.9), rotation: 0 },
            ...Array.from(
                { length: 4 },
                (_, i) => ({
                    idString: "button",
                    position: Vec.create(10 + 4.75 * i, -19.2),
                    rotation: 0,
                    puzzlePiece: ["y", "o", "j", "l"][i]
                } satisfies BuildingObstacle)
            ),
            { idString: "control_panel2", position: Vec.create(30.7, -14), rotation: 1 },
            { idString: "ammo_crate", position: Vec.create(-20, -14.8), rotation: 0 },
            { idString: "regular_crate", position: Vec.create(-29.8, -14.8), rotation: 0 },
            { idString: "barrel", position: Vec.create(-30.9, 11.3) },
            { idString: "briefcase", position: Vec.create(-20.7, 10.85), rotation: 0 },
            { idString: "vault_door", position: Vec.create(-14.1, -3.22), rotation: 3 }
        ]
    },
    {
        idString: "armory_inner_vault",
        name: "Armory Inner Vault",
        spawnHitbox: RectangleHitbox.fromRect(20.87, 36.34),
        scopeHitbox: RectangleHitbox.fromRect(20.87, 36.34),
        ceilingImages: [{
            key: "armory_inner_vault_ceiling",
            position: Vec.create(0, 0)
        }]
    },
    {
        idString: "armory",
        name: "Armory",
        spawnHitbox: RectangleHitbox.fromRect(160, 176),
        spawnMode: MapObjectSpawnMode.GrassAndSand,
        subBuildings: [
            { idString: "armory_barracks", position: Vec.create(-41.31, 27.86) },
            { idString: "armory_center", position: Vec.create(55.4, 15.07) },
            { idString: "armory_vault", position: Vec.create(-35.03, -58.37) },
            { idString: "port_shed", position: Vec.create(-60.9, -65.63), orientation: 2 },
            { idString: "porta_potty", position: Vec.create(31.87, -60.35), orientation: 1 }
        ],
        groundGraphics: [
            {
                color: "#6664",
                hitbox: RectangleHitbox.fromRect(153.09, 1.87, Vec.create(0, -83.96))
            },
            {
                color: "#6664",
                hitbox: RectangleHitbox.fromRect(153.09, 1.87, Vec.create(0, 83.96))
            },
            {
                color: "#6664",
                hitbox: RectangleHitbox.fromRect(1.93, 168, Vec.create(-75.57, 0))
            },
            {
                color: "#6664",
                hitbox: RectangleHitbox.fromRect(1.93, 168, Vec.create(75.57, 0))
            },
            {
                color: 0x404040,
                hitbox: new PolygonHitbox([
                    Vec.create(5.54, -80.63),
                    Vec.create(62.37, -80.63),
                    Vec.create(62.37, -24.57),
                    Vec.create(48.11, -15.97),
                    Vec.create(34.01, -15.97),
                    Vec.create(34.01, 84.86),
                    Vec.create(-8.82, 84.86),
                    Vec.create(-8.82, -32.87),
                    Vec.create(5.54, -41.2)
                ])
            },
            ...Array.from(
                { length: 4 },
                (_, i) => ({
                    color: 0x555555,
                    hitbox: RectangleHitbox.fromRect(13.15, 24.16, Vec.create(-1.5, -3.4 + 25.2 * i))
                })
            ),
            ...Array.from(
                { length: 6 },
                (_, i) => ({
                    color: 0x555555,
                    hitbox: RectangleHitbox.fromRect(13.15, 24.16, Vec.create(12.7, -53.8 + 25.2 * i))
                })
            ),
            ...Array.from(
                { length: 6 },
                (_, i) => ({
                    color: 0x555555,
                    hitbox: RectangleHitbox.fromRect(13.15, 24.16, Vec.create(26.95, -53.8 + 25.2 * i))
                })
            ),
            ...Array.from(
                { length: 2 },
                (_, i) => ({
                    color: 0x555555,
                    hitbox: RectangleHitbox.fromRect(13.15, 24.16, Vec.create(41.1, -53.8 + 25.2 * i))
                })
            ),
            {
                color: 0x555555,
                hitbox: RectangleHitbox.fromRect(13.15, 24.16, Vec.create(55.3, -53.8))
            },
            {
                color: 0x555555,
                hitbox: RectangleHitbox.fromRect(27.27, 13.11, Vec.create(19.83, -73.38))
            },
            {
                color: 0x555555,
                hitbox: RectangleHitbox.fromRect(27.27, 13.11, Vec.create(48.2, -73.38))
            },
            {
                color: 0x555555,
                hitbox: new PolygonHitbox([
                    Vec.create(5.05, -40.17),
                    Vec.create(5.05, -16.47),
                    Vec.create(-8.06, -16.47),
                    Vec.create(-8.06, -32.29)
                ])
            },
            {
                color: 0x555555,
                hitbox: new PolygonHitbox([
                    Vec.create(61.82, -40.67),
                    Vec.create(61.75, -24.97),
                    Vec.create(48.71, -16.97),
                    Vec.create(48.71, -40.73)
                ])
            }
        ],
        floors: [{
            type: "stone",
            hitbox: new PolygonHitbox([
                Vec.create(5.54, -80.63),
                Vec.create(62.37, -80.63),
                Vec.create(62.37, -24.57),
                Vec.create(48.11, -15.97),
                Vec.create(34.01, -15.97),
                Vec.create(34.01, 84.86),
                Vec.create(-8.82, 84.86),
                Vec.create(-8.82, -32.87),
                Vec.create(5.54, -41.2)
            ])
        }],
        obstacles: [
            { idString: "regular_crate", position: Vec.create(63.13, -15.17) },
            { idString: "regular_crate", position: Vec.create(-7.99, 2.28) },
            { idString: "regular_crate", position: Vec.create(7.06, 30.07) },
            { idString: "regular_crate", position: Vec.create(18.06, 27.86) },
            { idString: "regular_crate", position: Vec.create(-64.29, 76.5) },
            { idString: "regular_crate", position: Vec.create(65.01, -56.73) },
            { idString: "regular_crate", position: Vec.create(8.45, -66.79) },
            { idString: "flint_crate", position: Vec.create(33.86, -46.16), rotation: 0 },
            { idString: "barrel", position: Vec.create(-10.72, -7.93) },
            { idString: "barrel", position: Vec.create(9.13, 40.34) },
            { idString: "barrel", position: Vec.create(69.75, 42.55) },
            { idString: "barrel", position: Vec.create(24.36, -46.95) },
            { idString: "barrel", position: Vec.create(70.01, -72.17) },
            { idString: "super_barrel", position: Vec.create(34.44, -55.28), rotation: 0 },
            { idString: "super_barrel", position: Vec.create(44.51, 78.15), rotation: 0 },
            { idString: "sandbags", position: Vec.create(15.15, 17.92), rotation: 0 },
            { idString: "sandbags", position: Vec.create(1.4, 78.77), rotation: 0 },
            { idString: "sandbags", position: Vec.create(18.2, 79.97), rotation: 0 },
            { idString: "sandbags", position: Vec.create(31.6, -36.18), rotation: 0 },
            { idString: "sandbags", position: Vec.create(30.66, -70.69), rotation: 0 },
            { idString: "sandbags", position: Vec.create(18.54, -67.73), rotation: 1 },
            { idString: "m1117", position: Vec.create(48.93, -53.75), rotation: 0 },
            { idString: "gun_case", position: Vec.create(30.66, -28.84), rotation: 0 },
            { idString: "gun_case", position: Vec.create(63.16, -36.39), rotation: 1 },
            { idString: "gun_case", position: Vec.create(19.48, 36.69), rotation: 0 },
            { idString: "tear_gas_crate", position: Vec.create(16.55, 9.68), rotation: 0 },
            { idString: "tear_gas_crate", position: Vec.create(33.06, -62.76), rotation: 0 },
            { idString: "grenade_crate", position: Vec.create(-55.29, 78.02), rotation: 0 },
            { idString: "grenade_crate", position: Vec.create(69.81, -34.24), rotation: 0 },
            { idString: "ammo_crate", position: Vec.create(50.07, -20.07), rotation: 0 },
            { idString: "barrier", position: Vec.create(13.91, 70.32), rotation: 1 },

            { idString: "port_fence_side", position: Vec.create(72.29, 80.72), rotation: 0 },
            { idString: "port_fence_side", position: Vec.create(72.32, -80.71), rotation: 1 },
            { idString: "port_fence_side", position: Vec.create(-72.32, -80.69), rotation: 2 },

            ...Array.from(
                { length: 9 },
                (_, i) => ({
                    idString: "port_fence",
                    position: Vec.create(-63.89 + 8.45 * i, -84.11),
                    rotation: 0
                })
            ),
            ...Array.from(
                { length: 3 },
                (_, i) => ({
                    idString: "port_fence",
                    position: Vec.create(21.1 + 8.45 * i, -84.11),
                    rotation: 0
                })
            ),
            ...Array.from(
                { length: 6 },
                (_, i) => ({
                    idString: "port_fence",
                    position: Vec.create(75.75, -72.31 + 8.45 * i),
                    rotation: 1
                })
            ),
            ...Array.from(
                { length: 9 },
                (_, i) => ({
                    idString: "port_fence",
                    position: Vec.create(75.75, 4.7 + 8.45 * i),
                    rotation: 1
                })
            ),
            ...Array.from(
                { length: 3 },
                (_, i) => ({
                    idString: "port_fence",
                    position: Vec.create(46.95 + 8.45 * i, 84.11),
                    rotation: 0
                })
            ),
            ...Array.from(
                { length: 6 },
                (_, i) => ({
                    idString: "port_fence",
                    position: Vec.create(-55.3 + 8.45 * i, 84.11),
                    rotation: 0
                })
            ),
            ...Array.from(
                { length: 9 },
                (_, i) => ({
                    idString: "port_fence",
                    position: Vec.create(-75.75, 4.7 + 8.45 * i),
                    rotation: 1
                })
            ),
            ...Array.from(
                { length: 8 },
                (_, i) => ({
                    idString: "port_fence",
                    position: Vec.create(-75.75, -72.31 + 8.45 * i),
                    rotation: 1
                })
            )
        ]
    },
    {
        idString: "mobile_home",
        name: "Mobile Home",
        spawnHitbox: RectangleHitbox.fromRect(65, 40),
        scopeHitbox: RectangleHitbox.fromRect(42, 20, Vec.create(2, -1)),
        floorImages: [{
            key: "mobile_home_floor",
            position: Vec.create(0, 0)
        }],
        ceilingImages: [{
            key: "mobile_home_ceiling",
            position: Vec.create(2, -1),
            residue: "mobile_home_residue"
        }],
        floors: [
            {
                type: "wood",
                hitbox: RectangleHitbox.fromRect(43, 20, Vec.create(2, -1))
            },
            {
                type: "metal",
                hitbox: RectangleHitbox.fromRect(10, 4.5, Vec.create(6, 11))
            },
            {
                type: "metal",
                hitbox: RectangleHitbox.fromRect(4.5, 10, Vec.create(-21.3, -4.4))
            }
        ],
        wallsToDestroy: 2,
        obstacles: [
            { idString: "door", position: Vec.create(-18.75, -4.05), rotation: 3 },
            { idString: "door", position: Vec.create(6.45, 8.33), rotation: 0 },
            { idString: "mobile_home_wall_1", position: Vec.create(-16, -10.43), rotation: 0 },
            { idString: "mobile_home_wall_1", position: Vec.create(-18.65, 4.03), rotation: 1 },
            { idString: "mobile_home_wall_2", position: Vec.create(16.45, 8.37), rotation: 0 },
            { idString: "mobile_home_wall_3", position: Vec.create(22.7, -1.03), rotation: 1 },
            { idString: "mobile_home_wall_3", position: Vec.create(11.65, -10.43), rotation: 0 },
            { idString: "mobile_home_wall_3", position: Vec.create(-9.35, 8.32), rotation: 0 },
            { idString: "mobile_home_bed", position: Vec.create(13.55, -5.72), rotation: 3 },
            { idString: "small_drawer", position: Vec.create(17.45, 3.27), rotation: 3 },
            { idString: "mobile_home_sink", position: Vec.create(-12.8, 3.4), rotation: 2 },
            { idString: "mobile_home_stove", position: Vec.create(-3.75, 3.57), rotation: 2 },
            { idString: "tire", position: Vec.create(-21.25, 4.85), rotation: 0 },
            { idString: "mobile_home_window", position: Vec.create(-5.6, -10.42), rotation: 0 },

            { idString: "box", position: Vec.create(26.2, -3.43), rotation: 0 },
            { idString: "box", position: Vec.create(28, 1.52), rotation: 0 },
            { idString: "barrel", position: Vec.create(-18.9, 14.62), rotation: 0 }
        ]
    },
    {
        idString: "tugboat",
        name: "Tugboat",
        spawnHitbox: RectangleHitbox.fromRect(70, 110, Vec.create(0, 0)),
        scopeHitbox: RectangleHitbox.fromRect(30, 35, Vec.create(0, 12.5)),
        floorImages: [{
            key: "tugboat_floor",
            position: Vec.create(0, 0)
        }],
        ceilingImages: [{
            key: "tugboat_ceiling",
            position: Vec.create(0, 12.5)
        }],
        floors: [
            { type: "wood", hitbox: RectangleHitbox.fromRect(29, 71.5, Vec.create(0, -7)) },
            { type: "metal", hitbox: RectangleHitbox.fromRect(39.5, 75, Vec.create(0, -8)) }
        ],
        obstacles: [
            { idString: "tugboat", position: Vec.create(0, 0), rotation: 0 },
            { idString: "tire", position: Vec.create(21.28, 5.18), rotation: 0 },
            { idString: "tire", position: Vec.create(21.4, 14.57), rotation: 0 },
            { idString: "tire", position: Vec.create(21.4, 24.17), rotation: 0 },
            { idString: "tire", position: Vec.create(-21.55, 24.17), rotation: 0 },
            { idString: "tire", position: Vec.create(-21.5, 14.57), rotation: 0 },
            { idString: "tire", position: Vec.create(-21.45, 5.12), rotation: 0 },
            { idString: "regular_crate", position: Vec.create(-11.48, -37.36) },
            { idString: "regular_crate", position: Vec.create(11.49, -11.45) },
            { idString: "grenade_crate", position: Vec.create(12.3, -38.43) },
            { idString: "barrel", position: Vec.create(12.74, -26.23) },
            { idString: "tugboat_control_panel", position: Vec.create(0, 24.1), rotation: 0 },
            { idString: "office_chair", position: Vec.create(0, 16.65), rotation: 0 },
            { idString: "door", position: Vec.create(0.45, -4.8), rotation: 0 },
            { idString: "large_drawer", position: Vec.create(9.29, 2.98), rotation: 3 },
            { idString: "life_preserver", position: Vec.create(11.23, 14.67), rotation: 0 },
            { idString: "lux_crate", position: Vec.create(-9.62, 4.29), rotation: 1 },
            { idString: "window2", position: Vec.create(-6.09, 30.75), rotation: 1 },
            { idString: "window2", position: Vec.create(5.63, 30.75), rotation: 1 },
        ]
    },
    {
        idString: "sea_traffic_control",
        name: "Sea Traffic Control",
        spawnHitbox: RectangleHitbox.fromRect(98, 48, Vec.create(15, 0)),
        scopeHitbox: RectangleHitbox.fromRect(55, 40, Vec.create(-2, 0)),
        floorImages: [{
            key: "sea_traffic_control_floor",
            position: Vec.create(0, 0)
        }],
        ceilingImages: [{
            key: "sea_traffic_control_ceiling",
            position: Vec.create(-2.4, 0.25)
        }],
        floors: [
            { type: "wood", hitbox: RectangleHitbox.fromRect(55, 40, Vec.create(-2, 0)) },
            { type: "stone", hitbox: RectangleHitbox.fromRect(5.2, 10.5, Vec.create(28.2, 1.7)) },
        ],
        obstacles: [
            { idString: "sea_traffic_control", position: Vec.create(0, 0), rotation: 0 },
            { idString: "sandbags", position: Vec.create(33.53, 16.79), rotation: 0 },
            { idString: "sandbags", position: Vec.create(47.1, 16.79), rotation: 0 },
            { idString: "sandbags", position: Vec.create(58.27, 14.15), rotation: 1 },
            { idString: "barrel", position: Vec.create(47.77, 7.67) },
            { idString: "barrel", position: Vec.create(42, -14.07) },
            { idString: "regular_crate", position: Vec.create(32.15, -11.03), rotation: 0 },
            { idString: "door", position: Vec.create(25.19, 1.35), rotation: 1 },
            { idString: "gun_case", position: Vec.create(20.92, 13.41), rotation: 3 },
            { idString: "large_drawer", position: Vec.create(1.1, -13.83), rotation: 0 },
            { idString: "office_chair", position: Vec.create(-16.77, -0.43), rotation: 3 },
            { idString: "office_chair", position: Vec.create(-16.82, 11.78), rotation: 3 },
            { idString: "office_chair", position: Vec.create(13.88, -5.67), rotation: 2 },
            { idString: "aegis_crate", position: Vec.create(-23.45, -13.27) },
            { idString: "life_preserver", position: Vec.create(-2.6, 17.63), rotation: 3 },
            { idString: "life_preserver", position: Vec.create(7.05, 17.67), rotation: 3 },
            { idString: "table", position: Vec.create(13.95, -13.47), rotation: 1 },
            { idString: "control_panel_activated", position: Vec.create(-24.7, 5.75), rotation: 1 },
            { idString: "control_panel_small", position: Vec.create(-24.71, -3.81), rotation: 1 },
            { idString: "control_panel_small", position: Vec.create(-24.71, 15.34), rotation: 1 },
            { idString: "window2", position: Vec.create(-4.5, -20.57), rotation: 1 },
            { idString: "window2", position: Vec.create(7.4, -20.57), rotation: 1 },
            { idString: "window2", position: Vec.create(19.2, -20.57), rotation: 1 },
        ],
        lootSpawners: [
            { table: "sea_traffic_control_floor", position: Vec.create(0, 0) }
        ]
    }
]);<|MERGE_RESOLUTION|>--- conflicted
+++ resolved
@@ -1298,56 +1298,6 @@
         spawnHitbox: RectangleHitbox.fromRect(16, 30)
     },
     {
-<<<<<<< HEAD
-        idString: "tugboat",
-        name: "Tugboat",
-        spawnHitbox: RectangleHitbox.fromRect(70, 110, Vec.create(0, 0)),
-        scopeHitbox: RectangleHitbox.fromRect(30, 35, Vec.create(0, 12.5)),
-        floorImages: [
-            {
-                key: "tugboat_floor",
-                position: Vec.create(0, 0)
-            }
-        ],
-        ceilingImages: [
-            {
-                key: "tugboat_ceiling",
-                position: Vec.create(0, 12.5)
-            }
-        ],
-        floors: [
-            { type: "wood", hitbox: RectangleHitbox.fromRect(29, 71.5, Vec.create(0, -7)) },
-            { type: "metal", hitbox: RectangleHitbox.fromRect(39.5, 75, Vec.create(0, -8)) }
-        ],
-        obstacles: [
-            { idString: "tugboat", position: Vec.create(0, 0), rotation: 0 },
-            { idString: "tire", position: Vec.create(21.28, 5.18), rotation: 0 },
-            { idString: "tire", position: Vec.create(21.4, 14.57), rotation: 0 },
-            { idString: "tire", position: Vec.create(21.4, 24.17), rotation: 0 },
-            { idString: "tire", position: Vec.create(-21.55, 24.17), rotation: 0 },
-            { idString: "tire", position: Vec.create(-21.5, 14.57), rotation: 0 },
-            { idString: "tire", position: Vec.create(-21.45, 5.12), rotation: 0 },
-            { idString: "regular_crate", position: Vec.create(-11.48, -37.36) },
-            { idString: "regular_crate", position: Vec.create(11.49, -11.45) },
-            { idString: "grenade_crate", position: Vec.create(12.3, -38.43) },
-            { idString: "barrel", position: Vec.create(12.74, -26.23) },
-            { idString: "tugboat_control_panel", position: Vec.create(0, 24.1), rotation: 0 },
-            { idString: "tugboat_chair", position: Vec.create(0, 16.65), rotation: 0 },
-            { idString: "door", position: Vec.create(0.45, -4.8), rotation: 0 },
-            { idString: "large_drawer", position: Vec.create(9.29, 2.98), rotation: 3 },
-            { idString: "tugboat_life_preserver", position: Vec.create(11.23, 14.67), rotation: 0 },
-            { idString: "lux_crate", position: Vec.create(-9.62, 4.29), rotation: 1 },
-            { idString: "ship_cabin_window", position: Vec.create(-6.09, 30.75), rotation: 1 },
-            { idString: "ship_cabin_window", position: Vec.create(5.63, 30.75), rotation: 1 }
-        ],
-        subBuildings: [
-        ],
-        lootSpawners: [
-        ]
-    },
-    {
-=======
->>>>>>> 8d86d242
         idString: "ship",
         name: "Ship",
         spawnHitbox: RectangleHitbox.fromRect(110, 300, Vec.create(0, 0)),
