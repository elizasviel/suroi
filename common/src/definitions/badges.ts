--- conflicted
+++ resolved
@@ -12,11 +12,7 @@
 
 export const Badges = new ObjectDefinitions<BadgeDefinition>([
     // Roles
-<<<<<<< HEAD
-    badge("Developr", ["developr", "pap", "error", "limenade"]),
-=======
     badge("Developr", ["developr", "pap", "error"]),
->>>>>>> 7311f621
     badge("Dev Managr", ["dev_managr", "solstice"]),
     badge("Designr", ["designr"]),
     badge("VIP Designr", ["vip_designr"]),
