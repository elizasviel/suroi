import { FireMode } from "../../constants";
import { BaseBulletDefinition } from "../../utils/baseBullet";
import { mergeDeep } from "../../utils/misc";
import { DefinitionType, type InventoryItemDefinition, type ReferenceTo } from "../../utils/objectDefinitions";
import { Vec, type Vector } from "../../utils/vector";
import { type AmmoDefinition } from "./ammos";
import { InventoryItemDefinitions } from "./items";
import { PerkIds } from "./perks";
import { ScopeDefinition } from "./scopes";

export enum Tier { S, A, B, C, D }

type BaseGunDefinition = InventoryItemDefinition & {
    readonly defType: DefinitionType.Gun

    readonly ammoType: ReferenceTo<AmmoDefinition>
    readonly ammoSpawnAmount: number
    readonly tier: Tier
    readonly spawnScope?: ReferenceTo<ScopeDefinition>
    readonly capacity: number
    readonly extendedCapacity?: number
    readonly reloadTime: number
    readonly shotsPerReload?: number
    readonly infiniteAmmo?: boolean

    readonly fireDelay: number
    readonly switchDelay: number

    readonly recoilMultiplier: number
    readonly recoilDuration: number
    readonly shotSpread: number
    readonly moveSpread: number
    readonly bulletOffset?: number
    readonly fsaReset?: number // first-shot-accuracy reset (ms)
    readonly jitterRadius?: number // Jitters the bullet position, mainly for shotguns
    readonly consistentPatterning?: boolean

    readonly noQuickswitch?: boolean
    readonly bulletCount?: number
    readonly length: number
    readonly shootOnRelease?: boolean
    readonly summonAirdrop?: boolean

    readonly fists: {
        /**
         * no relation to the ZIndexes enum
         * @default 1
         */
        readonly leftZIndex?: number
        /**
         * no relation to the ZIndexes enum
         * @default 1
         */
        readonly rightZIndex?: number
        readonly animationDuration: number
    }

    readonly casingParticles?: Array<{
        readonly frame?: string
        readonly count?: number
        readonly ejectionDelay?: number
        readonly velocity?: {
            readonly x?: {
                readonly min: number
                readonly max: number
                readonly randomSign?: boolean
            }
            readonly y?: {
                readonly min: number
                readonly max: number
                readonly randomSign?: boolean
            }
        }

        readonly on?: "fire" | "reload"
    }>

    readonly gasParticles?: {
        readonly amount: number
        readonly minSize: number
        readonly maxSize: number
        readonly minLife: number
        readonly maxLife: number
        readonly spread: number
        readonly minSpeed: number
        readonly maxSpeed: number
    }

    readonly image: {
        readonly angle?: number
        // no relation to the ZIndexes enum
        readonly zIndex?: number
    }
    readonly inventoryScale?: number

    readonly noMuzzleFlash?: boolean
    readonly ballistics: BaseBulletDefinition
} & ReloadOnEmptyMixin & BurstFireMixin & DualDefMixin;

type ReloadOnEmptyMixin = ({
    readonly reloadFullOnEmpty?: false
} | {
    readonly reloadFullOnEmpty: true
    readonly fullReloadTime: number
});

type BurstFireMixin = ({
    readonly fireMode: FireMode.Auto | FireMode.Single
} | {
    readonly fireMode: FireMode.Burst
    readonly burstProperties: {
        readonly shotsPerBurst: number
        readonly burstCooldown: number
    }
});

type DualDefMixin = ({
    readonly isDual?: false
    readonly fists?: InventoryItemDefinition["fists"]
    readonly image: {
        readonly position: Vector
    }

    readonly casingParticles?: Array<{ readonly position: Vector }>
} | {
    readonly isDual: true
    readonly singleVariant: ReferenceTo<GunDefinition>
    /**
     * This offset is used for pretty much everything that's unique to dual weapons: it's an offset for projectile
     * spawns, casing spawns and world images
     */
    readonly leftRightOffset: number
});

export type SingleGunNarrowing = GunDefinition & { readonly isDual: false };
export type DualGunNarrowing = GunDefinition & { readonly isDual: true };

type RawForDef<B extends BaseGunDefinition> = B & {
    readonly isDual?: never
    readonly dual?: {
        readonly leftRightOffset: number
    } & {
        [
        K in Extract<
            keyof B,
            | "tier"
            | "wearerAttributes"
            | "ammoSpawnAmount"
            | "capacity"
            | "extendedCapacity"
            | "reloadTime"
            | "fireDelay"
            | "switchDelay"
            | "speedMultiplier"
            | "recoilMultiplier"
            | "recoilDuration"
            | "shotSpread"
            | "moveSpread"
            | "fsaReset"
            | "burstProperties"
            | "fists"
            | "leftRightOffset"
        >
        ]?: B[K]
    }
};

type RawGunDefinition =
    | RawForDef<
        BaseGunDefinition & BurstFireMixin & { readonly fireMode: FireMode.Burst }
    >
    | RawForDef<
        BaseGunDefinition & BurstFireMixin & { readonly fireMode: FireMode.Single | FireMode.Auto }
    >;

export type GunDefinition = BaseGunDefinition & { readonly dualVariant?: ReferenceTo<GunDefinition> };

const gasParticlePresets = {
    automatic: {
        amount: 2,
        spread: 30,
        minSize: 0.2,
        maxSize: 0.3,
        minLife: 1000,
        maxLife: 2000,
        minSpeed: 5,
        maxSpeed: 15
    },
    shotgun: {
        amount: 12,
        spread: 60,
        minSize: 0.3,
        maxSize: 0.5,
        minLife: 2000,
        maxLife: 5000,
        minSpeed: 5,
        maxSpeed: 10
    },
    pistol: {
        amount: 2,
        spread: 60,
        minSize: 0.2,
        maxSize: 0.3,
        minLife: 1000,
        maxLife: 2000,
        minSpeed: 5,
        maxSpeed: 15
    },
    rifle: {
        amount: 3,
        spread: 30,
        minSize: 0.3,
        maxSize: 0.5,
        minLife: 1000,
        maxLife: 3000,
        minSpeed: 7,
        maxSpeed: 14
    }
} satisfies Record<string, BaseGunDefinition["gasParticles"]>;

export const Guns = new InventoryItemDefinitions<GunDefinition>(([
    //
    // Pistols
    //
    {
        idString: "g19",
        name: "G19",
        defType: DefinitionType.Gun,
        tier: Tier.D,
        ammoType: "9mm",
        ammoSpawnAmount: 60,
        fireDelay: 110,
        switchDelay: 250,
        speedMultiplier: 1.136,
        recoilMultiplier: 0.8,
        recoilDuration: 90,
        fireMode: FireMode.Single,
        shotSpread: 4,
        moveSpread: 8,
        length: 4.8,
        fists: {
            left: Vec(40, 0),
            right: Vec(40, 0),
            leftZIndex: 4,
            rightZIndex: 4,
            animationDuration: 100
        },
        image: { position: Vec(65, 0) },
        inventoryScale: 0.8,
        casingParticles: [{
            position: Vec(3.5, 0.5),
            velocity: {
                y: {
                    min: -6,
                    max: 15
                }
            }
        }],
        gasParticles: gasParticlePresets.pistol,
        capacity: 15,
        extendedCapacity: 24,
        reloadTime: 1.5,
        ballistics: {
            damage: 13,
            obstacleMultiplier: 1,
            speed: 0.22,
            range: 120
        },
        dual: {
            tier: Tier.C,
            leftRightOffset: 1.3,
            fireDelay: 75,
            shotSpread: 5,
            moveSpread: 10,
            capacity: 30,
            extendedCapacity: 48,
            reloadTime: 2.9
        }
    },
    {
        idString: "cz75a",
        name: "CZ-75A",
        defType: DefinitionType.Gun,
        tier: Tier.D,
        ammoType: "9mm",
        ammoSpawnAmount: 64,
        fireDelay: 60,
        switchDelay: 250,
        speedMultiplier: 1.136,
        recoilMultiplier: 0.8,
        recoilDuration: 90,
        fireMode: FireMode.Auto,
        shotSpread: 8,
        moveSpread: 14,
        length: 5.3,
        fists: {
            left: Vec(40, 0),
            right: Vec(40, 0),
            leftZIndex: 4,
            rightZIndex: 4,
            animationDuration: 100
        },
        image: { position: Vec(70, -1) },
        inventoryScale: 0.8,
        casingParticles: [{
            position: Vec(3.5, 0.45),
            velocity: {
                y: {
                    min: 2,
                    max: 18
                }
            }
        }],
        gasParticles: gasParticlePresets.pistol,
        capacity: 16,
        extendedCapacity: 26,
        reloadTime: 1.9,
        ballistics: {
            damage: 9,
            obstacleMultiplier: 1,
            speed: 0.18,
            range: 70
        },
        dual: {
            tier: Tier.C,
            leftRightOffset: 1.3,
            fireDelay: 30,
            shotSpread: 8,
            moveSpread: 14,
            capacity: 32,
            extendedCapacity: 52,
            reloadTime: 3.7
        }
    },
    {
        idString: "m1895",
        name: "M1895",
        defType: DefinitionType.Gun,
        tier: Tier.D,
        ammoType: "762mm",
        ammoSpawnAmount: 28,
        fireDelay: 375,
        switchDelay: 250,
        speedMultiplier: 1.136,
        recoilMultiplier: 0.75,
        recoilDuration: 135,
        fireMode: FireMode.Single,
        shotSpread: 2,
        moveSpread: 5,
        length: 5.35,
        fists: {
            left: Vec(40, 0),
            right: Vec(40, 0),
            leftZIndex: 4,
            rightZIndex: 4,
            animationDuration: 100
        },
        image: { position: Vec(70, 0) },
        inventoryScale: 0.85,
        casingParticles: [{
            frame: "casing_762x38mmR",
            position: Vec(3.5, 0.5),
            count: 7,
            velocity: {
                x: {
                    min: -8,
                    max: -2
                },
                y: {
                    min: 2,
                    max: 9,
                    randomSign: true
                }
            },
            on: "reload"
        }],
        gasParticles: gasParticlePresets.pistol,
        capacity: 7,
        reloadTime: 2.1,
        ballistics: {
            damage: 24.5,
            obstacleMultiplier: 1.5,
            speed: 0.26,
            range: 160
        },
        dual: {
            tier: Tier.C,
            ammoSpawnAmount: 42,
            leftRightOffset: 1.3,
            fireDelay: 187.5,
            shotSpread: 2,
            moveSpread: 5,
            capacity: 14,
            reloadTime: 4
        }
    },
    {
        idString: "deagle",
        name: "DEagle",
        defType: DefinitionType.Gun,
        tier: Tier.B,
        ammoType: "50cal",
        ammoSpawnAmount: 42,
        fireDelay: 200,
        switchDelay: 250,
        speedMultiplier: 1.136,
        recoilMultiplier: 0.65,
        recoilDuration: 150,
        fireMode: FireMode.Single,
        shotSpread: 3,
        moveSpread: 7,
        length: 5.4,
        fists: {
            left: Vec(40, 0),
            right: Vec(40, 0),
            leftZIndex: 4,
            rightZIndex: 4,
            animationDuration: 100
        },
        image: { position: Vec(75, 0) },
        inventoryScale: 0.85,
        casingParticles: [{
            frame: "casing_50ae",
            position: Vec(3.5, 0.3),
            velocity: {
                y: {
                    min: -6,
                    max: 15
                }
            }
        }],
        gasParticles: gasParticlePresets.pistol,
        capacity: 7,
        extendedCapacity: 9,
        reloadTime: 2.3,
        ballistics: {
            damage: 37,
            obstacleMultiplier: 1.25,
            speed: 0.22,
            range: 130,
            tracer: {
                color: 0xE2C910,
                saturatedColor: 0xFFBF00
            }
        },
        dual: {
            tier: Tier.A,
            ammoSpawnAmount: 84,
            leftRightOffset: 1.4,
            fireDelay: 115,
            shotSpread: 3,
            moveSpread: 7,
            capacity: 14,
            extendedCapacity: 18,
            reloadTime: 3.8
        }
    },
    {
        idString: "rsh12",
        name: "RSh-12",
        defType: DefinitionType.Gun,
        tier: Tier.A,
        ammoType: "50cal",
        ammoSpawnAmount: 30,
        fireDelay: 400,
        switchDelay: 250,
        speedMultiplier: 1.136,
        recoilMultiplier: 0.8,
        recoilDuration: 600,
        fsaReset: 600,
        fireMode: FireMode.Single,
        shotSpread: 4,
        moveSpread: 8,
        length: 6.6,
        noMuzzleFlash: true,
        fists: {
            left: Vec(40, 0),
            right: Vec(40, 0),
            leftZIndex: 4,
            rightZIndex: 4,
            animationDuration: 100
        },
        casingParticles: [{
            position: Vec(3.5, 0.3),
            frame: "casing_127x55mm",
            on: "reload",
            count: 5,
            velocity: {
                x: {
                    min: -8,
                    max: -2
                },
                y: {
                    min: 2,
                    max: 9,
                    randomSign: true
                }
            }
        }],
        image: { position: Vec(87, 0) },
        inventoryScale: 0.85,
        gasParticles: gasParticlePresets.pistol,
        capacity: 5,
        reloadTime: 2.4,
        ballistics: {
            damage: 60,
            obstacleMultiplier: 1,
            speed: 0.3,
            range: 120,
            tracer: {
                opacity: 0.3,
                width: 1.5
            }
        },
        dual: {
            tier: Tier.S,
            leftRightOffset: 1.3,
            ammoSpawnAmount: 60,
            fireDelay: 200,
            shotSpread: 4,
            moveSpread: 8,
            capacity: 10,
            reloadTime: 4.2
        }
    },
    {
        idString: "mp5k",
        name: "MP5k",
        defType: DefinitionType.Gun,
        tier: Tier.D,
        ammoType: "9mm",
        ammoSpawnAmount: 80,
        speedMultiplier: 1.136,
        capacity: 20,
        extendedCapacity: 30,
        reloadTime: 1.8,
        fireDelay: 60,
        burstProperties: {
            shotsPerBurst: 3,
            burstCooldown: 250
        },
        switchDelay: 250,
        recoilMultiplier: 0.8,
        recoilDuration: 300,
        fireMode: FireMode.Burst,
        shotSpread: 3,
        moveSpread: 7.5,
        length: 5.6,
        fists: {
            left: Vec(85, -2),
            right: Vec(40, 0),
            rightZIndex: 4,
            animationDuration: 100
        },
        image: { position: Vec(71, 0) },
        inventoryScale: 0.85,
        casingParticles: [{
            position: Vec(4, 0.35)
        }],
        gasParticles: gasParticlePresets.automatic,
        ballistics: {
            damage: 14,
            obstacleMultiplier: 1,
            speed: 0.25,
            range: 100
        },
        dual: {
            tier: Tier.C,
            leftRightOffset: 1.3,
            ammoSpawnAmount: 80,
            fists: {
                left: Vec(40, -1.3),
                right: Vec(40, 1.3),
                rightZIndex: 4,
                leftZIndex: 4,
                animationDuration: 100
            },
            burstProperties: {
                shotsPerBurst: 3,
                burstCooldown: 125
            },
            fireDelay: 60,
            shotSpread: 3,
            moveSpread: 6,
            capacity: 40,
            reloadTime: 3.2
        }
    },

    //
    // Submachine guns (SMGs)
    //
    {
        idString: "saf200",
        name: "SAF-200",
        defType: DefinitionType.Gun,
        tier: Tier.C,
        ammoType: "9mm",
        ammoSpawnAmount: 90,
        capacity: 30,
        extendedCapacity: 42,
        reloadTime: 1.8,
        fireDelay: 75,
        burstProperties: {
            shotsPerBurst: 3,
            burstCooldown: 300
        },
        switchDelay: 300,
        speedMultiplier: 1,
        recoilMultiplier: 0.75,
        recoilDuration: 300,
        fireMode: FireMode.Burst,
        shotSpread: 3,
        moveSpread: 4,
        length: 6.25,
        fists: {
            left: Vec(95, -3),
            right: Vec(40, 0),
            rightZIndex: 4,
            animationDuration: 100
        },
        image: { position: Vec(71, 0) },
        casingParticles: [{
            position: Vec(4, 0.35)
        }],
        gasParticles: gasParticlePresets.automatic,
        ballistics: {
            damage: 16,
            obstacleMultiplier: 1,
            speed: 0.28,
            range: 140
        }
    },
    {
        idString: "micro_uzi",
        name: "Micro Uzi",
        defType: DefinitionType.Gun,
        tier: Tier.C,
        ammoType: "9mm",
        ammoSpawnAmount: 96,
        capacity: 32,
        extendedCapacity: 50,
        reloadTime: 1.75,
        fireDelay: 40,
        switchDelay: 300,
        speedMultiplier: 1.136,
        recoilMultiplier: 0.75,
        recoilDuration: 60,
        fireMode: FireMode.Auto,
        shotSpread: 9,
        moveSpread: 19,
        length: 5.07,
        fists: {
            left: Vec(70, -3),
            right: Vec(40, 0),
            rightZIndex: 4,
            animationDuration: 100
        },
        casingParticles: [{
            position: Vec(3.2, 0.4)
        }],
        gasParticles: gasParticlePresets.automatic,
        image: { position: Vec(68, 0) },
        inventoryScale: 0.85,
        ballistics: {
            damage: 7.75,
            obstacleMultiplier: 1,
            speed: 0.16,
            range: 85
        }
    },
    {
        idString: "mpx",
        name: "MPX",
        defType: DefinitionType.Gun,
        tier: Tier.C,
        ammoType: "9mm",
        ammoSpawnAmount: 96,
        capacity: 32,
        extendedCapacity: 40,
        reloadTime: 2.1,
        fireDelay: 90,
        switchDelay: 300,
        speedMultiplier: 1,
        recoilMultiplier: 0.75,
        recoilDuration: 150,
        fireMode: FireMode.Auto,
        shotSpread: 2,
        moveSpread: 4,
        length: 6.65,
        fists: {
            left: Vec(103, -2),
            right: Vec(40, 0),
            rightZIndex: 4,
            animationDuration: 100
        },
        image: { position: Vec(75, 1) },
        casingParticles: [{
            position: Vec(3.5, 0.4),
            velocity: {
                y: {
                    min: 5,
                    max: 10
                }
            }
        }],
        gasParticles: gasParticlePresets.automatic,
        ballistics: {
            damage: 11,
            obstacleMultiplier: 1,
            speed: 0.25,
            range: 130
        }
    },
    {
        idString: "vector",
        name: "Vector",
        defType: DefinitionType.Gun,
        tier: Tier.A,
        ammoType: "9mm",
        ammoSpawnAmount: 99,
        capacity: 33,
        extendedCapacity: 50,
        reloadTime: 1.7,
        fireDelay: 40,
        switchDelay: 300,
        speedMultiplier: 1,
        recoilMultiplier: 0.75,
        recoilDuration: 60,
        fireMode: FireMode.Auto,
        shotSpread: 3,
        moveSpread: 7,
        length: 6.1,
        fists: {
            left: Vec(100, -4),
            right: Vec(40, 0),
            rightZIndex: 4,
            animationDuration: 100
        },
        casingParticles: [{
            position: Vec(4.7, 0.3)
        }],
        gasParticles: gasParticlePresets.automatic,
        image: { position: Vec(70, -1) },
        ballistics: {
            damage: 9,
            obstacleMultiplier: 1,
            speed: 0.27,
            range: 80
        }
    },
    {
        idString: "pp19",
        name: "PP-19 Vityaz",
        defType: DefinitionType.Gun,
        tier: Tier.S,
        ammoType: "9mm",
        ammoSpawnAmount: 90,
        capacity: 30,
        extendedCapacity: 45,
        reloadTime: 2.3,
        fireDelay: 50,
        switchDelay: 300,
        speedMultiplier: 1,
        recoilMultiplier: 0.75,
        recoilDuration: 150,
        fireMode: FireMode.Auto,
        shotSpread: 3,
        moveSpread: 6.75,
        length: 7.3,
        noMuzzleFlash: true,
        fists: {
            left: Vec(88, -5),
            right: Vec(40, 0),
            rightZIndex: 4,
            animationDuration: 100
        },
        casingParticles: [{
            position: Vec(3.5, 0.4)
        }],
        image: { position: Vec(80, 1.3) },
        ballistics: {
            damage: 10.5,
            obstacleMultiplier: 1,
            speed: 0.25,
            range: 160,
            tracer: {
                opacity: 0.15
            }
        }
    },

    //
    // Assault rifles
    //
    {
        idString: "ak47",
        name: "AK-47",
        defType: DefinitionType.Gun,
        tier: Tier.C,
        ammoType: "762mm",
        ammoSpawnAmount: 90,
        capacity: 30,
        extendedCapacity: 40,
        reloadTime: 2.5,
        fireDelay: 100,
        switchDelay: 400,
        speedMultiplier: 1,
        recoilMultiplier: 0.75,
        recoilDuration: 150,
        fireMode: FireMode.Auto,
        shotSpread: 2,
        moveSpread: 6,
        length: 7.75,
        fists: {
            left: Vec(115, -2),
            right: Vec(45, 0),
            rightZIndex: 4,
            animationDuration: 100
        },
        image: { position: Vec(85, 1) },
        casingParticles: [{
            frame: "casing_762x39mm",
            position: Vec(4.2, 0.4)
        }],
        gasParticles: gasParticlePresets.automatic,
        ballistics: {
            damage: 14,
            obstacleMultiplier: 1.5,
            speed: 0.26,
            range: 160
        }
    },
    {
        idString: "mcx_spear",
        name: "MCX Spear",
        defType: DefinitionType.Gun,
        tier: Tier.A,
        ammoType: "762mm",
        ammoSpawnAmount: 80,
        capacity: 20,
        extendedCapacity: 30,
        reloadTime: 2.75,
        fireDelay: 87.5,
        switchDelay: 400,
        speedMultiplier: 1,
        recoilMultiplier: 0.75,
        recoilDuration: 130,
        fireMode: FireMode.Auto,
        shotSpread: 2,
        moveSpread: 4,
        length: 7.9,
        fists: {
            left: Vec(115, -6),
            right: Vec(40, 0),
            rightZIndex: 4,
            animationDuration: 100
        },
        image: { position: Vec(87, 1.5) },
        casingParticles: [{
            position: Vec(4, 0.4)
        }],
        gasParticles: gasParticlePresets.automatic,
        ballistics: {
            damage: 16,
            obstacleMultiplier: 1.5,
            speed: 0.3,
            range: 180,
            tracer: {
                length: 1.4
            }
        }
    },
    {
        idString: "svu",
        name: "SVU-A",
        defType: DefinitionType.Gun,
        tier: Tier.A,
        ammoType: "762mm",
        ammoSpawnAmount: 90,
        capacity: 30,
        extendedCapacity: 40,
        reloadTime: 3.2,
        fireDelay: 120,
        switchDelay: 400,
        speedMultiplier: 1,
        recoilMultiplier: 0.725,
        recoilDuration: 150,
        fireMode: FireMode.Auto,
        shotSpread: 3,
        moveSpread: 8,
        length: 8.4,
        fists: {
            left: Vec(100, -8),
            right: Vec(40, 0),
            rightZIndex: 4,
            animationDuration: 100
        },
        image: { position: Vec(90, 1.5) },
        casingParticles: [{
            frame: "casing_762x54mmR",
            position: Vec(4, 0.4)
        }],
        noMuzzleFlash: true,
        ballistics: {
            damage: 21,
            obstacleMultiplier: 1.5,
            speed: 0.3,
            range: 180,
            tracer: {
                length: 1.4,
                opacity: 0.15
            }
        }
    },
    {
        idString: "m16a2",
        name: "M16A2",
        defType: DefinitionType.Gun,
        tier: Tier.B,
        ammoType: "556mm",
        ammoSpawnAmount: 80,
        capacity: 20,
        extendedCapacity: 30,
        reloadTime: 2.2,
        fireDelay: 75,
        burstProperties: {
            shotsPerBurst: 3,
            burstCooldown: 325
        },
        switchDelay: 400,
        speedMultiplier: 1,
        recoilMultiplier: 0.75,
        recoilDuration: 350,
        fireMode: FireMode.Burst,
        shotSpread: 2,
        moveSpread: 4,
        length: 8.68,
        fists: {
            left: Vec(110, -3),
            right: Vec(40, 0),
            rightZIndex: 4,
            animationDuration: 100
        },
        image: { position: Vec(92, 1.5) },
        casingParticles: [{
            position: Vec(4, 0.4)
        }],
        gasParticles: gasParticlePresets.automatic,
        ballistics: {
            damage: 19,
            obstacleMultiplier: 1.5,
            speed: 0.3,
            range: 180
        }
    },
    {
        idString: "aug",
        name: "AUG",
        defType: DefinitionType.Gun,
        tier: Tier.C,
        ammoType: "556mm",
        ammoSpawnAmount: 90,
        fireDelay: 70,
        switchDelay: 400,
        speedMultiplier: 1,
        recoilMultiplier: 0.75,
        recoilDuration: 120,
        fireMode: FireMode.Auto,
        shotSpread: 4,
        moveSpread: 11,
        length: 6.8,
        fists: {
            left: Vec(100, -2),
            right: Vec(40, 0),
            rightZIndex: 4,
            animationDuration: 100
        },
        image: { position: Vec(75, -1) },
        casingParticles: [{
            position: Vec(2.5, 0.4)
        }],
        gasParticles: gasParticlePresets.automatic,
        capacity: 30,
        extendedCapacity: 42,
        reloadTime: 2.25,
        ballistics: {
            damage: 10.5,
            obstacleMultiplier: 1.5,
            speed: 0.28,
            range: 160
        }
    },
    {
        idString: "arx160",
        name: "ARX-160",
        defType: DefinitionType.Gun,
        tier: Tier.C,
        ammoType: "762mm",
        ammoSpawnAmount: 90,
        capacity: 30,
        extendedCapacity: 40,
        reloadTime: 2.5,
        fireDelay: 75,
        switchDelay: 400,
        speedMultiplier: 1,
        recoilMultiplier: 0.75,
        recoilDuration: 145,
        fireMode: FireMode.Auto,
        shotSpread: 5,
        moveSpread: 10,
        length: 7.3,
        fists: {
            left: Vec(103, -2),
            right: Vec(40, 0),
            rightZIndex: 4,
            animationDuration: 100
        },
        image: { position: Vec(80, 0) },
        casingParticles: [{
            frame: "casing_762x39mm",
            position: Vec(3.7, 0.4)
        }],
        gasParticles: gasParticlePresets.automatic,
        ballistics: {
            damage: 12.25,
            obstacleMultiplier: 1.5,
            speed: 0.26,
            range: 160
        }
    },
    {
        idString: "acr",
        name: "ACR",
        defType: DefinitionType.Gun,
        tier: Tier.S,
        ammoType: "556mm",
        ammoSpawnAmount: 90,
        fireDelay: 72.5,
        switchDelay: 400,
        speedMultiplier: 1,
        recoilMultiplier: 0.75,
        recoilDuration: 130,
        fireMode: FireMode.Auto,
        shotSpread: 2,
        moveSpread: 7,
        noMuzzleFlash: true,
        length: 7.5,
        fists: {
            left: Vec(100, -2),
            right: Vec(40, 0),
            rightZIndex: 4,
            animationDuration: 100
        },
        image: { position: Vec(78, 0) },
        casingParticles: [{
            position: Vec(3.5, 0.4)
        }],
        capacity: 30,
        extendedCapacity: 45,
        reloadTime: 3,
        ballistics: {
            damage: 14.5,
            obstacleMultiplier: 1.5,
            speed: 0.3,
            range: 160,
            tracer: {
                opacity: 0.15
            }
        }
    },
    {
        idString: "shak12",
        name: "ShAK-12",
        defType: DefinitionType.Gun,
        ammoType: "50cal",
        ammoSpawnAmount: 50,
        speedMultiplier: 1,
        tier: Tier.A,
        capacity: 10,
        extendedCapacity: 15,
        reloadTime: 3,
        fireDelay: 125,
        switchDelay: 400,
        recoilMultiplier: 0.75,
        recoilDuration: 400,
        fireMode: FireMode.Auto,
        shotSpread: 6,
        moveSpread: 6,
        bulletCount: 2,
        length: 7.2,
        fists: {
            left: Vec(85, -2),
            right: Vec(40, 0),
            rightZIndex: 4,
            animationDuration: 100
        },
        image: { position: Vec(70, 0) },
        casingParticles: [{
            position: Vec(3.53, 0.4)
        }],
        gasParticles: gasParticlePresets.rifle,
        ballistics: {
            damage: 17.5,
            obstacleMultiplier: 1.5,
            speed: 0.26,
            range: 60,
            tracer: {
                width: 1.3
            }
        }
    },
    //
    // Light machine guns (LMGs)
    //
    {
        idString: "fn_fal",
        name: "FN FAL",
        defType: DefinitionType.Gun,
        tier: Tier.C,
        ammoType: "762mm",
        ammoSpawnAmount: 100,
        capacity: 50,
        extendedCapacity: 100,
        reloadTime: 3.4,
        fireDelay: 115,
        switchDelay: 400,
        speedMultiplier: 0.897,
        recoilMultiplier: 0.7, // also test out 0.75
        recoilDuration: 200,
        fireMode: FireMode.Auto,
        shotSpread: 3.5,
        moveSpread: 7.5, // also test out 6.5, 7, 8
        length: 9.47,
        fists: {
            left: Vec(120, -8),
            right: Vec(40, 0),
            rightZIndex: 4,
            animationDuration: 100
        },
<<<<<<< HEAD
        image: { position: Vec(100, 0) },
        casingParticles: [{
            frame: "casing_30-06",
            position: Vec(3.3, 0.6)
=======
        image: { position: Vec(100, 3) },
        casingParticles: [{
            frame: "casing_762x51mm",
            position: Vec(3.5, 0.6)
>>>>>>> 3d9136a0
        }],
        gasParticles: gasParticlePresets.automatic,
        ballistics: {
            damage: 16.5,
            obstacleMultiplier: 2,
            speed: 0.3,
            range: 180,
            tracer: {
                width: 1.1,
                length: 1.4
            }
        }
    },
    {
        idString: "stoner_63",
        name: "Stoner 63",
        defType: DefinitionType.Gun,
        tier: Tier.A,
        ammoType: "556mm",
        ammoSpawnAmount: 150,
        capacity: 75,
        extendedCapacity: 125,
        reloadTime: 3.8,
        fireDelay: 90,
        switchDelay: 400,
        speedMultiplier: 0.978,
        recoilMultiplier: 0.7,
        recoilDuration: 175,
        fireMode: FireMode.Auto,
        shotSpread: 3,
        moveSpread: 4.5,
        length: 8,
        fists: {
            left: Vec(100, -3),
            right: Vec(40, 0),
            rightZIndex: 4,
            animationDuration: 100
        },
        image: { position: Vec(82, 0) },
        casingParticles: [
            {
                position: Vec(3.7, -0.6),
                velocity: {
                    y: {
                        min: -15,
                        max: -10
                    }
                }
            },
            {
                position: Vec(3.9, -0.6),
                frame: "m13_link",
                velocity: {
                    x: {
                        min: -6,
                        max: 8
                    },
                    y: {
                        min: -25,
                        max: -10
                    }
                }
            }
        ] as NonNullable<SingleGunNarrowing["casingParticles"]>,
        gasParticles: gasParticlePresets.automatic,
        ballistics: {
            damage: 14.25,
            obstacleMultiplier: 2,
            speed: 0.28,
            range: 180,
            tracer: {
                width: 1.1,
                length: 1.4
            }
        }
    },
    {
        idString: "mg5",
        name: "MG5",
        defType: DefinitionType.Gun,
        tier: Tier.S,
        ammoType: "762mm",
        ammoSpawnAmount: 240,
        capacity: 120,
        extendedCapacity: 160,
        reloadTime: 5.2,
        fireDelay: 95,
        switchDelay: 400,
        speedMultiplier: 0.87,
        recoilMultiplier: 0.65,
        recoilDuration: 200,
        fireMode: FireMode.Auto,
        shotSpread: 2,
        moveSpread: 4.5,
        length: 8.6,
        fists: {
            left: Vec(110, -3),
            right: Vec(40, 0),
            rightZIndex: 4,
            animationDuration: 100
        },
        image: { position: Vec(90, 1) },
        casingParticles: [
            {
                position: Vec(4, 0.6)
            },
            {
                position: Vec(4.2, 0.6),
                frame: "m13_link",
                velocity: {
                    x: {
                        min: -6,
                        max: 8
                    },
                    y: {
                        min: 10,
                        max: 25
                    }
                }
            }
        ] as NonNullable<SingleGunNarrowing["casingParticles"]>,
        gasParticles: gasParticlePresets.automatic,
        ballistics: {
            damage: 16.5,
            obstacleMultiplier: 1.5,
            speed: 0.26,
            range: 180,
            tracer: {
                width: 1.1,
                length: 1.4
            }
        }
    },
    {
        idString: "negev",
        name: "Negev SF",
        defType: DefinitionType.Gun,
        tier: Tier.S,
        ammoType: "556mm",
        ammoSpawnAmount: 200,
        capacity: 200,
        extendedCapacity: 250,
        reloadTime: 5.9,
        fireDelay: 70,
        switchDelay: 400,
        speedMultiplier: 0.92,
        recoilMultiplier: 0.675,
        recoilDuration: 200,
        fireMode: FireMode.Auto,
        shotSpread: 5,
        moveSpread: 8,
        length: 7.15,
        fists: {
            left: Vec(109, -18),
            right: Vec(40, 0),
            rightZIndex: 4,
            animationDuration: 100
        },
        image: { position: Vec(80, -3.6) },
        casingParticles: [
            {
                position: Vec(4, 0.6)
            },
            {
                position: Vec(4.2, 0.6),
                frame: "m13_link",
                velocity: {
                    x: {
                        min: -6,
                        max: 8
                    },
                    y: {
                        min: 10,
                        max: 25
                    }
                }
            }
        ] as NonNullable<SingleGunNarrowing["casingParticles"]>,
        gasParticles: gasParticlePresets.automatic,
        ballistics: {
            damage: 13.25,
            obstacleMultiplier: 1.5,
            speed: 0.28,
            range: 160,
            tracer: {
                width: 1.1,
                length: 1.4
            }
        }
    },
    {
        idString: "mg36",
        name: "MG36",
        defType: DefinitionType.Gun,
        tier: Tier.B,
        ammoType: "556mm",
        ammoSpawnAmount: 100,
        capacity: 50,
        extendedCapacity: 100,
        reloadTime: 2.75,
        fireDelay: 75,
        switchDelay: 400,
        speedMultiplier: 1,
        recoilMultiplier: 0.75,
        recoilDuration: 140,
        fireMode: FireMode.Auto,
        shotSpread: 3.5,
        moveSpread: 8,
        length: 7.8,
        fists: {
            left: Vec(100, -4),
            right: Vec(40, 0),
            rightZIndex: 4,
            animationDuration: 100
        },
        image: { position: Vec(83, 0) },
        casingParticles: [{
            position: Vec(3.75, 0.45)
        }],
        gasParticles: gasParticlePresets.automatic,
        ballistics: {
            damage: 11,
            obstacleMultiplier: 2,
            speed: 0.28,
            range: 160
        }
    },
    {
        idString: "pk61",
        name: "PK-61",
        defType: DefinitionType.Gun,
        tier: Tier.A,
        ammoType: "762mm",
        ammoSpawnAmount: 200,
        capacity: 100,
        extendedCapacity: 150,
        reloadTime: 4.8,
        fireDelay: 110,
        switchDelay: 400,
        speedMultiplier: 0.92,
        recoilMultiplier: 0.7,
        recoilDuration: 200,
        fireMode: FireMode.Auto,
        shotSpread: 2,
        moveSpread: 4,
        length: 9.45,
        fists: {
            left: Vec(120, -4),
            right: Vec(40, 0),
            rightZIndex: 4,
            animationDuration: 100
        },
        image: { position: Vec(100, 0) },
        casingParticles: [{
            frame: "casing_762x54mmR",
            position: Vec(4.6, -0.8),
            velocity: {
                y: {
                    min: -15,
                    max: -10
                }
            }
        }],
        gasParticles: gasParticlePresets.automatic,
        ballistics: {
            damage: 17,
            obstacleMultiplier: 2,
            speed: 0.32,
            range: 250,
            tracer: {
                width: 1.1,
                length: 1.4
            }
        }
    },

    //
    // Shotguns
    //
    {
        idString: "m3k",
        name: "M3K",
        defType: DefinitionType.Gun,
        tier: Tier.C,
        ammoType: "12g",
        ammoSpawnAmount: 18,
        capacity: 9,
        extendedCapacity: 12,
        reloadTime: 0.55,
        fireDelay: 700,
        switchDelay: 700,
        speedMultiplier: 1,
        recoilMultiplier: 0.5,
        recoilDuration: 500,
        fireMode: FireMode.Single,
        shotSpread: 5,
        moveSpread: 7,
        jitterRadius: 0.5,
        bulletCount: 9,
        length: 8.5,
        fists: {
            left: Vec(95, -3),
            right: Vec(40, 0),
            rightZIndex: 4,
            animationDuration: 100
        },
        image: { position: Vec(85, 2) },
        casingParticles: [{
            frame: "casing_12ga_flechette",
            position: Vec(4, 0.6)
        }],
        gasParticles: gasParticlePresets.shotgun,
        shotsPerReload: 1,
        ballistics: {
            damage: 9,
            obstacleMultiplier: 1,
            speed: 0.2,
            range: 80
        }
    },
    {
        idString: "model_37",
        name: "Model 37",
        defType: DefinitionType.Gun,
        tier: Tier.C,
        ammoType: "12g",
        ammoSpawnAmount: 15,
        capacity: 5,
        extendedCapacity: 8,
        reloadTime: 0.75,
        fireDelay: 900,
        switchDelay: 900,
        speedMultiplier: 1,
        recoilMultiplier: 0.5,
        recoilDuration: 550,
        fireMode: FireMode.Single,
        shotSpread: 11,
        moveSpread: 14,
        jitterRadius: 1.25,
        bulletCount: 10,
        length: 8.15,
        fists: {
            left: Vec(116, -3),
            right: Vec(45, 0),
            rightZIndex: 4,
            animationDuration: 100
        },
        image: { position: Vec(89, 0.5) },
        casingParticles: [{
            position: Vec(4, 0.6),
            ejectionDelay: 450,
            velocity: {
                y: {
                    min: 2,
                    max: 5,
                    randomSign: true
                }
            }
        }],
        gasParticles: gasParticlePresets.shotgun,
        shotsPerReload: 1,
        ballistics: {
            damage: 10,
            obstacleMultiplier: 1,
            speed: 0.16,
            range: 48,
            tracer: {
                length: 0.7
            }
        }
    },
    {
        idString: "hp18",
        name: "HP-18",
        defType: DefinitionType.Gun,
        tier: Tier.C,
        ammoType: "12g",
        ammoSpawnAmount: 15,
        capacity: 5,
        extendedCapacity: 8,
        reloadTime: 0.725,
        shotsPerReload: 1,
        fireDelay: 300,
        switchDelay: 400,
        speedMultiplier: 1,
        recoilMultiplier: 0.6,
        recoilDuration: 600,
        fireMode: FireMode.Single,
        bulletCount: 18,
        shotSpread: 18,
        moveSpread: 22,
        jitterRadius: 1.75,
        length: 7.4,
        fists: {
            left: Vec(95, -1),
            right: Vec(40, 0),
            rightZIndex: 4,
            animationDuration: 100
        },
        image: { position: Vec(75, 2) },
        casingParticles: [{
            frame: "casing_12ga_bird",
            position: Vec(4, 0.6)
        }],
        gasParticles: gasParticlePresets.shotgun,
        ballistics: {
            damage: 4,
            obstacleMultiplier: 1,
            speed: 0.12,
            range: 40,
            tracer: {
                length: 0.5
            }
        }
    },
    {
        idString: "badlander",
        name: "Badlander",
        defType: DefinitionType.Gun,
        tier: Tier.C,
        ammoType: "12g",
        ammoSpawnAmount: 10,
        capacity: 2,
        reloadTime: 2.6,
        fireDelay: 250,
        switchDelay: 250,
        speedMultiplier: 1,
        recoilMultiplier: 0.5,
        recoilDuration: 550,
        fireMode: FireMode.Single,
        bulletCount: 10,
        shotSpread: 11,
        moveSpread: 14,
        jitterRadius: 1.5,
        length: 6,
        fists: {
            left: Vec(95, -2),
            right: Vec(40, 0),
            rightZIndex: 4,
            animationDuration: 100
        },
        image: { position: Vec(75, 0) },
        casingParticles: [{
            position: Vec(4, 0.6),
            count: 2,
            velocity: {
                y: {
                    min: 8,
                    max: 15,
                    randomSign: true
                }
            },
            on: "reload"
        }],
        gasParticles: gasParticlePresets.shotgun,
        ballistics: {
            damage: 10,
            obstacleMultiplier: 1,
            speed: 0.16,
            range: 48,
            tracer: {
                length: 0.5
            }
        }
    },
    {
        idString: "usas12",
        name: "USAS-12",
        defType: DefinitionType.Gun,
        tier: Tier.S,
        ammoType: "12g",
        ammoSpawnAmount: 30,
        capacity: 10,
        extendedCapacity: 20,
        reloadTime: 3,
        fireDelay: 525,
        switchDelay: 900,
        speedMultiplier: 1,
        recoilMultiplier: 0.5,
        recoilDuration: 525,
        fireMode: FireMode.Auto,
        shotSpread: 2,
        moveSpread: 5,
        length: 7.35,
        fists: {
            left: Vec(105, -1),
            right: Vec(40, 0),
            rightZIndex: 4,
            animationDuration: 100
        },
        image: { position: Vec(80, -1.5) },
        casingParticles: [{
            frame: "casing_12ga_he",
            position: Vec(4.5, 0.6)
        }],
        ballistics: {
            damage: 5,
            obstacleMultiplier: 1,
            speed: 0.22,
            range: 50,
            onHitExplosion: "usas_explosion",
            explodeOnImpact: true,
            allowRangeOverride: true,
            tracer: {
                length: 0.5,
                color: 0xFF0000,
                saturatedColor: 0xF55C3D
            }
        }
    },
    {
        idString: "vepr12",
        name: "Vepr-12",
        defType: DefinitionType.Gun,
        tier: Tier.B,
        ammoType: "12g",
        ammoSpawnAmount: 20,
        capacity: 5,
        extendedCapacity: 10,
        reloadTime: 2.4,
        fireDelay: 400,
        switchDelay: 650,
        speedMultiplier: 1,
        recoilMultiplier: 0.7,
        recoilDuration: 550,
        fireMode: FireMode.Auto,
        shotSpread: 11,
        moveSpread: 14,
        jitterRadius: 1.25,
        length: 7.3,
        bulletCount: 10,
        fists: {
            left: Vec(99, -2),
            right: Vec(40, 0),
            rightZIndex: 4,
            animationDuration: 100
        },
        image: { position: Vec(79, 2) },
        casingParticles: [{
            position: Vec(3.9, 0.6)
        }],
        gasParticles: gasParticlePresets.shotgun,
        ballistics: {
            damage: 10,
            obstacleMultiplier: 1,
            speed: 0.16,
            range: 48,
            tracer: {
                length: 0.5
            }
        }
    },
    {
        idString: "stevens_555",
        name: "Stevens 555",
        defType: DefinitionType.Gun,
        tier: Tier.C,
        ammoType: "12g",
        ammoSpawnAmount: 10,
        capacity: 2,
        reloadTime: 2.3,
        fireDelay: 300,
        switchDelay: 500,
        speedMultiplier: 1,
        recoilMultiplier: 0.6,
        recoilDuration: 400,
        fireMode: FireMode.Single,
        shotSpread: 5,
        moveSpread: 7,
        length: 7.95,
        jitterRadius: 0.5,
        bulletCount: 9,
        fists: {
            left: Vec(84, -3),
            right: Vec(45, 0),
            rightZIndex: 4,
            animationDuration: 100
        },
        image: { position: Vec(83, 0) },
        casingParticles: [{
            frame: "casing_12ga_flechette",
            position: Vec(4, 0.6),
            count: 2,
            velocity: {
                y: {
                    min: 8,
                    max: 12,
                    randomSign: true
                }
            },
            on: "reload"
        }],
        gasParticles: gasParticlePresets.shotgun,
        ballistics: {
            damage: 9,
            obstacleMultiplier: 1,
            speed: 0.2,
            range: 80
        }
    },
    {
        idString: "m590m",
        name: "M590M",
        defType: DefinitionType.Gun,
        tier: Tier.A,
        ammoType: "12g",
        ammoSpawnAmount: 15,
        capacity: 5,
        extendedCapacity: 10,
        reloadTime: 2.8,
        fireDelay: 900,
        switchDelay: 900,
        speedMultiplier: 1,
        recoilMultiplier: 0.5,
        recoilDuration: 500,
        fireMode: FireMode.Single,
        shotSpread: 2,
        moveSpread: 5,
        length: 8,
        fists: {
            left: Vec(100, -3),
            right: Vec(45, 0),
            rightZIndex: 4,
            animationDuration: 100
        },
        image: { position: Vec(82, 0) },
        casingParticles: [{
            position: Vec(4.2, 0.6),
            ejectionDelay: 400,
            frame: "casing_12ga_he"
        }],
        gasParticles: gasParticlePresets.shotgun,
        ballistics: {
            damage: 5,
            obstacleMultiplier: 1,
            speed: 0.22,
            range: 50,
            onHitExplosion: "m590m_explosion",
            explodeOnImpact: true,
            allowRangeOverride: true,
            tracer: {
                length: 0.5,
                color: 0xFF0000,
                saturatedColor: 0xF55C3D
            }
        }
    },
    {
        idString: "mp153",
        name: "MP-153",
        tier: Tier.A,
        ammoType: "12g",
        speedMultiplier: 1,
        defType: DefinitionType.Gun,
        ammoSpawnAmount: 16,
        capacity: 8,
        reloadTime: 0.45,
        shotsPerReload: 1,
        fireDelay: 400,
        switchDelay: 600,
        recoilMultiplier: 0.6,
        recoilDuration: 400,
        fireMode: FireMode.Single,
        shotSpread: 2,
        moveSpread: 5,
        fsaReset: 600,
        length: 8.45,
        fists: {
            left: Vec(108, -3),
            right: Vec(45, 0),
            rightZIndex: 4,
            animationDuration: 100
        },
        image: { position: Vec(98, 0) },
        casingParticles: [{
            position: Vec(4.5, 0.6),
            frame: "casing_12ga_slug"
        }],
        gasParticles: gasParticlePresets.shotgun,
        ballistics: {
            damage: 78,
            obstacleMultiplier: 1,
            speed: 0.25,
            range: 120,
            tracer: {
                width: 2,
                length: 1.3
            }
        }
    },
    //
    // Sniper rifles
    //
    {
        idString: "mosin_nagant",
        name: "Mosin-Nagant",
        defType: DefinitionType.Gun,
        tier: Tier.A,
        ammoType: "762mm",
        ammoSpawnAmount: 20,
        spawnScope: "4x_scope",
        capacity: 5,
        reloadTime: 0.85,
        shotsPerReload: 1,
        reloadFullOnEmpty: true,
        fullReloadTime: 2.9,
        fireDelay: 900,
        switchDelay: 900,
        speedMultiplier: 1,
        recoilMultiplier: 0.45,
        recoilDuration: 750,
        fireMode: FireMode.Single,
        shotSpread: 1,
        moveSpread: 2,
        length: 8.5,
        shootOnRelease: true,
        fists: {
            left: Vec(100, 0),
            right: Vec(40, 0),
            rightZIndex: 4,
            animationDuration: 100
        },
        image: { position: Vec(86.5, 2.7) },
        casingParticles: [{
            frame: "casing_762x54mmR",
            position: Vec(4, 0.6),
            ejectionDelay: 700
        }],
        gasParticles: gasParticlePresets.rifle,
        ballistics: {
            damage: 70,
            obstacleMultiplier: 1,
            speed: 0.33,
            range: 250,
            tracer: {
                width: 1.4,
                length: 2.5
            }
        }
    },
    {
        idString: "tango_51",
        name: "Tango 51",
        defType: DefinitionType.Gun,
        tier: Tier.A,
        ammoType: "762mm",
        ammoSpawnAmount: 20,
        spawnScope: "8x_scope",
        capacity: 5,
        extendedCapacity: 10,
        reloadTime: 2.6,
        fireDelay: 900,
        switchDelay: 900,
        speedMultiplier: 1,
        recoilMultiplier: 0.4,
        recoilDuration: 1000,
        fireMode: FireMode.Single,
        shotSpread: 0.3,
        moveSpread: 0.6,
        length: 8.85,
        shootOnRelease: true,
        fists: {
            left: Vec(106, -1),
            right: Vec(40, 0),
            rightZIndex: 4,
            animationDuration: 100
        },
        image: { position: Vec(87, 3) },
        casingParticles: [{
            position: Vec(4, 0.6),
            ejectionDelay: 450
        }],
        gasParticles: gasParticlePresets.rifle,
        ballistics: {
            damage: 79,
            obstacleMultiplier: 1,
            speed: 0.4,
            range: 280,
            tracer: {
                width: 1.6,
                length: 3.5
            }
        }
    },
    {
        idString: "cz600",
        name: "CZ-600",
        defType: DefinitionType.Gun,
        tier: Tier.B,
        ammoType: "556mm",
        ammoSpawnAmount: 20,
        capacity: 5,
        extendedCapacity: 10,
        reloadTime: 2.2,
        fireDelay: 600,
        switchDelay: 600,
        speedMultiplier: 1,
        recoilMultiplier: 0.75,
        recoilDuration: 750,
        fireMode: FireMode.Single,
        shotSpread: 0.75,
        moveSpread: 1.25,
        length: 8.25,
        shootOnRelease: true,
        fists: {
            left: Vec(105, -3),
            right: Vec(40, 0),
            rightZIndex: 4,
            animationDuration: 100
        },
        image: { position: Vec(85, 3.5) },
        casingParticles: [{
            position: Vec(3.7, 0.4),
            ejectionDelay: 250
        }],
        gasParticles: gasParticlePresets.rifle,
        ballistics: {
            damage: 55,
            obstacleMultiplier: 1,
            speed: 0.3,
            range: 250,
            tracer: {
                width: 1.3,
                length: 2.4
            }
        }
    },
    {
        idString: "l115a1",
        name: "L115A1",
        defType: DefinitionType.Gun,
        tier: Tier.S,
        ammoType: "338lap",
        ammoSpawnAmount: 12,
        spawnScope: "16x_scope",
        fireDelay: 1500,
        switchDelay: 900,
        speedMultiplier: 1,
        recoilMultiplier: 0.4,
        recoilDuration: 1600,
        fireMode: FireMode.Single,
        shotSpread: 0.2,
        moveSpread: 0.4,
        shootOnRelease: true,
        length: 10.6,
        casingParticles: [{
            position: Vec(4, 0.2),
            ejectionDelay: 500
        }],
        fists: {
            left: Vec(110, 0),
            right: Vec(40, 0),
            rightZIndex: 4,
            animationDuration: 100
        },
        image: { position: Vec(110, 3) },
        gasParticles: gasParticlePresets.rifle,
        capacity: 3,
        extendedCapacity: 5,
        reloadTime: 3.8,
        ballistics: {
            damage: 150,
            obstacleMultiplier: 1,
            speed: 0.5,
            tracer: {
                width: 2.5,
                length: 4
            },
            range: 300
        }
    },
    {
        idString: "rgs",
        name: "RG Scout",
        defType: DefinitionType.Gun,
        tier: Tier.A,
        ammoType: "556mm",
        ammoSpawnAmount: 30,
        spawnScope: "4x_scope",
        capacity: 10,
        extendedCapacity: 15,
        reloadTime: 2.6,
        fireDelay: 600,
        switchDelay: 600,
        speedMultiplier: 1,
        recoilMultiplier: 0.75,
        recoilDuration: 600,
        fireMode: FireMode.Single,
        shotSpread: 0.5,
        moveSpread: 2,
        length: 8.75,
        shootOnRelease: true,
        fists: {
            left: Vec(105, -1),
            right: Vec(40, 0),
            rightZIndex: 4,
            animationDuration: 100
        },
        image: { position: Vec(85, 3) },
        casingParticles: [{
            position: Vec(4, 0.4),
            ejectionDelay: 250
        }],
        gasParticles: gasParticlePresets.rifle,
        ballistics: {
            damage: 65,
            obstacleMultiplier: 1,
            speed: 0.33,
            range: 270,
            tracer: {
                width: 1.3,
                length: 2.4
            },
            lastShotFX: true
        }
    },
    {
        idString: "vks",
        name: "VKS Vykhlop",
        defType: DefinitionType.Gun,
        tier: Tier.S,
        ammoType: "50cal",
        ammoSpawnAmount: 25,
        spawnScope: "8x_scope",
        fireDelay: 800,
        switchDelay: 900,
        speedMultiplier: 1,
        recoilMultiplier: 0.6,
        recoilDuration: 1000,
        fireMode: FireMode.Single,
        shotSpread: 1,
        moveSpread: 3,
        length: 8.95,
        fists: {
            left: Vec(90, 3),
            right: Vec(40, 0),
            rightZIndex: 4,
            animationDuration: 100
        },
        image: { position: Vec(90, 2) },
        casingParticles: [{
            position: Vec(3.5, 0.6),
            ejectionDelay: 400
        }],
        gasParticles: gasParticlePresets.rifle,
        noMuzzleFlash: true,
        capacity: 5,
        extendedCapacity: 10,
        reloadTime: 3.2,
        ballistics: {
            damage: 95,
            obstacleMultiplier: 1,
            speed: 0.27,
            range: 180,
            tracer: {
                width: 2,
                length: 2,
                opacity: 0.3
            }
        }
    },

    //
    // Designated marksman rifles (DMRs)
    //
    {
        idString: "vss",
        name: "VSS Vintorez",
        defType: DefinitionType.Gun,
        tier: Tier.B,
        ammoType: "9mm",
        ammoSpawnAmount: 60,
        capacity: 20,
        extendedCapacity: 30,
        reloadTime: 2.15,
        fireDelay: 140,
        switchDelay: 400,
        speedMultiplier: 1,
        recoilMultiplier: 0.7,
        recoilDuration: 140,
        fireMode: FireMode.Single,
        shotSpread: 2,
        moveSpread: 3.5,
        length: 7.2,
        fists: {
            left: Vec(92, -2),
            right: Vec(40, 0),
            rightZIndex: 4,
            animationDuration: 100
        },
        image: { position: Vec(82, 0) },
        casingParticles: [{
            frame: "casing_9x39mm",
            position: Vec(3.7, 0.5)
        }],
        noMuzzleFlash: true,
        ballistics: {
            damage: 22,
            obstacleMultiplier: 1.5,
            speed: 0.22,
            range: 160,
            tracer: {
                opacity: 0.15,
                length: 1.5
            }
        }
    },
    {
        idString: "sr25",
        name: "SR-25",
        defType: DefinitionType.Gun,
        tier: Tier.B,
        ammoType: "762mm",
        ammoSpawnAmount: 80,
        capacity: 20,
        extendedCapacity: 30,
        reloadTime: 2.5,
        fireDelay: 200,
        switchDelay: 400,
        speedMultiplier: 1,
        recoilMultiplier: 0.7,
        recoilDuration: 200,
        fireMode: FireMode.Single,
        shotSpread: 1,
        moveSpread: 3.5,
        length: 7.85,
        fists: {
            left: Vec(110, 0),
            right: Vec(40, 0),
            rightZIndex: 4,
            animationDuration: 100
        },
        image: { position: Vec(78, 3) },
        casingParticles: [{
            position: Vec(3.6, 0.4)
        }],
        gasParticles: gasParticlePresets.rifle,
        ballistics: {
            damage: 33,
            obstacleMultiplier: 1.5,
            speed: 0.3,
            range: 230,
            tracer: {
                length: 1.5
            }
        }
    },
    {
        idString: "mini14",
        name: "Mini-14",
        defType: DefinitionType.Gun,
        tier: Tier.B,
        ammoType: "556mm",
        ammoSpawnAmount: 80,
        capacity: 20,
        extendedCapacity: 30,
        reloadTime: 2.4,
        fireDelay: 155,
        switchDelay: 400,
        speedMultiplier: 1,
        recoilMultiplier: 0.8,
        recoilDuration: 155,
        fireMode: FireMode.Single,
        shotSpread: 2,
        moveSpread: 5,
        length: 7.6,
        fists: {
            left: Vec(88, -2),
            right: Vec(40, 0),
            rightZIndex: 4,
            animationDuration: 100
        },
        image: { position: Vec(80, 2) },
        casingParticles: [{
            position: Vec(5, 0.5),
            velocity: {
                y: {
                    min: 4,
                    max: 15
                }
            }
        }],
        gasParticles: gasParticlePresets.rifle,
        ballistics: {
            damage: 25.5,
            obstacleMultiplier: 1.5,
            speed: 0.3,
            range: 230,
            tracer: {
                length: 1.5
            }
        }
    },
    {
        idString: "m1_garand",
        name: "M1 Garand",
        defType: DefinitionType.Gun,
        tier: Tier.S,
        ammoType: "762mm",
        ammoSpawnAmount: 40,
        capacity: 8,
        reloadTime: 2.1,
        fireDelay: 250,
        switchDelay: 400,
        speedMultiplier: 1,
        recoilMultiplier: 0.75,
        recoilDuration: 200,
        fireMode: FireMode.Single,
        shotSpread: 1,
        moveSpread: 3.5,
        length: 8.65,
        fists: {
            left: Vec(105, -2),
            right: Vec(40, 0),
            rightZIndex: 4,
            animationDuration: 100
        },
        image: { position: Vec(90, 2.5) },
        casingParticles: [
            {
                frame: "casing_30-06",
                position: Vec(4, 0.5),
                velocity: {
                    y: {
                        min: 4,
                        max: 10
                    }
                }
            },
            {
                frame: "enbloc",
                position: Vec(4, 0.5),
                velocity: {
                    x: {
                        min: 1,
                        max: 3,
                        randomSign: true
                    },
                    y: {
                        min: 2,
                        max: 5,
                        randomSign: true
                    }
                },
                on: "reload"
            }
        ] as NonNullable<SingleGunNarrowing["casingParticles"]>,
        gasParticles: gasParticlePresets.rifle,
        ballistics: {
            damage: 48,
            obstacleMultiplier: 1,
            speed: 0.35,
            range: 230,
            tracer: {
                length: 2,
                width: 1.5
            },
            lastShotFX: true
        }
    },
    {
        idString: "model_89",
        name: "Model 89",
        defType: DefinitionType.Gun,
        tier: Tier.A,
        ammoType: "50cal",
        ammoSpawnAmount: 28,
        capacity: 7,
        extendedCapacity: 10,
        reloadTime: 0.4,
        shotsPerReload: 1,
        fireDelay: 350,
        switchDelay: 400,
        speedMultiplier: 1,
        recoilMultiplier: 0.7,
        recoilDuration: 300,
        fireMode: FireMode.Single,
        shotSpread: 1,
        moveSpread: 4,
        length: 7.3,
        fists: {
            left: Vec(93, -2),
            right: Vec(40, 0),
            rightZIndex: 4,
            animationDuration: 100
        },
        image: { position: Vec(77, 0) },
        casingParticles: [{
            frame: "casing_500sw",
            position: Vec(3, 0.5),
            ejectionDelay: 175
        }],
        gasParticles: gasParticlePresets.rifle,
        ballistics: {
            damage: 55,
            obstacleMultiplier: 1.5,
            speed: 0.31,
            range: 250,
            tracer: {
                width: 1.8,
                length: 1.5
            }
        }
    },
    {
        idString: "sks",
        name: "SKS",
        defType: DefinitionType.Gun,
        tier: Tier.C,
        ammoType: "762mm",
        ammoSpawnAmount: 60,
        capacity: 10,
        extendedCapacity: 20,
        reloadTime: 0.4,
        shotsPerReload: 2,
        reloadFullOnEmpty: true,
        fullReloadTime: 2.4,
        fireDelay: 180,
        switchDelay: 400,
        speedMultiplier: 1,
        recoilMultiplier: 0.8,
        recoilDuration: 150,
        fireMode: FireMode.Single,
        shotSpread: 3,
        moveSpread: 5,
        length: 7.9,
        fists: {
            left: Vec(95, -3),
            right: Vec(40, 0),
            rightZIndex: 4,
            animationDuration: 100
        },
        image: { position: Vec(83, 0) },
        casingParticles: [{
            position: Vec(4.2, 0.4),
            frame: "casing_762x39mm",
            velocity: {
                y: {
                    min: 4,
                    max: 10
                }
            }
        }],
        gasParticles: gasParticlePresets.rifle,
        ballistics: {
            damage: 23,
            obstacleMultiplier: 1.5,
            speed: 0.27,
            range: 180,
            tracer: {
                length: 1.2
            }
        }
    },
    {
        idString: "blr",
        name: "BLR 556",
        defType: DefinitionType.Gun,
        tier: Tier.C,
        ammoType: "556mm",
        ammoSpawnAmount: 20,
        capacity: 5,
        extendedCapacity: 10,
        reloadTime: 2.1,
        fireDelay: 350,
        switchDelay: 400,
        speedMultiplier: 1,
        recoilMultiplier: 0.8,
        recoilDuration: 300,
        fireMode: FireMode.Single,
        shotSpread: 2,
        moveSpread: 5,
        length: 7.55,
        fists: {
            left: Vec(95, -3),
            right: Vec(40, 0),
            rightZIndex: 4,
            animationDuration: 100
        },
        image: { position: Vec(75, 0) },
        casingParticles: [{
            position: Vec(4.2, 0.4)
        }],
        gasParticles: gasParticlePresets.rifle,
        ballistics: {
            damage: 45,
            obstacleMultiplier: 1,
            speed: 0.32,
            range: 200,
            tracer: {
                width: 1.5,
                length: 1.3
            }
        }
    },
    {
        idString: "mk18",
        name: "Mk-18 Mjölnir",
        defType: DefinitionType.Gun,
        tier: Tier.S,
        ammoType: "338lap",
        ammoSpawnAmount: 20,
        spawnScope: "4x_scope",
        fireDelay: 450,
        switchDelay: 700,
        speedMultiplier: 1,
        recoilMultiplier: 0.65,
        recoilDuration: 500,
        fsaReset: 700,
        fireMode: FireMode.Single,
        shotSpread: 1,
        moveSpread: 4,
        length: 9.65,
        casingParticles: [{
            position: Vec(4, 0.3)
        }],
        fists: {
            left: Vec(120, 0),
            right: Vec(40, 0),
            rightZIndex: 4,
            animationDuration: 100
        },
        image: { position: Vec(100, 2) },
        gasParticles: gasParticlePresets.rifle,
        capacity: 5,
        extendedCapacity: 10,
        reloadTime: 3.8,
        ballistics: {
            damage: 90,
            obstacleMultiplier: 1.5,
            speed: 0.4,
            tracer: {
                width: 1.8,
                length: 3
            },
            range: 250
        }
    },

    //
    // Fictional weapons
    //
    {
        idString: "seedshot",
        name: "Seedshot",
        defType: DefinitionType.Gun,
        tier: Tier.S,
        ammoType: "seed",
        ammoSpawnAmount: 0,
        capacity: 20,
        extendedCapacity: 30,
        reloadTime: 2.6,
        fireDelay: 80,
        switchDelay: 400,
        speedMultiplier: 1,
        recoilMultiplier: 0.8,
        recoilDuration: 200,
        fireMode: FireMode.Auto,
        shotSpread: 3,
        moveSpread: 6.75,
        length: 7.9,
        fists: {
            left: Vec(115, -6),
            right: Vec(40, 0),
            rightZIndex: 4,
            animationDuration: 100
        },
        image: { position: Vec(90, 1) },
        casingParticles: [{
            position: Vec(4, 0.4)
        }],
        gasParticles: gasParticlePresets.automatic,
        ballistics: {
            damage: 2,
            obstacleMultiplier: 1.5,
            speed: 0.22,
            range: 180,
            tracer: {
                image: "seed_trail",
                length: 1.4
            },
            noReflect: true,
            onHitProjectile: "proj_seed"
        },
        noSwap: true
    },
    {
        idString: "vaccinator",
        name: "Vaccinator",
        defType: DefinitionType.Gun,
        tier: Tier.A,
        ammoType: "needle",
        ammoSpawnAmount: 0,
        fireDelay: 70,
        switchDelay: 300,
        speedMultiplier: 1.136,
        recoilMultiplier: 0.88,
        recoilDuration: 90,
        fireMode: FireMode.Auto,
        shotSpread: 2,
        moveSpread: 5,
        length: 5.9,
        fists: {
            left: Vec(40, 0),
            right: Vec(40, 0),
            leftZIndex: 4,
            rightZIndex: 4,
            animationDuration: 100
        },
        image: { position: Vec(80, 0) },
        inventoryScale: 0.8,
        noMuzzleFlash: true,
        capacity: 30,
        extendedCapacity: 40,
        reloadTime: 2,
        ballistics: {
            damage: 11,
            teammateHeal: 2,
            obstacleMultiplier: 1,
            speed: 0.18,
            range: 70,
            tracer: {
                image: "needle_trail",
                length: 1.4
            },
            enemySpeedMultiplier: {
                duration: 2000,
                multiplier: 0.7
            },
            removePerk: PerkIds.Infected
        },
        noSwap: true
    },
    {
        idString: "firework_launcher",
        name: "Firework Launcher",
        defType: DefinitionType.Gun,
        tier: Tier.S,
        ammoType: "firework_rocket",
        ammoSpawnAmount: 9,
        capacity: 3,
        extendedCapacity: 5,
        reloadTime: 1.25,
        shotsPerReload: 1,
        shootOnRelease: true,
        fireDelay: 1250,
        switchDelay: 900,
        noMuzzleFlash: true,
        speedMultiplier: 0.707,
        recoilMultiplier: 0.5,
        recoilDuration: 925,
        fireMode: FireMode.Single,
        bulletOffset: 2.7,
        shotSpread: 5,
        moveSpread: 14,
        length: 5.65,
        fists: {
            left: Vec(70, 40),
            right: Vec(20, 55),
            animationDuration: 100
        },
        image: {
            position: Vec(29.7, 53.5),
            zIndex: 4
        },
        casingParticles: [{
            position: Vec(0.5, 3),
            ejectionDelay: 800
        }],
        gasParticles: {
            spread: 360,
            amount: 50,
            minLife: 5000,
            maxLife: 10000,
            minSpeed: 2,
            maxSpeed: 5,
            minSize: 0.3,
            maxSize: 0.5
        },
        ballistics: {
            damage: 20,
            obstacleMultiplier: 1,
            speed: 0.15,
            range: 120,
            onHitExplosion: "firework_launcher_explosion",
            explodeOnImpact: true,
            tracer: {
                image: "firework_rocket_trail"
            },
            trail: {
                frame: "small_gas",
                interval: 17,
                amount: 5,
                tint: -1,
                alpha: { min: 0.4, max: 0.8 },
                scale: { min: 0.1, max: 0.2 },
                spreadSpeed: { min: 1, max: 3 },
                lifetime: { min: 2500, max: 5000 }
            }
        },
        noSwap: true
    },

    //
    // Dev weapons
    //
    {
        idString: "g17_scoped",
        name: "G17 (scoped)",
        defType: DefinitionType.Gun,
        tier: Tier.C,
        noSwap: true,
        devItem: true,
        ammoType: "bb",
        ammoSpawnAmount: 0,
        fireDelay: 35,
        switchDelay: 250,
        speedMultiplier: 1.63,
        recoilMultiplier: 0.99,
        recoilDuration: 10,
        fireMode: FireMode.Auto,
        shotSpread: 0.5,
        moveSpread: 5,
        length: 6.7,
        fists: {
            left: Vec(40, 0),
            right: Vec(40, 0),
            leftZIndex: 4,
            rightZIndex: 4,
            animationDuration: 80
        },
        noMuzzleFlash: true,
        image: { position: Vec(80, 1) },
        capacity: 100,
        extendedCapacity: 250,
        reloadTime: 1.5,
        ballistics: {
            damage: 2,
            obstacleMultiplier: 0.5,
            speed: 0.1,
            range: 70,
            tracer: {
                width: 0.7,
                opacity: 0.85,
                color: 0xFF8000,
                saturatedColor: 0xF5B83D
            }
        }/* ,
        dual: {
            leftRightOffset: 1.3,
            capacity: 200,
            extendedCapacity: 500,
            fireDelay: 20,
            shotSpread: 1,
            moveSpread: 8,
            reloadTime: 2.8
        } */
        // justice for dual s_g17 when™
    },
    {
        idString: "death_ray",
        name: "Death Ray",
        defType: DefinitionType.Gun,
        tier: Tier.S,
        ammoType: "power_cell",
        ammoSpawnAmount: 0,
        noSwap: true,
        devItem: true,
        capacity: 1,
        reloadTime: 1.4,
        fireDelay: 40,
        switchDelay: 500,
        speedMultiplier: 1,
        recoilMultiplier: 0.8,
        recoilDuration: 100,
        fireMode: FireMode.Auto,
        shotSpread: 0.15,
        moveSpread: 0.1,
        killstreak: true,
        length: 8.4,
        fists: {
            left: Vec(130, -3),
            right: Vec(60, 0),
            animationDuration: 100
        },
        image: { position: Vec(87, 1) },
        noMuzzleFlash: true,
        casingParticles: [{
            position: Vec(4.5, 0.6),
            on: "reload"
        }],
        ballistics: {
            damage: 800,
            obstacleMultiplier: 2,
            speed: 4,
            range: 800,
            tracer: {
                image: "power_cell_trail",
                length: 10
            }
        }
    },
    {
        idString: "revitalizer",
        name: "Revitalizer",
        defType: DefinitionType.Gun,
        tier: Tier.A,
        noSwap: true,
        devItem: true,
        killstreak: true,
        consistentPatterning: true,
        ammoType: "12g",
        ammoSpawnAmount: 15,
        capacity: 5,
        extendedCapacity: 8,
        reloadTime: 0.75,
        fireDelay: 900,
        switchDelay: 900,
        speedMultiplier: 1,
        recoilMultiplier: 0.5,
        recoilDuration: 550,
        fireMode: FireMode.Single,
        shotSpread: 11,
        moveSpread: 14,
        bulletCount: 10,
        length: 6.88,
        fists: {
            left: Vec(112, -3),
            right: Vec(45, 0),
            rightZIndex: 4,
            animationDuration: 100
        },
        image: { position: Vec(78, 0) },
        casingParticles: [{
            position: Vec(4, 0.6),
            ejectionDelay: 450,
            velocity: {
                y: {
                    min: 2,
                    max: 5,
                    randomSign: true
                }
            }
        }],
        gasParticles: gasParticlePresets.shotgun,
        shotsPerReload: 1,
        ballistics: {
            damage: 10,
            obstacleMultiplier: 1,
            speed: 0.16,
            range: 48,
            tracer: {
                length: 0.7
            }
        },
        wearerAttributes: {
            passive: {
                maxHealth: 0.51,
                maxAdrenaline: 0.8
            },
            on: {
                kill: [
                    {
                        limit: 5,
                        maxHealth: 1.488,
                        maxAdrenaline: 1.201,
                        minAdrenaline: 20,
                        speedBoost: 1.02
                    },
                    {
                        healthRestored: 230,
                        adrenalineRestored: 30
                    }
                ],
                damageDealt: [
                    {
                        healthRestored: 2,
                        adrenalineRestored: 1.5
                    }
                ]
            }
        }
    }
] satisfies readonly RawGunDefinition[]).flatMap((def: RawGunDefinition) => {
    if (def.dual === undefined) {
        return def;
    }

    const dualDef = mergeDeep(
        {},
        def,
        def.dual,
        {
            idString: `dual_${def.idString}`,
            name: `Dual ${def.name}`,
            isDual: true,
            singleVariant: def.idString
        }
    ) as DualGunNarrowing;

    // @ts-expect-error init code
    delete dualDef.dual;
    // @ts-expect-error init code
    delete dualDef.image;
    // @ts-expect-error init code
    delete dualDef.casingParticles;
    // @ts-expect-error init code
    delete def.dual;
    // @ts-expect-error init code
    def.dualVariant = dualDef.idString;

    return [def, dualDef];
}));<|MERGE_RESOLUTION|>--- conflicted
+++ resolved
@@ -1138,17 +1138,10 @@
             rightZIndex: 4,
             animationDuration: 100
         },
-<<<<<<< HEAD
-        image: { position: Vec(100, 0) },
-        casingParticles: [{
-            frame: "casing_30-06",
-            position: Vec(3.3, 0.6)
-=======
         image: { position: Vec(100, 3) },
         casingParticles: [{
             frame: "casing_762x51mm",
             position: Vec(3.5, 0.6)
->>>>>>> 3d9136a0
         }],
         gasParticles: gasParticlePresets.automatic,
         ballistics: {
