--- conflicted
+++ resolved
@@ -64,11 +64,9 @@
     readonly customInteractMessage?: boolean
     readonly interactOnlyFromSide?: Orientation
     readonly weaponSwap?: boolean
-<<<<<<< HEAD
     readonly requiresPower?: boolean
 
     readonly interactionDelay?: number
-=======
     readonly regenerateAfterDestroyed?: number
 
     readonly applyPerkOnDestroy?: {
@@ -79,7 +77,6 @@
          */
         readonly chance: number
     }
->>>>>>> f2678c2a
 
     readonly gunMount?: {
         readonly type: "gun" | "melee"
