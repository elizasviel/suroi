--- conflicted
+++ resolved
@@ -609,8 +609,26 @@
                 destroy: 0.9
             },
             hitbox: new RectangleHitbox(v(-5.5, -7), v(5.5, 7)),
-<<<<<<< HEAD
-            rotationMode: "limited"
+            rotationMode: "limited",
+            frames: {
+                particle: "furniture_particle"
+            }
+        },
+        {
+            idString: "garage_door",
+            name: "Garage Door",
+            material: "wood",
+            health: 200,
+            scale: {
+                spawnMin: 1.0,
+                spawnMax: 1.0,
+                destroy: 0.9
+            },
+            hitbox: new RectangleHitbox(v(-5.5, -7), v(5.5, 7)),
+            rotationMode: "limited",
+            frames: {
+                particle: "furniture_particle"
+            }
         },
         {
             idString: "porta_potty_toilet",
@@ -647,24 +665,11 @@
             name: "Porta Potty Toilet",
             material: "wood",
             health: 100,
-=======
-            rotationMode: "limited",
-            frames: {
-                particle: "furniture_particle"
-            }
-        },
-        {
-            idString: "garage_door",
-            name: "Garage Door",
-            material: "wood",
-            health: 200,
->>>>>>> a7f8414f
-            scale: {
-                spawnMin: 1.0,
-                spawnMax: 1.0,
-                destroy: 0.9
-            },
-<<<<<<< HEAD
+            scale: {
+                spawnMin: 1.0,
+                spawnMax: 1.0,
+                destroy: 0.9
+            },
             hitbox: new RectangleHitbox(v(-4, -1.2), v(4, 1.4)),
             rotationMode: "limited"
         },
@@ -706,13 +711,6 @@
             },
             hitbox: new RectangleHitbox(v(-10, -0.1), v(10, 2.3)),
             rotationMode: "limited"
-=======
-            hitbox: new RectangleHitbox(v(-5.5, -7), v(5.5, 7)),
-            rotationMode: "limited",
-            frames: {
-                particle: "furniture_particle"
-            }
->>>>>>> a7f8414f
         }
     ]
 );