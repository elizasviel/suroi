import { type ObjectDefinition, ObjectDefinitions } from "../utils/objectDefinitions";
import {
    CircleHitbox, type Hitbox, RectangleHitbox
} from "../utils/hitbox";
import { v } from "../utils/vector";

export interface ObstacleChildren extends ObjectDefinition {
    readonly idvariant: number
    readonly prob?: number
    readonly num?: number
}
export interface ObstacleDefinition extends ObjectDefinition {
    readonly material: "tree" | "stone" | "bush" | "crate" | "metal"
    readonly health: number
    readonly invulnerable?: boolean
    readonly impierceable?: boolean
    readonly mapDisplay?: boolean
    readonly scale: {
        readonly spawnMin: number
        readonly spawnMax: number
        readonly destroy: number
    }
    readonly hitbox: Hitbox
    readonly spawnHitbox?: Hitbox
    readonly noCollisions?: boolean
    readonly rotationMode: "full" | "limited" | "binary" | "none"
    readonly variations?: number
    readonly particleVariations?: number
    readonly depth?: number // the obstacle z index
    readonly hasLoot?: boolean
    readonly children?: ObstacleChildren[]
    specialID?: string
    readonly explosion?: string
}

export const Materials: string[] = ["tree", "stone", "bush", "crate", "metal"];

function makeCrate(idString: string, name: string, rotationMode: "full" | "limited" | "binary" | "none"): ObstacleDefinition {
    return {
        idString,
        name,
        material: "crate",
        health: 100,
        scale: {
            spawnMin: 1.0,
            spawnMax: 1.0,
            destroy: 0.5
        },
        hitbox: new RectangleHitbox(v(-4.3, -4.3), v(4.3, 4.3)),
        rotationMode,
        hasLoot: true
    };
}

export const Obstacles = new ObjectDefinitions<ObstacleDefinition>(
    [
        {
            idString: "oak_tree",
            name: "Oak Tree",
            material: "tree",
            health: 180,
            scale: {
                spawnMin: 0.9,
                spawnMax: 1.1,
                destroy: 0.75
            },
            hitbox: new CircleHitbox(3),
            spawnHitbox: new CircleHitbox(15),
            rotationMode: "full",
            variations: 3,
            depth: 4
        },
        {
            idString: "pine_tree",
            name: "Pine Tree",
            material: "tree",
            health: 180,
            scale: {
                spawnMin: 0.9,
                spawnMax: 1.1,
                destroy: 0.75
            },
            hitbox: new CircleHitbox(7),
            spawnHitbox: new CircleHitbox(15),
            rotationMode: "full",
            depth: 4
        },
        {
            idString: "rock",
            name: "Rock",
            material: "stone",
            health: 200,
            scale: {
                spawnMin: 0.9,
                spawnMax: 1.1,
                destroy: 0.5
            },
            hitbox: new CircleHitbox(3.85),
            spawnHitbox: new CircleHitbox(4.5),
            rotationMode: "full",
            variations: 5,
            particleVariations: 2
        },
        {
            idString: "bush",
            name: "Bush",
            material: "bush",
            health: 80,
            scale: {
                spawnMin: 0.9,
                spawnMax: 1.1,
                destroy: 0.8
            },
            hitbox: new CircleHitbox(4),
            noCollisions: true,
            rotationMode: "full",
            variations: 2,
            particleVariations: 2,
            depth: 3
        },
        makeCrate("regular_crate", "Regular Crate", "binary"),
        makeCrate("flint_crate", "Flint Crate", "none"),
        makeCrate("aegis_crate", "AEGIS Crate", "none"),
        {
            idString: "barrel",
            name: "Barrel",
            material: "metal",
            health: 160,
            scale: {
                spawnMin: 1.0,
                spawnMax: 1.0,
                destroy: 0.5
            },
            hitbox: new CircleHitbox(3.45),
            rotationMode: "full",
            explosion: "barrel_explosion"
        },
        {
            idString: "super_barrel",
            name: "Super Barrel",
            material: "metal",
            health: 240,
            scale: {
                spawnMin: 1.0,
                spawnMax: 1.0,
                destroy: 0.5
            },
            hitbox: new CircleHitbox(3.45),
            rotationMode: "full",
            explosion: "super_barrel_explosion"
        },
        {
            idString: "oil_tank",
            name: "Oil Tank",
            material: "metal",
            health: 10000,
            scale: {
                spawnMin: 1.0,
                spawnMax: 1.0,
                destroy: 0.9
            },
<<<<<<< HEAD
            hitbox: new RectangleHitbox(v(-10, -5), v(10, 5)),
=======
            impierceable: true,
            hitbox: new RectangleHitbox(v(-25, -9), v(25, 9)),
>>>>>>> 2951a819
            rotationMode: "none"
        },
        {
            idString: "special_crate",
            name: "Special Crate",
            material: "crate",
            health: 120,
            scale: {
                spawnMin: 1.0,
                spawnMax: 1.0,
                destroy: 0.6
            },
            hitbox: new RectangleHitbox(v(-2.9, -2.9), v(2.9, 2.9)),
            rotationMode: "none",
            hasLoot: true,
            children: [
                {
                    idString: "cola_crate",
                    name: "Cola Crate",
                    idvariant: 1
                },
                {
                    idString: "gauze_crate",
                    name: "Gauze Crate",
                    idvariant: 2
                },
                {
                    idString: "deathray_crate",
                    name: "Deathray Crate",
                    idvariant: 3
                },
                {
                    idString: "knife_crate",
                    name: "Knife Crate",
                    idvariant: 4
                },
                {
                    idString: "clubs_crate",
                    name: "Clubs Crate",
                    idvariant: 5
                }
            ],
            variations: 8
        },
        {
            idString: "gold_rock",
            name: "Gold Rock",
            material: "stone",
            health: 250,
            scale: {
                spawnMin: 0.9,
                spawnMax: 1.1,
                destroy: 0.3
            },
            hitbox: new CircleHitbox(3.85),
            spawnHitbox: new CircleHitbox(4.5),
            rotationMode: "full",
            hasLoot: true
        }
    ]
);<|MERGE_RESOLUTION|>--- conflicted
+++ resolved
@@ -159,12 +159,8 @@
                 spawnMax: 1.0,
                 destroy: 0.9
             },
-<<<<<<< HEAD
+            impierceable: true,
             hitbox: new RectangleHitbox(v(-10, -5), v(10, 5)),
-=======
-            impierceable: true,
-            hitbox: new RectangleHitbox(v(-25, -9), v(25, 9)),
->>>>>>> 2951a819
             rotationMode: "none"
         },
         {
