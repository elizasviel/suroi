--- conflicted
+++ resolved
@@ -5319,16 +5319,11 @@
         }
     },
     {
-<<<<<<< HEAD
         idString: "silo",
         name: "Silo",
+        defType: DefinitionType.Obstacle,
         material: "metal_heavy",
         health: 1000,
-        scale: {
-            spawnMin: 1,
-            spawnMax: 1,
-            destroy: 0.5
-        },
         hitbox: new CircleHitbox(17, Vec.create(-2, 0)),
         rotationMode: RotationMode.Limited,
         allowFlyover: FlyoverPref.Never,
@@ -5344,6 +5339,7 @@
     {
         idString: "buoy",
         name: "Buoy",
+        defType: DefinitionType.Obstacle,
         material: "metal_heavy",
         health: 69,
         indestructible: true,
@@ -5360,7 +5356,8 @@
         },
         allowFlyover: FlyoverPref.Always
         // spawnMode: MapObjectSpawnMode.Beach // todo: ocean spawn mode
-=======
+    },
+    {
         idString: "large_logs_pile",
         name: "Large Logs Pile",
         defType: DefinitionType.Obstacle,
@@ -5417,7 +5414,6 @@
             particle: "crate_particle",
             residue: "regular_crate_residue"
         }
->>>>>>> 22d978cb
     }
 ] satisfies readonly RawObstacleDefinition[] as readonly RawObstacleDefinition[]).flatMap((def: Mutable<RawObstacleDefinition>) => {
     if (def.variations !== undefined) (def as Mutable<ObstacleDefinition>).variationBits = Math.ceil(Math.log2(def.variations));
