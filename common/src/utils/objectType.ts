import { ObjectCategory } from "../constants";
import { type ObjectDefinition, type ObjectDefinitions } from "./objectDefinitions";
<<<<<<< HEAD
import { ObjectDefinitionsList } from "./objectDefinitionsList";
=======
import { Obstacles } from "../definitions/obstacles";
import { Explosions } from "../definitions/explosions";
import { Loots } from "../definitions/loots";
import { Buildings } from "../definitions/buildings";
import { Emotes } from "../definitions/emotes";
import { ObjectCategory } from "../constants";
import { Decals } from "../definitions/decals";

export const ObjectDefinitionsList: Record<ObjectCategory, ObjectDefinitions | undefined> = {
    [ObjectCategory.Player]: undefined,
    [ObjectCategory.Obstacle]: Obstacles,
    [ObjectCategory.DeathMarker]: undefined,
    [ObjectCategory.Loot]: Loots,
    [ObjectCategory.Building]: Buildings,
    [ObjectCategory.Decal]: Decals,
    [ObjectCategory.Explosion]: Explosions,
    [ObjectCategory.Emote]: Emotes
};
>>>>>>> 5cb1c91f

export class ObjectType<T extends ObjectCategory = ObjectCategory, U extends ObjectDefinition = ObjectDefinition> {
    category: T;
    idNumber: number;
    idString: string;

    private constructor(category: T, idNumber: number, idString: string) {
        this.category = category;
        this.idNumber = idNumber;
        this.idString = idString;
    }

    get definition(): U {
        const definitions: ObjectDefinitions<U> | undefined = ObjectDefinitionsList[this.category] as ObjectDefinitions<U>;
        if (definitions !== undefined) {
            return definitions.definitions[this.idNumber];
        } else {
            throw new Error(`No definitions found for object category: ${this.category} (object ID = ${this.idString})`);
        }
    }

    static categoryOnly<T extends ObjectCategory = ObjectCategory, U extends ObjectDefinition = ObjectDefinition>(category: T): ObjectType<T, U> {
        return new ObjectType(category, -1, "");
    }

    static fromNumber<T extends ObjectCategory = ObjectCategory, U extends ObjectDefinition = ObjectDefinition>(category: T, idNumber: number): ObjectType<T, U> {
        const type = new ObjectType<T, U>(category, idNumber, "");

        const definitions: ObjectDefinitions | undefined = ObjectDefinitionsList[category];
        if (definitions === undefined) {
            throw new Error(`No definitions found for object category: ${ObjectCategory[category]} (object ID = ${idNumber})`);
        }

        const definition = definitions.definitions[type.idNumber];
        if (definition === undefined) {
            throw new Error(`ID number out of range (ID = ${idNumber}, category = ${ObjectCategory[category]})`);
        }

        type.idString = definition.idString;
        return type;
    }

    static fromString<T extends ObjectCategory = ObjectCategory, U extends ObjectDefinition = ObjectDefinition>(category: T, idString: string): ObjectType<T, U> {
        const definitions = ObjectDefinitionsList[category];
        if (definitions === undefined) {
            throw new Error(`No definitions found for object category: ${ObjectCategory[category]} (object ID = ${idString})`);
        }
        return new ObjectType<T, U>(category, definitions.idStringToNumber[idString], idString);
    }
}<|MERGE_RESOLUTION|>--- conflicted
+++ resolved
@@ -1,15 +1,10 @@
 import { ObjectCategory } from "../constants";
 import { type ObjectDefinition, type ObjectDefinitions } from "./objectDefinitions";
-<<<<<<< HEAD
-import { ObjectDefinitionsList } from "./objectDefinitionsList";
-=======
 import { Obstacles } from "../definitions/obstacles";
 import { Explosions } from "../definitions/explosions";
 import { Loots } from "../definitions/loots";
 import { Buildings } from "../definitions/buildings";
-import { Emotes } from "../definitions/emotes";
-import { ObjectCategory } from "../constants";
-import { Decals } from "../definitions/decals";
+import { Emotes } from "../definitions/emotes"; import { Decals } from "../definitions/decals";
 
 export const ObjectDefinitionsList: Record<ObjectCategory, ObjectDefinitions | undefined> = {
     [ObjectCategory.Player]: undefined,
@@ -21,7 +16,6 @@
     [ObjectCategory.Explosion]: Explosions,
     [ObjectCategory.Emote]: Emotes
 };
->>>>>>> 5cb1c91f
 
 export class ObjectType<T extends ObjectCategory = ObjectCategory, U extends ObjectDefinition = ObjectDefinition> {
     category: T;
