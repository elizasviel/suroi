--- conflicted
+++ resolved
@@ -454,8 +454,6 @@
     };
 }
 
-<<<<<<< HEAD
-=======
 /**
  * Checks if a line intersects a rectangle
  * @param s0 The start of the line
@@ -480,6 +478,7 @@
         d.x = eps * 2.0;
         absDx = d.x;
     }
+
     if (absDy < eps) {
         d.y = eps * 2.0;
         absDy = d.y;
@@ -494,6 +493,7 @@
             return false;
         }
     }
+
     if (absDy > eps) {
         const ty1 = (min.y - r.y) / d.y;
         const ty2 = (max.y - r.y) / d.y;
@@ -503,13 +503,14 @@
             return false;
         }
     }
+
     if (tmin > dist) {
         return false;
     }
+
     return true;
 }
 
->>>>>>> 0f57ca34
 export type CollisionResponse = { readonly dir: Vector, readonly pen: number } | null;
 
 export function circleCircleIntersection(pos0: Vector, rad0: number, pos1: Vector, rad1: number): CollisionResponse {
@@ -562,13 +563,8 @@
 }
 
 export function calculateDoorHitboxes<
-<<<<<<< HEAD
-// tf are you talking about
-// eslint-disable-next-line space-before-function-paren
-=======
     // tf are you talking about
     // eslint-disable-next-line space-before-function-paren
->>>>>>> 0f57ca34
     U extends (ObstacleDefinition & { readonly role: ObstacleSpecialRoles.Door })["operationStyle"]
 >(
     definition: ObstacleDefinition & { readonly role: ObstacleSpecialRoles.Door, readonly operationStyle?: U },
