--- conflicted
+++ resolved
@@ -1,10 +1,6 @@
 # Translation File Reports
 
-<<<<<<< HEAD
 This file is a report of all errors and missing keys in the translation files of this game. Last generated Mon, 06 Jan 2025 19:29:40 GMT
-=======
-This file is a report of all errors and missing keys in the translation files of this game. Last generated Sat, 11 Jan 2025 05:35:52 GMT
->>>>>>> 983d05a8
 
 ## 🇦🇱 Shqip (88% Complete) - ab.hjson
 
